/* This Source Code Form is subject to the terms of the Mozilla Public
 * License, v. 2.0. If a copy of the MPL was not distributed with this
 * file, You can obtain one at http://mozilla.org/MPL/2.0/. */

pluginManagement {
<<<<<<< HEAD
    includeBuild("android-components/plugins/publicsuffixlist")
    includeBuild("android-components/plugins/dependencies")
    includeBuild("android-components/plugins/config")
=======
    includeBuild("../android-components/plugins/publicsuffixlist")
    includeBuild("../android-components/plugins/dependencies")
    includeBuild("../android-components/plugins/config")
    includeBuild("../android-components/plugins/github")
    includeBuild("./plugins/apksize")
>>>>>>> 0ada6ff2
    includeBuild("./plugins/fenixdependencies")
}

plugins {
    id 'ApkSizePlugin'
    id 'FenixDependenciesPlugin'
    id "mozac.ConfigPlugin"
    id 'mozac.DependenciesPlugin'
    id 'mozac.GitHubPlugin'
}

apply from: file('./shared-settings.gradle')

include ':app'
include ':mozilla-detekt-rules'
include ':mozilla-lint-rules'
include ':benchmark'

gradle.projectsLoaded { ->
    // Disables A-C tests and lint when building Fenix.
    gradle.allprojects { project ->
        if (project.projectDir.absolutePath.contains("/android-components/")) {
            project.tasks.withType(Test) {
                enabled = false
            }
            project.tasks.whenTaskAdded { task ->
                if (task.name.contains("lint")) {
                    task.enabled = false
                }
            }
        }

        def appServicesSrcDir = null
        if (gradle.hasProperty('localProperties.autoPublish.application-services.dir')) {
          appServicesSrcDir = gradle.getProperty('localProperties.autoPublish.application-services.dir')
        } else if (gradle.hasProperty('localProperties.branchBuild.application-services.dir')) {
          appServicesSrcDir = gradle.getProperty('localProperties.branchBuild.application-services.dir')
        }
        if (appServicesSrcDir) {
            if (appServicesSrcDir.startsWith("/")) {
                apply from: "${appServicesSrcDir}/build-scripts/substitute-local-appservices.gradle"
            } else {
                apply from: "${rootProject.projectDir}/${appServicesSrcDir}/build-scripts/substitute-local-appservices.gradle"
            }
        }
    }
}

def log(message) {
    logger.lifecycle("[settings] ${message}")
}

def runCmd(cmd, workingDir, successMessage, captureStdout=true) {
    def proc = cmd.execute(null, new File(workingDir))
    def standardOutput = captureStdout ? new ByteArrayOutputStream() : System.out
    proc.consumeProcessOutput(standardOutput, System.err)
    proc.waitFor()

    if (proc.exitValue() != 0) {
        throw new GradleException("Process '${cmd}' finished with non-zero exit value ${proc.exitValue()}");
    } else {
        log(successMessage)
    }
    return captureStdout ? standardOutput : null
}

//////////////////////////////////////////////////////////////////////////
// Local Development overrides
//////////////////////////////////////////////////////////////////////////

Properties localProperties = null
String settingAppServicesPath = "autoPublish.application-services.dir"
String settingGleanPath = "autoPublish.glean.dir"

if (file('local.properties').canRead()) {
    localProperties = new Properties()
    localProperties.load(file('local.properties').newDataInputStream())
    log('Loaded local.properties')
} else {
    log('Missing local.properties; see https://github.com/mozilla-mobile/fenix/blob/main/README.md#local-properties-helpers for instructions.')
}

if (localProperties != null) {
    localProperties.each { prop ->
        gradle.ext.set("localProperties.${prop.key}", prop.value)
    }

    String appServicesLocalPath = localProperties.getProperty(settingAppServicesPath)

    if (appServicesLocalPath != null) {
        log("Enabling automatic publication of application-services from: $appServicesLocalPath")
        // Windows can't execute .py files directly, so we assume a "manually installed" python,
        // which comes with a "py" launcher and respects the shebang line to specify the version.
        def publishAppServicesCmd = [];
        if (System.properties['os.name'].toLowerCase().contains('windows')) {
            publishAppServicesCmd << "py";
        }
        publishAppServicesCmd << "./automation/publish_to_maven_local_if_modified.py";
        runCmd(publishAppServicesCmd, appServicesLocalPath, "Published application-services for local development.", false)
    } else {
        log("Disabled auto-publication of application-services. Enable it by settings '$settingAppServicesPath' in local.properties")
    }

    String gleanLocalPath = localProperties.getProperty(settingGleanPath)

    if (gleanLocalPath != null) {
        log("Enabling automatic publication of Glean from: $gleanLocalPath")
        // As above, hacks to execute .py files on Windows.
        def publishGleanCmd = [];
        if (System.properties['os.name'].toLowerCase().contains('windows')) {
            publishGleanCmd << "py";
        }
        publishGleanCmd << "./build-scripts/publish_to_maven_local_if_modified.py";
        runCmd(publishGleanCmd, gleanLocalPath, "Published Glean for local development.", false)
    } else {
        log("Disabled auto-publication of Glean. Enable it by settings '$settingGleanPath' in local.properties")
    }
}<|MERGE_RESOLUTION|>--- conflicted
+++ resolved
@@ -3,17 +3,11 @@
  * file, You can obtain one at http://mozilla.org/MPL/2.0/. */
 
 pluginManagement {
-<<<<<<< HEAD
     includeBuild("android-components/plugins/publicsuffixlist")
     includeBuild("android-components/plugins/dependencies")
     includeBuild("android-components/plugins/config")
-=======
-    includeBuild("../android-components/plugins/publicsuffixlist")
-    includeBuild("../android-components/plugins/dependencies")
-    includeBuild("../android-components/plugins/config")
-    includeBuild("../android-components/plugins/github")
+    includeBuild("android-components/plugins/github")
     includeBuild("./plugins/apksize")
->>>>>>> 0ada6ff2
     includeBuild("./plugins/fenixdependencies")
 }
 
