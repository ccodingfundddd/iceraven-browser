/* This Source Code Form is subject to the terms of the Mozilla Public
 * License, v. 2.0. If a copy of the MPL was not distributed with this
 * file, You can obtain one at http://mozilla.org/MPL/2.0/. */

import org.yaml.snakeyaml.Yaml

pluginManagement {
<<<<<<< HEAD
    includeBuild("android-components/plugins/publicsuffixlist")
    includeBuild("android-components/plugins/dependencies")
}


buildscript {
    repositories {
        mavenCentral()
    }

    dependencies {
        classpath 'org.yaml:snakeyaml:1.33'
    }
}

plugins {
    id 'mozac.DependenciesPlugin'
}

=======
    includeBuild("../android-components/plugins/publicsuffixlist")
    includeBuild("../android-components/plugins/dependencies")
}


buildscript {
    repositories {
        mavenCentral()
    }

    dependencies {
        classpath 'org.yaml:snakeyaml:1.33'
    }
}

plugins {
    id 'mozac.DependenciesPlugin'
}

>>>>>>> 09d9f897
include ':app'
include ':mozilla-detekt-rules'
include ':mozilla-lint-rules'

// Synchronized library configuration for all modules
// This "componentsVersion" number is defined in "version.txt" and should follow
// semantic versioning (MAJOR.MINOR.PATCH). See https://semver.org/
class Config {

    public final String componentsVersion
    public final String componentsGroupId
    public final Integer compileSdkVersion
    public final Integer minSdkVersion
    public final Integer targetSdkVersion

    Config(
            String componentsVersion,
            String componentsGroupId,
            Integer compileSdkVersion,
            Integer minSdkVersion,
            Integer targetSdkVersion
    ) {
        this.componentsVersion = componentsVersion
        this.componentsGroupId = componentsGroupId
        this.compileSdkVersion = compileSdkVersion
        this.minSdkVersion = minSdkVersion
        this.targetSdkVersion = targetSdkVersion
    }
}

def setupProject(name, path, description) {
    settings.include(":$name")

<<<<<<< HEAD
    project(":$name").projectDir = new File(rootDir, "android-components/${path}")
=======
    project(":$name").projectDir = new File(rootDir, "../android-components/${path}")
>>>>>>> 09d9f897

    // project(...) gives us a skeleton project that we can't set ext.* on
    gradle.beforeProject { project ->
        // However, the "afterProject" listener iterates over every project and gives us the actual project
        // So, once we filter for the project we care about, we can set whatever we want
        if (project.name == name) {
            project.ext.description = description
        }
    }
}

def yaml = new Yaml()
<<<<<<< HEAD
def buildconfig = yaml.load(new File(rootDir, 'android-components/.buildconfig.yml').newInputStream())
=======
def buildconfig = yaml.load(new File(rootDir, '../android-components/.buildconfig.yml').newInputStream())
>>>>>>> 09d9f897

buildconfig.projects.each { project ->
    if (!project.key.startsWith("samples")) {
        setupProject(project.key, project.value.path, project.value.description)
    }
}

gradle.projectsLoaded { ->
<<<<<<< HEAD
    def componentsVersion = new File(rootDir, 'version.txt').text.stripTrailing()
    def configData = yaml.load(new File(rootDir, 'android-components/.config.yml').newInputStream())
=======
    def componentsVersion = new File(rootDir, '../version.txt').text.stripTrailing()
    def configData = yaml.load(new File(rootDir, '../android-components/.config.yml').newInputStream())
>>>>>>> 09d9f897

    // Wait until root project is "loaded" before we set "config"
    // Note that since this is set on "rootProject.ext", it will be "in scope" during the evaluation of all projects'
    // gradle files. This means that they can just access "config.<value>", and it'll function properly
    gradle.rootProject.ext.config = new Config(
            componentsVersion,
            configData.componentsGroupId,
            configData.compileSdkVersion,
            configData.minSdkVersion,
            configData.targetSdkVersion
    )
    gradle.rootProject.ext.buildConfig = buildconfig

    // Disables A-C tests and lint when building Fenix.
    gradle.allprojects { project ->
        if (project.projectDir.absolutePath.contains("/android-components/")) {
            project.tasks.withType(Test) {
                enabled = false
            }
            project.tasks.whenTaskAdded { task ->
                if (task.name.contains("lint")) {
                    task.enabled = false
                }
            }
        }
    }
}

def log(message) {
    logger.lifecycle("[settings] ${message}")
}

def runCmd(cmd, workingDir, successMessage, captureStdout=true) {
    def proc = cmd.execute(null, new File(workingDir))
    def standardOutput = captureStdout ? new ByteArrayOutputStream() : System.out
    proc.consumeProcessOutput(standardOutput, System.err)
    proc.waitFor()

    if (proc.exitValue() != 0) {
        throw new GradleException("Process '${cmd}' finished with non-zero exit value ${proc.exitValue()}");
    } else {
        log(successMessage)
    }
    return captureStdout ? standardOutput : null
}

//////////////////////////////////////////////////////////////////////////
// Local Development overrides
//////////////////////////////////////////////////////////////////////////

Properties localProperties = null
String settingAppServicesPath = "autoPublish.application-services.dir"
String settingGleanPath = "autoPublish.glean.dir"

if (file('local.properties').canRead()) {
    localProperties = new Properties()
    localProperties.load(file('local.properties').newDataInputStream())
    log('Loaded local.properties')
} else {
    log('Missing local.properties; see https://github.com/mozilla-mobile/fenix/blob/main/README.md#local-properties-helpers for instructions.')
}

if (localProperties != null) {
    localProperties.each { prop ->
        gradle.ext.set("localProperties.${prop.key}", prop.value)
    }

    String appServicesLocalPath = localProperties.getProperty(settingAppServicesPath)

    if (appServicesLocalPath != null) {
        log("Enabling automatic publication of application-services from: $appServicesLocalPath")
        // Windows can't execute .py files directly, so we assume a "manually installed" python,
        // which comes with a "py" launcher and respects the shebang line to specify the version.
        def publishAppServicesCmd = [];
        if (System.properties['os.name'].toLowerCase().contains('windows')) {
            publishAppServicesCmd << "py";
        }
        publishAppServicesCmd << "./automation/publish_to_maven_local_if_modified.py";
        runCmd(publishAppServicesCmd, appServicesLocalPath, "Published application-services for local development.", false)
    } else {
        log("Disabled auto-publication of application-services. Enable it by settings '$settingAppServicesPath' in local.properties")
    }

    String gleanLocalPath = localProperties.getProperty(settingGleanPath)

    if (gleanLocalPath != null) {
        log("Enabling automatic publication of Glean from: $gleanLocalPath")
        // As above, hacks to execute .py files on Windows.
        def publishGleanCmd = [];
        if (System.properties['os.name'].toLowerCase().contains('windows')) {
            publishGleanCmd << "py";
        }
        publishGleanCmd << "./build-scripts/publish_to_maven_local_if_modified.py";
        runCmd(publishGleanCmd, gleanLocalPath, "Published Glean for local development.", false)
    } else {
        log("Disabled auto-publication of Glean. Enable it by settings '$settingGleanPath' in local.properties")
    }
}<|MERGE_RESOLUTION|>--- conflicted
+++ resolved
@@ -5,7 +5,6 @@
 import org.yaml.snakeyaml.Yaml
 
 pluginManagement {
-<<<<<<< HEAD
     includeBuild("android-components/plugins/publicsuffixlist")
     includeBuild("android-components/plugins/dependencies")
 }
@@ -25,27 +24,6 @@
     id 'mozac.DependenciesPlugin'
 }
 
-=======
-    includeBuild("../android-components/plugins/publicsuffixlist")
-    includeBuild("../android-components/plugins/dependencies")
-}
-
-
-buildscript {
-    repositories {
-        mavenCentral()
-    }
-
-    dependencies {
-        classpath 'org.yaml:snakeyaml:1.33'
-    }
-}
-
-plugins {
-    id 'mozac.DependenciesPlugin'
-}
-
->>>>>>> 09d9f897
 include ':app'
 include ':mozilla-detekt-rules'
 include ':mozilla-lint-rules'
@@ -79,11 +57,7 @@
 def setupProject(name, path, description) {
     settings.include(":$name")
 
-<<<<<<< HEAD
     project(":$name").projectDir = new File(rootDir, "android-components/${path}")
-=======
-    project(":$name").projectDir = new File(rootDir, "../android-components/${path}")
->>>>>>> 09d9f897
 
     // project(...) gives us a skeleton project that we can't set ext.* on
     gradle.beforeProject { project ->
@@ -96,11 +70,7 @@
 }
 
 def yaml = new Yaml()
-<<<<<<< HEAD
 def buildconfig = yaml.load(new File(rootDir, 'android-components/.buildconfig.yml').newInputStream())
-=======
-def buildconfig = yaml.load(new File(rootDir, '../android-components/.buildconfig.yml').newInputStream())
->>>>>>> 09d9f897
 
 buildconfig.projects.each { project ->
     if (!project.key.startsWith("samples")) {
@@ -109,13 +79,8 @@
 }
 
 gradle.projectsLoaded { ->
-<<<<<<< HEAD
     def componentsVersion = new File(rootDir, 'version.txt').text.stripTrailing()
     def configData = yaml.load(new File(rootDir, 'android-components/.config.yml').newInputStream())
-=======
-    def componentsVersion = new File(rootDir, '../version.txt').text.stripTrailing()
-    def configData = yaml.load(new File(rootDir, '../android-components/.config.yml').newInputStream())
->>>>>>> 09d9f897
 
     // Wait until root project is "loaded" before we set "config"
     // Note that since this is set on "rootProject.ext", it will be "in scope" during the evaluation of all projects'
