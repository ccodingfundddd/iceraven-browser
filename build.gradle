// Top-level build file where you can add configuration options common to all sub-projects/modules.

import org.mozilla.fenix.gradle.tasks.GithubDetailsTask

buildscript {
    // This logic is duplicated in the allprojects block: I don't know how to fix that.
    repositories {
        maven {
            name "Mozilla Nightly"
            url "https://nightly.maven.mozilla.org/maven2"
            content {
                // Improve performance: only check moz maven for mozilla deps.
                includeGroupByRegex RepoMatching.mozilla
            }
        }

        maven {
            name "Mozilla"
            url "https://maven.mozilla.org/maven2"
            content {
                // Improve performance: only check moz maven for mozilla deps.
                includeGroupByRegex RepoMatching.mozilla
            }
        }

        if (project.hasProperty("googleRepo")) {
            maven {
                name "Google"
                allowInsecureProtocol true // Local Nexus in CI uses HTTP
                url project.property("googleRepo")
            }
        } else {
            google() {
                content {
                    // Improve performance: only check google maven for google deps.
                    includeGroupByRegex RepoMatching.androidx
                    includeGroupByRegex RepoMatching.comAndroid
                    includeGroupByRegex RepoMatching.comGoogle
                }
            }
        }

        if (project.hasProperty("centralRepo")) {
            maven {
                name "MavenCentral"
                url project.property("centralRepo")
                allowInsecureProtocol true // Local Nexus in CI uses HTTP
            }
        } else {
            mavenCentral() {
                content {
                    // Improve security: don't search deps with known repos.
                    excludeGroupByRegex RepoMatching.mozilla
                    excludeGroupByRegex RepoMatching.androidx
                    excludeGroupByRegex RepoMatching.comAndroid
                }
            }
        }
    }

    dependencies {
        classpath FenixDependencies.tools_androidgradle
        classpath FenixDependencies.tools_kotlingradle
        classpath FenixDependencies.tools_benchmarkgradle
        classpath FenixDependencies.androidx_safeargs
        classpath FenixDependencies.osslicenses_plugin
        classpath "org.mozilla.telemetry:glean-gradle-plugin:${Versions.mozilla_glean}"
<<<<<<< HEAD
        // NOTE: The Nimbus plugin needs to be refactored into a top-level plugin
        // and consumed via includeBuild (using composite builds). This is a short-term
        // workaround to consume the latest version of the Nimbus plugin matching the Focus version.
        if (Config.readVersionFromFile().contains("a")) {
            // Use the latest version of the plugin on the main branch (nightly).
            classpath("org.mozilla.components:tooling-nimbus-gradle:latest.release")
        } else {
            // Use the latest version matching the major version of the branch (beta/release).
            classpath("org.mozilla.components:tooling-nimbus-gradle") {
                version {
                    strictly("${Config.majorVersion()}.+")
                }
            }
        }
=======
        classpath "org.mozilla.appservices:tooling-nimbus-gradle:${Versions.mozilla_appservices}"
>>>>>>> 09d9f897

        // NOTE: Do not place your application dependencies here; they belong
        // in the individual module build.gradle files
    }
}

plugins {
    id("io.gitlab.arturbosch.detekt").version("1.19.0")
}

allprojects {
    // This logic is duplicated in the buildscript block: I don't know how to fix that.
    repositories {
        maven {
            name "Mozilla Nightly"
            url "https://nightly.maven.mozilla.org/maven2"
            content {
                // Improve performance: only check moz maven for mozilla deps.
                includeGroupByRegex RepoMatching.mozilla
            }
        }

        maven {
            name "Mozilla"
            url "https://maven.mozilla.org/maven2"
            content {
                // Improve performance: only check moz maven for mozilla deps.
                includeGroupByRegex RepoMatching.mozilla
            }
        }

        if (project.hasProperty("googleRepo")) {
            maven {
                name "Google"
                url project.property("googleRepo")
                allowInsecureProtocol true // Local Nexus in CI uses HTTP
            }
        } else {
            google() {
                content {
                    // Improve performance: only check google maven for google deps.
                    includeGroupByRegex RepoMatching.androidx
                    includeGroupByRegex RepoMatching.comAndroid
                    includeGroupByRegex RepoMatching.comGoogle
                }
            }
        }

        if (project.hasProperty("centralRepo")) {
            maven {
                name "MavenCentral"
                url project.property("centralRepo")
                allowInsecureProtocol true // Local Nexus in CI uses HTTP
            }
        } else {
            mavenCentral() {
                content {
                    // Improve security: don't search deps with known repos.
                    excludeGroupByRegex RepoMatching.mozilla
                    excludeGroupByRegex RepoMatching.androidx
                    excludeGroupByRegex RepoMatching.comAndroid
                }
            }
        }
    }

    tasks.withType(org.jetbrains.kotlin.gradle.tasks.KotlinCompile).configureEach {
        kotlinOptions.jvmTarget = "11"
        kotlinOptions.allWarningsAsErrors = true
        kotlinOptions.freeCompilerArgs += [
            "-opt-in=kotlin.RequiresOptIn", "-Xjvm-default=all"
        ]
    }
}

subprojects {
    // Define a reusable task for updating the version in manifest.json for modules that package
    // a web extension. We automate this to make sure we never forget to update the version, either
    // in local development or for releases. In both cases, we want to make sure the latest version
    // of all extensions (including their latest changes) are installed on first start-up.
    ext.updateExtensionVersion = { task, extDir ->
        configure(task) {
            from extDir
            include 'manifest.template.json'
            rename { 'manifest.json' }
            into extDir

            def values = ['version': rootProject.ext.config.componentsVersion.split("a|b")[0] + "." + new Date().format('MMddHHmmss')]
            inputs.properties(values)
            expand(values)
        }
    }
}

tasks.register('clean', Delete) {
    delete rootProject.buildDir
}

detekt {
    input = files("$projectDir/app/src")
    config = files("$projectDir/config/detekt.yml")

    reports {
        html {
            enabled = true
            destination = file("$projectDir/build/reports/detekt.html")
        }
        xml {
            enabled = false
        }
        txt {
            enabled = false
        }
    }
}

tasks.withType(io.gitlab.arturbosch.detekt.Detekt).configureEach() {
    autoCorrect = true

    exclude "**/test/**"
    exclude "**/androidTest/**"
    exclude "**/build/**"
    exclude "**/resources/**"
    exclude "**/tmp/**"
}

// Apply same path exclusions as for the main task
tasks.withType(io.gitlab.arturbosch.detekt.DetektCreateBaselineTask).configureEach() {
    exclude "**/test/**"
    exclude "**/androidTest/**"
    exclude "**/build/**"
    exclude "**/resources/**"
    exclude "**/tmp/**"
}

configurations {
    ktlint
}

dependencies {
    ktlint("com.pinterest:ktlint:0.48.2") {
        attributes {
            attribute(Bundling.BUNDLING_ATTRIBUTE, getObjects().named(Bundling, Bundling.EXTERNAL))
        }
    }

    detekt project(":mozilla-detekt-rules")
    detekt "io.gitlab.arturbosch.detekt:detekt-cli:${FenixVersions.detekt}"
}

tasks.register('ktlint', JavaExec) {
    group = "verification"
    description = "Check Kotlin code style."
    classpath = configurations.ktlint
    main = "com.pinterest.ktlint.Main"
    args "app/src/**/*.kt", "!**/build/**/*.kt", "--baseline=ktlint-baseline.xml"
}

task ktlintFormat(type: JavaExec, group: "formatting") {
    description = "Fix Kotlin code style deviations."
    classpath = configurations.ktlint
    mainClass.set("com.pinterest.ktlint.Main")
    args "-F", "app/src/**/*.kt", "!**/build/**/*.kt", "--baseline=ktlint-baseline.xml"
}

tasks.withType(io.gitlab.arturbosch.detekt.Detekt.class).configureEach {
    exclude("**/resources/**")
    exclude("**/tmp/**")
}

tasks.register("listRepositories") {
    doLast {
        println "Repositories:"
        project.repositories.each { println "Name: " + it.name + "; url: " + it.url }
    }
}

tasks.register("githubTestDetails", GithubDetailsTask) {
<<<<<<< HEAD
    text = "### [Unit Test Results Fenix]({reportsUrl}/test/testDebugUnitTest/index.html)"
=======
    text = "### [Unit Test Results Fenix]({reportsUrl}/test/testFenixDebugUnitTest/index.html)"
>>>>>>> 09d9f897
}

tasks.register("githubLintDetektDetails", GithubDetailsTask) {
    text = "### [Detekt Results Fenix]({reportsUrl}/detekt.html)"
}

tasks.register("githubLintAndroidDetails", GithubDetailsTask) {
    text = "### [Android Lint Results Fenix]({reportsUrl}/lint-results-debug.html)"
}<|MERGE_RESOLUTION|>--- conflicted
+++ resolved
@@ -65,24 +65,7 @@
         classpath FenixDependencies.androidx_safeargs
         classpath FenixDependencies.osslicenses_plugin
         classpath "org.mozilla.telemetry:glean-gradle-plugin:${Versions.mozilla_glean}"
-<<<<<<< HEAD
-        // NOTE: The Nimbus plugin needs to be refactored into a top-level plugin
-        // and consumed via includeBuild (using composite builds). This is a short-term
-        // workaround to consume the latest version of the Nimbus plugin matching the Focus version.
-        if (Config.readVersionFromFile().contains("a")) {
-            // Use the latest version of the plugin on the main branch (nightly).
-            classpath("org.mozilla.components:tooling-nimbus-gradle:latest.release")
-        } else {
-            // Use the latest version matching the major version of the branch (beta/release).
-            classpath("org.mozilla.components:tooling-nimbus-gradle") {
-                version {
-                    strictly("${Config.majorVersion()}.+")
-                }
-            }
-        }
-=======
         classpath "org.mozilla.appservices:tooling-nimbus-gradle:${Versions.mozilla_appservices}"
->>>>>>> 09d9f897
 
         // NOTE: Do not place your application dependencies here; they belong
         // in the individual module build.gradle files
@@ -261,11 +244,7 @@
 }
 
 tasks.register("githubTestDetails", GithubDetailsTask) {
-<<<<<<< HEAD
-    text = "### [Unit Test Results Fenix]({reportsUrl}/test/testDebugUnitTest/index.html)"
-=======
     text = "### [Unit Test Results Fenix]({reportsUrl}/test/testFenixDebugUnitTest/index.html)"
->>>>>>> 09d9f897
 }
 
 tasks.register("githubLintDetektDetails", GithubDetailsTask) {
