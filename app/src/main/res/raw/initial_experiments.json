{
  "data": [
    {
      "schemaVersion": "1.11.0",
      "slug": "android-onboarding-redesign",
      "id": "android-onboarding-redesign",
      "arguments": {},
      "application": "org.mozilla.firefox_beta",
      "appName": "fenix",
      "appId": "org.mozilla.firefox_beta",
      "channel": "beta",
      "userFacingName": "[beta] Android Onboarding Redesign",
      "userFacingDescription": "Testing a new onboarding experience.",
      "isEnrollmentPaused": false,
      "isRollout": false,
      "bucketConfig": {
        "randomizationUnit": "nimbus_id",
        "namespace": "fenix-juno-onboarding-beta-1",
        "start": 0,
        "count": 10000,
        "total": 10000
      },
      "featureIds": [
        "juno-onboarding"
      ],
      "probeSets": [],
      "outcomes": [],
      "branches": [
        {
          "slug": "control",
          "ratio": 1,
          "feature": {
            "featureId": "juno-onboarding",
            "enabled": true,
            "value": {
              "enabled": false
            }
          }
        },
        {
          "slug": "treatment-a",
          "ratio": 1,
          "feature": {
            "featureId": "juno-onboarding",
            "enabled": true,
            "value": {
              "enabled": true
            }
          }
        }
      ],
      "targeting": "((is_already_enrolled) || ((isFirstRun == 'true') && (app_version|versionCompare('112.!') >= 0)))",
      "startDate": "2023-04-04",
      "enrollmentEndDate": "2023-04-11",
      "endDate": null,
      "proposedDuration": 7,
      "proposedEnrollment": 7,
      "referenceBranch": "control",
      "featureValidationOptOut": false
    },
    {
      "schemaVersion": "1.11.0",
<<<<<<< HEAD
      "slug": "android-re-engagement-notifications-ab-experiment-v112",
      "id": "android-re-engagement-notifications-ab-experiment-v112",
      "arguments": {},
      "application": "org.mozilla.firefox_beta",
      "appName": "fenix",
      "appId": "org.mozilla.firefox_beta",
      "channel": "beta",
      "userFacingName": "Android re-engagement notifications A/B experiment v112",
      "userFacingDescription": "A/B message content test for Firefox 112",
      "isEnrollmentPaused": false,
      "isRollout": false,
      "bucketConfig": {
        "randomizationUnit": "nimbus_id",
        "namespace": "fenix-re-engagement-notification-beta-4",
        "start": 0,
        "count": 10000,
        "total": 10000
      },
      "featureIds": [
        "re-engagement-notification"
      ],
      "probeSets": [],
      "outcomes": [],
      "branches": [
        {
          "slug": "control",
          "ratio": 1,
          "feature": {
            "featureId": "re-engagement-notification",
            "enabled": true,
            "value": {
              "enabled": true,
              "type": 0
            }
          }
        },
        {
          "slug": "treatment-a",
          "ratio": 1,
          "feature": {
            "featureId": "re-engagement-notification",
            "enabled": true,
            "value": {
              "enabled": true,
              "type": 1
            }
          }
        },
        {
          "slug": "treatment-b",
          "ratio": 1,
          "feature": {
            "featureId": "re-engagement-notification",
            "enabled": true,
            "value": {
              "enabled": true,
              "type": 2
            }
          }
        }
      ],
      "targeting": "(app_version|versionCompare('112.*') <= 0) && ((is_already_enrolled) || ((isFirstRun == 'true') && (app_version|versionCompare('112.!') >= 0)))",
      "startDate": "2023-03-15",
      "enrollmentEndDate": "2023-03-29",
      "endDate": null,
      "proposedDuration": 28,
      "proposedEnrollment": 14,
      "referenceBranch": "control",
      "featureValidationOptOut": false
    },
    {
      "schemaVersion": "1.11.0",
      "slug": "fx-release-android-re-engagement-notifications-ab-experiment-v112",
      "id": "fx-release-android-re-engagement-notifications-ab-experiment-v112",
      "arguments": {},
      "application": "org.mozilla.firefox",
      "appName": "fenix",
      "appId": "org.mozilla.firefox",
      "channel": "release",
      "userFacingName": "Fx Release - Android re-engagement notifications A/B experiment v112",
      "userFacingDescription": "A/B message content test for Firefox 112",
      "isEnrollmentPaused": false,
      "isRollout": false,
      "bucketConfig": {
        "randomizationUnit": "nimbus_id",
        "namespace": "fenix-re-engagement-notification-release-2",
        "start": 0,
        "count": 10000,
        "total": 10000
      },
      "featureIds": [
        "re-engagement-notification"
      ],
      "probeSets": [],
      "outcomes": [],
      "branches": [
        {
          "slug": "control",
          "ratio": 1,
          "feature": {
            "featureId": "re-engagement-notification",
            "enabled": true,
            "value": {
              "enabled": true,
              "type": 0
            }
          }
        },
        {
          "slug": "treatment-a",
          "ratio": 1,
          "feature": {
            "featureId": "re-engagement-notification",
            "enabled": true,
            "value": {
              "enabled": true,
              "type": 1
            }
          }
        },
        {
          "slug": "treatment-b",
          "ratio": 1,
          "feature": {
            "featureId": "re-engagement-notification",
            "enabled": true,
            "value": {
              "enabled": true,
              "type": 2
            }
          }
        }
      ],
      "targeting": "(app_version|versionCompare('112.*') <= 0) && ((is_already_enrolled) || ((isFirstRun == 'true') && (app_version|versionCompare('112.!') >= 0)))",
      "startDate": "2023-03-28",
      "enrollmentEndDate": "2023-04-11",
      "endDate": null,
      "proposedDuration": 28,
      "proposedEnrollment": 14,
      "referenceBranch": "control",
      "featureValidationOptOut": false
    },
    {
      "schemaVersion": "1.10.0",
      "slug": "release-android-sign-to-sync-onboarding-page",
      "id": "release-android-sign-to-sync-onboarding-page",
      "arguments": {},
      "application": "org.mozilla.firefox",
      "appName": "fenix",
      "appId": "org.mozilla.firefox",
      "channel": "release",
      "userFacingName": "[release] Android Sign to Sync onboarding page",
      "userFacingDescription": "This experiement moves the sign-in to sync panel to the top of the onboarding page, where it previously was under themes and toolbar positioning.",
      "isEnrollmentPaused": false,
      "isRollout": false,
      "bucketConfig": {
        "randomizationUnit": "nimbus_id",
        "namespace": "fenix-onboarding-release-1",
        "start": 0,
        "count": 3600,
        "total": 10000
      },
      "featureIds": [
        "onboarding"
      ],
      "probeSets": [],
      "outcomes": [],
      "branches": [
        {
          "slug": "control",
          "ratio": 1,
          "feature": {
            "featureId": "onboarding",
            "enabled": true,
            "value": {}
          }
        },
        {
          "slug": "treatment-a",
          "ratio": 1,
          "feature": {
            "featureId": "onboarding",
            "enabled": true,
            "value": {
              "order": [
                "sync",
                "themes",
                "toolbar-placement",
                "tcp",
                "privacy-notice"
              ]
            }
          }
        }
      ],
      "targeting": "((is_already_enrolled) || ((isFirstRun == 'true') && (app_version|versionCompare('111.!') >= 0)))",
      "startDate": "2023-02-27",
      "enrollmentEndDate": "2023-04-01",
      "endDate": null,
      "proposedDuration": 61,
      "proposedEnrollment": 33,
      "referenceBranch": "control",
      "featureValidationOptOut": false
    },
    {
      "schemaVersion": "1.10.0",
      "slug": "release-android-sign-to-sync-onboarding-page",
      "id": "release-android-sign-to-sync-onboarding-page",
=======
      "slug": "fx-release-android-re-engagement-notifications-ab-experiment-v112",
      "id": "fx-release-android-re-engagement-notifications-ab-experiment-v112",
>>>>>>> daf88cc5
      "arguments": {},
      "application": "org.mozilla.firefox",
      "appName": "fenix",
      "appId": "org.mozilla.firefox",
      "channel": "release",
      "userFacingName": "Fx Release - Android re-engagement notifications A/B experiment v112",
      "userFacingDescription": "A/B message content test for Firefox 112",
      "isEnrollmentPaused": false,
      "isRollout": false,
      "bucketConfig": {
        "randomizationUnit": "nimbus_id",
        "namespace": "fenix-re-engagement-notification-release-2",
        "start": 0,
        "count": 10000,
        "total": 10000
      },
      "featureIds": [
        "re-engagement-notification"
      ],
      "probeSets": [],
      "outcomes": [],
      "branches": [
        {
          "slug": "control",
          "ratio": 1,
          "feature": {
            "featureId": "re-engagement-notification",
            "enabled": true,
            "value": {
              "enabled": true,
              "type": 0
            }
          }
        },
        {
          "slug": "treatment-a",
          "ratio": 1,
          "feature": {
            "featureId": "re-engagement-notification",
            "enabled": true,
            "value": {
              "enabled": true,
              "type": 1
            }
          }
        },
        {
          "slug": "treatment-b",
          "ratio": 1,
          "feature": {
            "featureId": "re-engagement-notification",
            "enabled": true,
            "value": {
              "enabled": true,
              "type": 2
            }
          }
        }
      ],
      "targeting": "(app_version|versionCompare('112.*') <= 0) && ((is_already_enrolled) || ((isFirstRun == 'true') && (app_version|versionCompare('112.!') >= 0)))",
      "startDate": "2023-03-28",
      "enrollmentEndDate": "2023-04-11",
      "endDate": null,
      "proposedDuration": 28,
      "proposedEnrollment": 14,
      "referenceBranch": "control",
      "featureValidationOptOut": false
    },
    {
      "schemaVersion": "1.12.0",
      "slug": "release-android-onboarding-redesign",
      "id": "release-android-onboarding-redesign",
      "arguments": {},
      "application": "org.mozilla.firefox",
      "appName": "fenix",
      "appId": "org.mozilla.firefox",
      "channel": "release",
      "userFacingName": "[release] Android Onboarding Redesign",
      "userFacingDescription": "Testing a new onboarding experience.",
      "isEnrollmentPaused": false,
      "isRollout": false,
      "bucketConfig": {
        "randomizationUnit": "nimbus_id",
        "namespace": "fenix-juno-onboarding-release-1",
        "start": 0,
        "count": 10000,
        "total": 10000
      },
      "featureIds": [
        "juno-onboarding"
      ],
      "probeSets": [],
      "outcomes": [
        {
          "slug": "default-browser",
          "priority": "primary"
        }
      ],
      "branches": [
        {
          "slug": "control",
          "ratio": 1,
          "feature": {
            "featureId": "juno-onboarding",
            "enabled": true,
            "value": {
              "enabled": false
            }
          }
        },
        {
          "slug": "treatment-a",
          "ratio": 1,
          "feature": {
            "featureId": "juno-onboarding",
            "enabled": true,
            "value": {
              "enabled": true
            }
          }
        }
      ],
      "targeting": "((is_already_enrolled) || ((isFirstRun == 'true') && (app_version|versionCompare('113.!') >= 0)))",
      "startDate": "2023-05-01",
      "enrollmentEndDate": "2023-05-08",
      "endDate": null,
      "proposedDuration": 35,
      "proposedEnrollment": 7,
      "referenceBranch": "control",
      "featureValidationOptOut": false
    },
    {
      "schemaVersion": "1.11.0",
      "slug": "release-android-sign-to-sync-onboarding-page",
      "id": "release-android-sign-to-sync-onboarding-page",
      "arguments": {},
      "application": "org.mozilla.firefox",
      "appName": "fenix",
      "appId": "org.mozilla.firefox",
      "channel": "release",
      "userFacingName": "[release] Android Sign to Sync onboarding page",
      "userFacingDescription": "This experiement moves the sign-in to sync panel to the top of the onboarding page, where it previously was under themes and toolbar positioning.",
      "isEnrollmentPaused": true,
      "isRollout": false,
      "bucketConfig": {
        "randomizationUnit": "nimbus_id",
        "namespace": "fenix-onboarding-release-1",
        "start": 0,
        "count": 3600,
        "total": 10000
      },
      "featureIds": [
        "onboarding"
      ],
      "probeSets": [],
      "outcomes": [],
      "branches": [
        {
          "slug": "control",
          "ratio": 1,
          "feature": {
            "featureId": "onboarding",
            "enabled": true,
            "value": {}
          }
        },
        {
          "slug": "treatment-a",
          "ratio": 1,
          "feature": {
            "featureId": "onboarding",
            "enabled": true,
            "value": {
              "order": [
                "sync",
                "themes",
                "toolbar-placement",
                "tcp",
                "privacy-notice"
              ]
            }
          }
        }
      ],
      "targeting": "((is_already_enrolled) || ((isFirstRun == 'true') && (app_version|versionCompare('111.!') >= 0)))",
      "startDate": "2023-02-27",
      "enrollmentEndDate": "2023-04-05",
      "endDate": null,
      "proposedDuration": 61,
      "proposedEnrollment": 33,
      "referenceBranch": "control",
      "featureValidationOptOut": false
    }
  ]
}<|MERGE_RESOLUTION|>--- conflicted
+++ resolved
@@ -60,79 +60,6 @@
     },
     {
       "schemaVersion": "1.11.0",
-<<<<<<< HEAD
-      "slug": "android-re-engagement-notifications-ab-experiment-v112",
-      "id": "android-re-engagement-notifications-ab-experiment-v112",
-      "arguments": {},
-      "application": "org.mozilla.firefox_beta",
-      "appName": "fenix",
-      "appId": "org.mozilla.firefox_beta",
-      "channel": "beta",
-      "userFacingName": "Android re-engagement notifications A/B experiment v112",
-      "userFacingDescription": "A/B message content test for Firefox 112",
-      "isEnrollmentPaused": false,
-      "isRollout": false,
-      "bucketConfig": {
-        "randomizationUnit": "nimbus_id",
-        "namespace": "fenix-re-engagement-notification-beta-4",
-        "start": 0,
-        "count": 10000,
-        "total": 10000
-      },
-      "featureIds": [
-        "re-engagement-notification"
-      ],
-      "probeSets": [],
-      "outcomes": [],
-      "branches": [
-        {
-          "slug": "control",
-          "ratio": 1,
-          "feature": {
-            "featureId": "re-engagement-notification",
-            "enabled": true,
-            "value": {
-              "enabled": true,
-              "type": 0
-            }
-          }
-        },
-        {
-          "slug": "treatment-a",
-          "ratio": 1,
-          "feature": {
-            "featureId": "re-engagement-notification",
-            "enabled": true,
-            "value": {
-              "enabled": true,
-              "type": 1
-            }
-          }
-        },
-        {
-          "slug": "treatment-b",
-          "ratio": 1,
-          "feature": {
-            "featureId": "re-engagement-notification",
-            "enabled": true,
-            "value": {
-              "enabled": true,
-              "type": 2
-            }
-          }
-        }
-      ],
-      "targeting": "(app_version|versionCompare('112.*') <= 0) && ((is_already_enrolled) || ((isFirstRun == 'true') && (app_version|versionCompare('112.!') >= 0)))",
-      "startDate": "2023-03-15",
-      "enrollmentEndDate": "2023-03-29",
-      "endDate": null,
-      "proposedDuration": 28,
-      "proposedEnrollment": 14,
-      "referenceBranch": "control",
-      "featureValidationOptOut": false
-    },
-    {
-      "schemaVersion": "1.11.0",
       "slug": "fx-release-android-re-engagement-notifications-ab-experiment-v112",
       "id": "fx-release-android-re-engagement-notifications-ab-experiment-v112",
       "arguments": {},
@@ -204,7 +131,70 @@
       "featureValidationOptOut": false
     },
     {
-      "schemaVersion": "1.10.0",
+      "schemaVersion": "1.12.0",
+      "slug": "release-android-onboarding-redesign",
+      "id": "release-android-onboarding-redesign",
+      "arguments": {},
+      "application": "org.mozilla.firefox",
+      "appName": "fenix",
+      "appId": "org.mozilla.firefox",
+      "channel": "release",
+      "userFacingName": "[release] Android Onboarding Redesign",
+      "userFacingDescription": "Testing a new onboarding experience.",
+      "isEnrollmentPaused": false,
+      "isRollout": false,
+      "bucketConfig": {
+        "randomizationUnit": "nimbus_id",
+        "namespace": "fenix-juno-onboarding-release-1",
+        "start": 0,
+        "count": 10000,
+        "total": 10000
+      },
+      "featureIds": [
+        "juno-onboarding"
+      ],
+      "probeSets": [],
+      "outcomes": [
+        {
+          "slug": "default-browser",
+          "priority": "primary"
+        }
+      ],
+      "branches": [
+        {
+          "slug": "control",
+          "ratio": 1,
+          "feature": {
+            "featureId": "juno-onboarding",
+            "enabled": true,
+            "value": {
+              "enabled": false
+            }
+          }
+        },
+        {
+          "slug": "treatment-a",
+          "ratio": 1,
+          "feature": {
+            "featureId": "juno-onboarding",
+            "enabled": true,
+            "value": {
+              "enabled": true
+            }
+          }
+        }
+      ],
+      "targeting": "((is_already_enrolled) || ((isFirstRun == 'true') && (app_version|versionCompare('113.!') >= 0)))",
+      "startDate": "2023-05-01",
+      "enrollmentEndDate": "2023-05-08",
+      "endDate": null,
+      "proposedDuration": 35,
+      "proposedEnrollment": 7,
+      "referenceBranch": "control",
+      "featureValidationOptOut": false
+    },
+    {
+      "schemaVersion": "1.11.0",
       "slug": "release-android-sign-to-sync-onboarding-page",
       "id": "release-android-sign-to-sync-onboarding-page",
       "arguments": {},
@@ -214,7 +204,7 @@
       "channel": "release",
       "userFacingName": "[release] Android Sign to Sync onboarding page",
       "userFacingDescription": "This experiement moves the sign-in to sync panel to the top of the onboarding page, where it previously was under themes and toolbar positioning.",
-      "isEnrollmentPaused": false,
+      "isEnrollmentPaused": true,
       "isRollout": false,
       "bucketConfig": {
         "randomizationUnit": "nimbus_id",
@@ -258,207 +248,6 @@
       ],
       "targeting": "((is_already_enrolled) || ((isFirstRun == 'true') && (app_version|versionCompare('111.!') >= 0)))",
       "startDate": "2023-02-27",
-      "enrollmentEndDate": "2023-04-01",
-      "endDate": null,
-      "proposedDuration": 61,
-      "proposedEnrollment": 33,
-      "referenceBranch": "control",
-      "featureValidationOptOut": false
-    },
-    {
-      "schemaVersion": "1.10.0",
-      "slug": "release-android-sign-to-sync-onboarding-page",
-      "id": "release-android-sign-to-sync-onboarding-page",
-=======
-      "slug": "fx-release-android-re-engagement-notifications-ab-experiment-v112",
-      "id": "fx-release-android-re-engagement-notifications-ab-experiment-v112",
->>>>>>> daf88cc5
-      "arguments": {},
-      "application": "org.mozilla.firefox",
-      "appName": "fenix",
-      "appId": "org.mozilla.firefox",
-      "channel": "release",
-      "userFacingName": "Fx Release - Android re-engagement notifications A/B experiment v112",
-      "userFacingDescription": "A/B message content test for Firefox 112",
-      "isEnrollmentPaused": false,
-      "isRollout": false,
-      "bucketConfig": {
-        "randomizationUnit": "nimbus_id",
-        "namespace": "fenix-re-engagement-notification-release-2",
-        "start": 0,
-        "count": 10000,
-        "total": 10000
-      },
-      "featureIds": [
-        "re-engagement-notification"
-      ],
-      "probeSets": [],
-      "outcomes": [],
-      "branches": [
-        {
-          "slug": "control",
-          "ratio": 1,
-          "feature": {
-            "featureId": "re-engagement-notification",
-            "enabled": true,
-            "value": {
-              "enabled": true,
-              "type": 0
-            }
-          }
-        },
-        {
-          "slug": "treatment-a",
-          "ratio": 1,
-          "feature": {
-            "featureId": "re-engagement-notification",
-            "enabled": true,
-            "value": {
-              "enabled": true,
-              "type": 1
-            }
-          }
-        },
-        {
-          "slug": "treatment-b",
-          "ratio": 1,
-          "feature": {
-            "featureId": "re-engagement-notification",
-            "enabled": true,
-            "value": {
-              "enabled": true,
-              "type": 2
-            }
-          }
-        }
-      ],
-      "targeting": "(app_version|versionCompare('112.*') <= 0) && ((is_already_enrolled) || ((isFirstRun == 'true') && (app_version|versionCompare('112.!') >= 0)))",
-      "startDate": "2023-03-28",
-      "enrollmentEndDate": "2023-04-11",
-      "endDate": null,
-      "proposedDuration": 28,
-      "proposedEnrollment": 14,
-      "referenceBranch": "control",
-      "featureValidationOptOut": false
-    },
-    {
-      "schemaVersion": "1.12.0",
-      "slug": "release-android-onboarding-redesign",
-      "id": "release-android-onboarding-redesign",
-      "arguments": {},
-      "application": "org.mozilla.firefox",
-      "appName": "fenix",
-      "appId": "org.mozilla.firefox",
-      "channel": "release",
-      "userFacingName": "[release] Android Onboarding Redesign",
-      "userFacingDescription": "Testing a new onboarding experience.",
-      "isEnrollmentPaused": false,
-      "isRollout": false,
-      "bucketConfig": {
-        "randomizationUnit": "nimbus_id",
-        "namespace": "fenix-juno-onboarding-release-1",
-        "start": 0,
-        "count": 10000,
-        "total": 10000
-      },
-      "featureIds": [
-        "juno-onboarding"
-      ],
-      "probeSets": [],
-      "outcomes": [
-        {
-          "slug": "default-browser",
-          "priority": "primary"
-        }
-      ],
-      "branches": [
-        {
-          "slug": "control",
-          "ratio": 1,
-          "feature": {
-            "featureId": "juno-onboarding",
-            "enabled": true,
-            "value": {
-              "enabled": false
-            }
-          }
-        },
-        {
-          "slug": "treatment-a",
-          "ratio": 1,
-          "feature": {
-            "featureId": "juno-onboarding",
-            "enabled": true,
-            "value": {
-              "enabled": true
-            }
-          }
-        }
-      ],
-      "targeting": "((is_already_enrolled) || ((isFirstRun == 'true') && (app_version|versionCompare('113.!') >= 0)))",
-      "startDate": "2023-05-01",
-      "enrollmentEndDate": "2023-05-08",
-      "endDate": null,
-      "proposedDuration": 35,
-      "proposedEnrollment": 7,
-      "referenceBranch": "control",
-      "featureValidationOptOut": false
-    },
-    {
-      "schemaVersion": "1.11.0",
-      "slug": "release-android-sign-to-sync-onboarding-page",
-      "id": "release-android-sign-to-sync-onboarding-page",
-      "arguments": {},
-      "application": "org.mozilla.firefox",
-      "appName": "fenix",
-      "appId": "org.mozilla.firefox",
-      "channel": "release",
-      "userFacingName": "[release] Android Sign to Sync onboarding page",
-      "userFacingDescription": "This experiement moves the sign-in to sync panel to the top of the onboarding page, where it previously was under themes and toolbar positioning.",
-      "isEnrollmentPaused": true,
-      "isRollout": false,
-      "bucketConfig": {
-        "randomizationUnit": "nimbus_id",
-        "namespace": "fenix-onboarding-release-1",
-        "start": 0,
-        "count": 3600,
-        "total": 10000
-      },
-      "featureIds": [
-        "onboarding"
-      ],
-      "probeSets": [],
-      "outcomes": [],
-      "branches": [
-        {
-          "slug": "control",
-          "ratio": 1,
-          "feature": {
-            "featureId": "onboarding",
-            "enabled": true,
-            "value": {}
-          }
-        },
-        {
-          "slug": "treatment-a",
-          "ratio": 1,
-          "feature": {
-            "featureId": "onboarding",
-            "enabled": true,
-            "value": {
-              "order": [
-                "sync",
-                "themes",
-                "toolbar-placement",
-                "tcp",
-                "privacy-notice"
-              ]
-            }
-          }
-        }
-      ],
-      "targeting": "((is_already_enrolled) || ((isFirstRun == 'true') && (app_version|versionCompare('111.!') >= 0)))",
-      "startDate": "2023-02-27",
       "enrollmentEndDate": "2023-04-05",
       "endDate": null,
       "proposedDuration": 61,
