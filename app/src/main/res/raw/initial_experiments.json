--- conflicted
+++ resolved
@@ -198,72 +198,6 @@
       "schemaVersion": "1.12.0",
       "slug": "release-android-onboarding-redesign",
       "id": "release-android-onboarding-redesign",
-<<<<<<< HEAD
-      "arguments": {},
-      "application": "org.mozilla.firefox",
-      "appName": "fenix",
-      "appId": "org.mozilla.firefox",
-      "channel": "release",
-      "userFacingName": "[release] Android Onboarding Redesign",
-      "userFacingDescription": "Testing a new onboarding experience.",
-      "isEnrollmentPaused": false,
-      "isRollout": false,
-      "bucketConfig": {
-        "randomizationUnit": "nimbus_id",
-        "namespace": "fenix-juno-onboarding-release-1",
-        "start": 0,
-        "count": 10000,
-        "total": 10000
-      },
-      "featureIds": [
-        "juno-onboarding"
-      ],
-      "probeSets": [],
-      "outcomes": [
-        {
-          "slug": "default-browser",
-          "priority": "primary"
-        }
-      ],
-      "branches": [
-        {
-          "slug": "control",
-          "ratio": 1,
-          "feature": {
-            "featureId": "juno-onboarding",
-            "enabled": true,
-            "value": {
-              "enabled": false
-            }
-          }
-        },
-        {
-          "slug": "treatment-a",
-          "ratio": 1,
-          "feature": {
-            "featureId": "juno-onboarding",
-            "enabled": true,
-            "value": {
-              "enabled": true
-            }
-          }
-        }
-      ],
-      "targeting": "((is_already_enrolled) || ((isFirstRun == 'true') && (app_version|versionCompare('113.!') >= 0)))",
-      "startDate": "2023-05-01",
-      "enrollmentEndDate": "2023-05-08",
-      "endDate": null,
-      "proposedDuration": 35,
-      "proposedEnrollment": 7,
-      "referenceBranch": "control",
-      "featureValidationOptOut": false
-    },
-    {
-      "schemaVersion": "1.11.0",
-      "slug": "release-android-sign-to-sync-onboarding-page",
-      "id": "release-android-sign-to-sync-onboarding-page",
-=======
->>>>>>> fa51e99d
       "arguments": {},
       "application": "org.mozilla.firefox",
       "appName": "fenix",
