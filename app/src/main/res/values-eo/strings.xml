--- conflicted
+++ resolved
@@ -81,12 +81,6 @@
     <!-- Text for the negative action button -->
     <string name="open_in_app_cfr_negative_button_text">Ignori</string>
 
-<<<<<<< HEAD
-    <!-- Content description for close button used in "contextual feature recommendation" (CFR) popups -->
-    <string name="cfr_dismiss_button_default_content_description" moz:removedIn="110" tools:ignore="UnusedResources">Ignori</string>
-
-=======
->>>>>>> 09d9f897
     <!-- Total cookie protection "contextual feature recommendation" (CFR) -->
     <!-- Text for the message displayed in the contextual feature recommendation popup promoting the total cookie protection feature. -->
     <string name="tcp_cfr_message">Nia ĝisnune plej pova privateca trajto izolas interretejajn spurilojn.</string>
@@ -301,8 +295,6 @@
     <!-- Text for the button to not request notification permission on the device and dismiss the dialog -->
     <string name="onboarding_home_enable_notifications_negative_button">Ne nun</string>
 
-<<<<<<< HEAD
-=======
     <!-- Juno first user onboarding flow experiment -->
     <!-- Title for set firefox as default browser screen.
         The first parameter is the name of the app defined in app_name (for example: Fenix) -->
@@ -328,7 +320,6 @@
     <!-- Text for the button dismiss the screen and move on with the flow -->
     <string name="juno_onboarding_enable_notifications_negative_button">Ne nun</string>
 
->>>>>>> 09d9f897
     <!-- Search Widget -->
     <!-- Content description for searching with a widget. The first parameter is the name of the application.-->
     <string name="search_widget_content_description_2">Malfermi novan langeton de %1$s</string>
@@ -388,11 +379,6 @@
     <string name="reduce_cookie_banner_option_off">Malŝaltita</string>
     <!-- Summary of cookie banner handling preference if the setting enabled is set to on -->
     <string name="reduce_cookie_banner_option_on">Ŝaltita</string>
-<<<<<<< HEAD
-    <!-- Summary for the preference for rejecting all cookies whenever possible. -->
-    <string name="reduce_cookie_banner_summary" moz:RemovedIn="110" tools:ignore="UnusedResources">Firefox aŭtomate klopodas rifuzi kuketajn petojn en kuketaj anoncoj. Se ne disponeblas eblo rifuzi ilin, Firefox povus akcepti ĉiujn kuketojn por ignori la anoncon.</string>
-=======
->>>>>>> 09d9f897
 
     <!-- Summary for the preference for rejecting all cookies whenever possible. The first parameter is the application name -->
     <string name="reduce_cookie_banner_summary_1">%1$s aŭtomate klopodos rifuzi kuketajn petojn en kuketaj anoncoj.</string>
@@ -409,49 +395,12 @@
     <string name="reduce_cookie_banner_details_panel_title_off_for_site">Ĉu malŝalti la redukton de kuketaj anoncoj en %1$s?</string>
     <!-- Long text for a detail explanation indicating what will happen if cookie banner handling is off for a site, this is shown as part of the cookie banner panel in the toolbar. The first parameter is the application name -->
     <string name="reduce_cookie_banner_details_panel_description_off_for_site">%1$s forigos la kuketojn de tiuj ĉi retejo kaj reŝargos la paĝon. Forigo de ĉiuj kuketoj povas fini seancojn aŭ malplenigi aĉetumĉarojn.</string>
-<<<<<<< HEAD
-    <!-- Long text for a detail explanation indicating what will happen if cookie banner handling is on for a site, this is shown as part of the cookie banner panel in the toolbar. The first and second parameter are the application name -->
-    <string name="reduce_cookie_banner_details_panel_description_on_for_site" moz:RemovedIn="110" tools:ignore="UnusedResources">%1$s povas aŭtomate klopodi rifuzi kuketajn petojn. Se ne disponeblas eblo rifuzi ilin, %2$s povus akcepti ĉiujn kuketojn por ignori la anoncon.</string>
-=======
->>>>>>> 09d9f897
 
     <!-- Long text for a detail explanation indicating what will happen if cookie banner handling is on for a site, this is shown as part of the cookie banner panel in the toolbar. The first parameter are the application name -->
     <string name="reduce_cookie_banner_details_panel_description_on_for_site_1" moz:RemovedIn="111" tools:ignore="UnusedResources">%1$s povas aŭtomate rifuzi kuketajn petojn.</string>
     <!-- Long text for a detail explanation indicating what will happen if cookie banner handling is on for a site, this is shown as part of the cookie banner panel in the toolbar. The first parameter is the application name -->
     <string name="reduce_cookie_banner_details_panel_description_on_for_site_2">%1$s klopodas aŭtomate rifuzi ĉiujn kuketajn petojn en subtenataj retejoj.</string>
     <!-- Title text for the dialog use on the control branch of the experiment to determine which context users engaged the most -->
-<<<<<<< HEAD
-    <string name="reduce_cookie_banner_control_experiment_dialog_title">Kuketaj anoncoj, for!</string>
-
-    <!-- Body text for the dialog use on the control branch of the experiment to determine which context users engaged the most -->
-    <string name="reduce_cookie_banner_control_experiment_dialog_body" moz:RemovedIn="110" tools:ignore="UnusedResources">Aŭtomate rifuzi kuketajn petojn, se tio eblas. Se ne, akcepti ĉiujn kuketojn por ignori kuketajn anoncojn.</string>
-    <!-- Body text for the dialog use on the control branch of the experiment to determine which context users engaged the most -->
-    <string name="reduce_cookie_banner_control_experiment_dialog_body_1" moz:RemovedIn="111" tools:ignore="UnusedResources">Aŭtomate rifuzi kuketajn petojn, se tio eblas.</string>
-    <!-- Body text for the dialog use on the control branch of the experiment to determine which context users engaged the most.The first parameter is the application name -->
-    <string name="reduce_cookie_banner_control_experiment_dialog_body_2">Ĉu permesi al %1$s aŭtomate rifuzi kuketajn petojn, se tio eblas?</string>
-    <!-- Remind me later text button for the onboarding dialog -->
-    <string name="reduce_cookie_banner_dialog_not_now_button">Ne nun</string>
-    <!-- Change setting text button, for the dialog use on the control branch of the experiment to determine which context users engaged the most -->
-    <string name="reduce_cookie_banner_control_experiment_dialog_change_setting_button">Ignori kuketajn anoncojn</string>
-    <!-- Snack text for the cookie banner dialog, after user hit the dismiss banner button -->
-    <string name="reduce_cookie_banner_dialog_snackbar_text">Vi vidos malpli da kuketaj anoncoj</string>
-    <!-- Title text for the dialog use on the variant 1 branch of the experiment to determine which context users engaged the most -->
-    <string name="reduce_cookie_banner_variant_1_experiment_dialog_title">Vidi malpli da kuketaj ŝprucaĵoj</string>
-    <!-- Body text for the dialog use on the variant 1 branch of the experiment to determine which context users engaged the most. The first parameter is the application name. -->
-    <string name="reduce_cookie_banner_variant_1_experiment_dialog_body" moz:RemovedIn="110" tools:ignore="UnusedResources">Aŭtomate respondi kuketajn ŝprucaĵojn por sendistra retumo. %1$s rifuzos xiujn petojn, se tio eblas aŭ, se ne, akceptos ĉiujn.</string>
-    <!-- Body text for the dialog use on the variant 1 branch of the experiment to determine which context users engaged the most. The first parameter is the application name. -->
-    <string name="reduce_cookie_banner_variant_1_experiment_dialog_body_1">Aŭtomate respondi kuketajn ŝprucaĵojn por sendistra retumo. %1$s rifuzos xiujn petojn, se tio eblas aŭ, se ne, akceptos ĉiujn.</string>
-    <!-- Change setting text button, for the onboarding dialog use on the variant 1 branch of the experiment to determine which context users engaged the most -->
-    <string name="reduce_cookie_banner_variant_1_experiment_dialog_change_setting_button">Ignori ŝprucaĵojn</string>
-    <!-- Title text for the dialog use on the variant 2 branch of the experiment to determine which context users engaged the most -->
-    <string name="reduce_cookie_banner_variant_2_experiment_dialog_title">Redukto de kuketaj anoncoj</string>
-    <!-- Body text for the dialog use on the variant 2 branch of the experiment to determine which context users engaged the most. The first parameter is the application name. -->
-    <string name="reduce_cookie_banner_variant_2_experiment_dialog_body" moz:RemovedIn="110" tools:ignore="UnusedResources">Ĉu permesi al %1$s rifuzi la kuketan konsenton de retejo, se tio eblas, aŭ akcepti kuketojn se tio ne eblas?</string>
-    <!-- Body text for the dialog use on the variant 2 branch of the experiment to determine which context users engaged the most. The first parameter is the application name. -->
-    <string name="reduce_cookie_banner_variant_2_experiment_dialog_body_1">Ĉu permesi al %1$s rifuzi konsentan peton pri retejaj kuketoj, se tio eblas?</string>
-    <!-- Change setting text button, for the dialog use on the variant 2 branch of the experiment to determine which context users engaged the most -->
-    <string name="reduce_cookie_banner_variant_2_experiment_dialog_change_setting_button">Permesi</string>
-=======
     <string name="reduce_cookie_banner_control_experiment_dialog_title" moz:RemovedIn="112" tools:ignore="UnusedResources">Kuketaj anoncoj, for!</string>
 
     <!-- Title text for the cookie banner re-engagement dialog. The first parameter is the application name. -->
@@ -483,7 +432,6 @@
 
     <!-- Change setting text button, for the cookie banner re-engagement dialog -->
     <string name="reduce_cookie_banner_dialog_change_setting_button">Permesi</string>
->>>>>>> 09d9f897
 
     <!-- Description of the preference to enable "HTTPS-Only" mode. -->
     <string name="preferences_https_only_summary">Aŭtomate provi konekti al retejoj per la ĉifrita protokolo HTTPS por pliigi sekurecon.</string>
