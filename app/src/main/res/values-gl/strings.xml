<?xml version="1.0" encoding="utf-8"?>
<resources xmlns:tools="http://schemas.android.com/tools" xmlns:moz="http://mozac.org/tools">
    <!-- App name for private browsing mode. The first parameter is the name of the app defined in app_name (for example: Fenix)-->
    <string name="app_name_private_5">%s Privado</string>
    <!-- App name for private browsing mode. The first parameter is the name of the app defined in app_name (for example: Fenix)-->
    <string name="app_name_private_4">%s (Privado)</string>

    <!-- Home Fragment -->
    <!-- Content description (not visible, for screen readers etc.): "Three dot" menu button. -->
    <string name="content_description_menu">Máis opcións</string>
    <!-- Content description (not visible, for screen readers etc.): "Private Browsing" menu button. -->
    <string name="content_description_private_browsing_button">Activar a navegación privada</string>
    <!-- Content description (not visible, for screen readers etc.): "Private Browsing" menu button. -->
    <string name="content_description_disable_private_browsing_button">Desactivar a navegación privada</string>
    <!-- Placeholder text shown in the search bar before a user enters text for the default engine -->
    <string name="search_hint">Buscar ou introducir enderezo</string>
    <!-- Placeholder text shown in the search bar before a user enters text for a general engine -->
    <string name="search_hint_general_engine">Buscar na web</string>
    <!-- Placeholder text shown in search bar when using history search -->
    <string name="history_search_hint">Buscar no historial</string>
    <!-- Placeholder text shown in search bar when using bookmarks search -->
    <string name="bookmark_search_hint">Buscar nos marcadores</string>
    <!-- Placeholder text shown in search bar when using tabs search -->
    <string name="tab_search_hint">Buscar nas lapelas</string>
    <!-- Placeholder text shown in the search bar when using application search engines -->
    <string name="application_search_hint">Introduza os termos de busca</string>
    <!-- No Open Tabs Message Description -->
    <string name="no_open_tabs_description">As súas lapelas abertas aparecen aquí.</string>
    <!-- No Private Tabs Message Description -->
    <string name="no_private_tabs_description">As súas lapelas privadas aparecen aquí.</string>

    <!-- Tab tray multi select title in app bar. The first parameter is the number of tabs selected -->
    <string name="tab_tray_multi_select_title">Seleccionouse %1$d</string>
    <!-- Label of button in create collection dialog for creating a new collection  -->
    <string name="tab_tray_add_new_collection">Engadir nova colección</string>
    <!-- Label of editable text in create collection dialog for naming a new collection  -->
    <string name="tab_tray_add_new_collection_name">Nome</string>
    <!-- Label of button in save to collection dialog for selecting a current collection  -->
    <string name="tab_tray_select_collection">Seleccionar colección</string>
    <!-- Content description for close button while in multiselect mode in tab tray -->
    <string name="tab_tray_close_multiselect_content_description">Saír do modo multiselección</string>
    <!-- Content description for save to collection button while in multiselect mode in tab tray -->
    <string name="tab_tray_collection_button_multiselect_content_description">Gardar as lapelas seleccionadas na colección</string>
    <!-- Content description on checkmark while tab is selected in multiselect mode in tab tray -->
    <string name="tab_tray_multiselect_selected_content_description">Seleccionada</string>

    <!-- Home - Recently saved bookmarks -->
    <!-- Title for the home screen section with recently saved bookmarks. -->
    <string name="recently_saved_title">Gardado recentemente</string>
    <!-- Content description for the button which navigates the user to show all of their saved bookmarks. -->
    <string name="recently_saved_show_all_content_description_2">Mostrar todos os marcadores gardados</string>

    <!-- Text for the menu button to remove a recently saved bookmark from the user's home screen -->
    <string name="recently_saved_menu_item_remove">Retirar</string>

    <!-- About content. The first parameter is the name of the application. (For example: Fenix) -->
    <string name="about_content">%1$s é producido por Mozilla.</string>

    <!-- Private Browsing -->
    <!-- Explanation for private browsing displayed to users on home view when they first enable private mode
        The first parameter is the name of the app defined in app_name (for example: Fenix) -->
    <string name="private_browsing_placeholder_description_2">
        %1$s limpa o historial de buscas e de navegación das lapelas privadas ao saír delas ou pechar a aplicación. Aínda que isto non conserva o seu anonimato en sitios web para o seu fornecedor de servizos de internet, si facilita manter en privado o que fai na rede para calquera outra persoa que utilice este ordenador.</string>
    <string name="private_browsing_common_myths">
       Mitos frecuentes sobre a navegación privada
    </string>

    <!-- Private mode shortcut "contextual feature recommendation" (CFR) -->
    <!-- Text for the Private mode shortcut CFR message for adding a private mode shortcut to open private tabs from the Home screen -->
    <string name="private_mode_cfr_message_2">Inicie a súa próxima lapela privada cun só toque.</string>
    <!-- Text for the positive button to accept adding a Private Browsing shortcut to the Home screen -->
    <string name="private_mode_cfr_pos_button_text">Engadir á páxina de inicio</string>
    <!-- Text for the negative button to decline adding a Private Browsing shortcut to the Home screen -->
    <string name="cfr_neg_button_text">Non, grazas</string>

    <!-- Open in App "contextual feature recommendation" (CFR) -->
    <!-- Text for the info message. The first parameter is the name of the application.-->
    <string name="open_in_app_cfr_info_message_2">Pode configurar %1$s para que abra automaticamente as ligazóns nas aplicacións.</string>
    <!-- Text for the positive action button -->
    <string name="open_in_app_cfr_positive_button_text">Ir á configuración</string>
    <!-- Text for the negative action button -->
    <string name="open_in_app_cfr_negative_button_text">Rexeitar</string>

    <!-- Total cookie protection "contextual feature recommendation" (CFR) -->
    <!-- Text for the message displayed in the contextual feature recommendation popup promoting the total cookie protection feature. -->
    <string name="tcp_cfr_message">A nosa función de privacidade máis poderosa aínda illa os rastrexadores entre sitios.</string>
    <!-- Text displayed that links to website containing documentation about the "Total cookie protection" feature. -->
    <string name="tcp_cfr_learn_more">Aprenda sobre a protección total de cookies</string>

    <!-- Text for the info dialog when camera permissions have been denied but user tries to access a camera feature. -->
    <string name="camera_permissions_needed_message">Necesítase acceso á cámara. Vai á configuración de Android, toque nos permisos e toque en permitir.</string>
    <!-- Text for the positive action button to go to Android Settings to grant permissions. -->
    <string name="camera_permissions_needed_positive_button_text">Ir á configuración</string>
    <!-- Text for the negative action button to dismiss the dialog. -->
    <string name="camera_permissions_needed_negative_button_text">Rexeitar</string>

    <!-- Text for the banner message to tell users about our auto close feature. -->
    <string name="tab_tray_close_tabs_banner_message">Configure as lapelas abertas para que se pechen automaticamente se non se viron de novo onte, na semana ou no mes pasados.</string>
    <!-- Text for the positive action button to go to Settings for auto close tabs. -->
    <string name="tab_tray_close_tabs_banner_positive_button_text">Ver opcións</string>
    <!-- Text for the negative action button to dismiss the Close Tabs Banner. -->
    <string name="tab_tray_close_tabs_banner_negative_button_text">Rexeitar</string>


    <!-- Text for the banner message to tell users about our inactive tabs feature. -->
    <string name="tab_tray_inactive_onboarding_message">Os separadores que non vise en dúas semanas móvense aquí.</string>
    <!-- Text for the action link to go to Settings for inactive tabs. -->
    <string name="tab_tray_inactive_onboarding_button_text">Desactivar na configuración</string>
    <!-- Text for title for the auto-close dialog of the inactive tabs. -->
    <string name="tab_tray_inactive_auto_close_title">Pechar automaticamente despois dun mes?</string>
    <!-- Text for the body for the auto-close dialog of the inactive tabs.
        The first parameter is the name of the application.-->
    <string name="tab_tray_inactive_auto_close_body_2">%1$s pode pechar os separadores que non se visen durante o último mes.</string>
    <!-- Content description for close button in the auto-close dialog of the inactive tabs. -->
    <string name="tab_tray_inactive_auto_close_button_content_description">Pechar</string>

    <!-- Text for turn on auto close tabs button in the auto-close dialog of the inactive tabs. -->
    <string name="tab_tray_inactive_turn_on_auto_close_button_2">Activar o peche automático</string>


    <!-- Home screen icons - Long press shortcuts -->
    <!-- Shortcut action to open new tab -->
    <string name="home_screen_shortcut_open_new_tab_2">Nova lapela</string>
    <!-- Shortcut action to open new private tab -->
    <string name="home_screen_shortcut_open_new_private_tab_2">Nova lapela privada</string>

    <!-- Shortcut action to open Passwords screens -->
    <string name="home_screen_shortcut_open_password_screen">Atallo aos contrasinais</string>

    <!-- Recent Tabs -->
    <!-- Header text for jumping back into the recent tab in the home screen -->
    <string name="recent_tabs_header">Volver</string>
    <!-- Button text for showing all the tabs in the tabs tray -->
    <string name="recent_tabs_show_all">Mostrar todo</string>
    <!-- Content description for the button which navigates the user to show all recent tabs in the tabs tray. -->
    <string name="recent_tabs_show_all_content_description_2">Botón para mostrar todos os separadores recentes</string>

    <!-- Text for button in synced tab card that opens synced tabs tray -->
    <string name="recent_tabs_see_all_synced_tabs_button_text">Ver todas as lapelas sincronizadas</string>
    <!-- Accessibility description for device icon used for recent synced tab -->
    <string name="recent_tabs_synced_device_icon_content_description">Dispositivo sincronizado</string>
    <!-- Text for the dropdown menu to remove a recent synced tab from the homescreen -->
    <string name="recent_synced_tab_menu_item_remove">Retirar</string>
    <!-- Text for the menu button to remove a grouped highlight from the user's browsing history
         in the Recently visited section -->
    <string name="recent_tab_menu_item_remove">Retirar</string>

    <!-- History Metadata -->
    <!-- Header text for a section on the home screen that displays grouped highlights from the
         user's browsing history, such as topics they have researched or explored on the web -->
    <string name="history_metadata_header_2">Visitado recentemente</string>
    <!-- Text for the menu button to remove a grouped highlight from the user's browsing history
         in the Recently visited section -->
    <string name="recently_visited_menu_item_remove">Retirar</string>
    <!-- Content description for the button which navigates the user to show all of their history. -->
    <string name="past_explorations_show_all_content_description_2">Mostrar todas as exploracións anteriores</string>

    <!-- Browser Fragment -->
    <!-- Content description (not visible, for screen readers etc.): Navigate backward (browsing history) -->
    <string name="browser_menu_back">Atrás</string>
    <!-- Content description (not visible, for screen readers etc.): Navigate forward (browsing history) -->
    <string name="browser_menu_forward">Adiante</string>
    <!-- Content description (not visible, for screen readers etc.): Refresh current website -->
    <string name="browser_menu_refresh">Actualizar</string>
    <!-- Content description (not visible, for screen readers etc.): Stop loading current website -->
    <string name="browser_menu_stop">Parar</string>
    <!-- Browser menu button that opens the addon manager -->
    <string name="browser_menu_add_ons">Complementos</string>
    <!-- Browser menu button that opens account settings -->
    <string name="browser_menu_account_settings">Información da conta</string>
    <!-- Text displayed when there are no add-ons to be shown -->
    <string name="no_add_ons">Aquí non hai complementos</string>
    <!-- Browser menu button that sends a user to help articles -->
    <string name="browser_menu_help">Axuda</string>
    <!-- Browser menu button that sends a to a the what's new article -->
    <string name="browser_menu_whats_new">Novidades</string>
    <!-- Browser menu button that opens the settings menu -->
    <string name="browser_menu_settings">Configuración</string>
    <!-- Browser menu button that opens a user's library -->
    <string name="browser_menu_library">Biblioteca</string>
    <!-- Browser menu toggle that requests a desktop site -->
    <string name="browser_menu_desktop_site">Sitio de escritorio</string>
    <!-- Browser menu toggle that adds a shortcut to the site on the device home screen. -->
    <string name="browser_menu_add_to_homescreen">Engadir á páxina de inicio</string>
    <!-- Browser menu toggle that installs a Progressive Web App shortcut to the site on the device home screen. -->
    <string name="browser_menu_install_on_homescreen">Instalar</string>
    <!-- Content description (not visible, for screen readers etc.) for the Resync tabs button -->
    <string name="resync_button_content_description">Resincronizar</string>
    <!-- Browser menu button that opens the find in page menu -->
    <string name="browser_menu_find_in_page">Atopar na páxina</string>
    <!-- Browser menu button that saves the current tab to a collection -->
    <string name="browser_menu_save_to_collection_2">Gardar na colección</string>
    <!-- Browser menu button that open a share menu to share the current site -->
    <string name="browser_menu_share">Compartir</string>
    <!-- Browser menu button shown in custom tabs that opens the current tab in Fenix
        The first parameter is the name of the app defined in app_name (for example: Fenix) -->
    <string name="browser_menu_open_in_fenix">Aberto en %1$s</string>
    <!-- Browser menu text shown in custom tabs to indicate this is a Fenix tab
        The first parameter is the name of the app defined in app_name (for example: Fenix) -->
    <string name="browser_menu_powered_by">CREADO POR %1$s</string>
    <!-- Browser menu text shown in custom tabs to indicate this is a Fenix tab
        The first parameter is the name of the app defined in app_name (for example: Fenix) -->
    <string name="browser_menu_powered_by2">Creado por %1$s</string>
    <!-- Browser menu button to put the current page in reader mode -->
    <string name="browser_menu_read">Modo de lectura</string>
    <!-- Browser menu button content description to close reader mode and return the user to the regular browser -->
    <string name="browser_menu_read_close">Pechar a vista de lectura</string>
    <!-- Browser menu button to open the current page in an external app -->
    <string name="browser_menu_open_app_link">Abrir cunha aplicación</string>
    <!-- Browser menu button to show reader view appearance controls e.g. the used font type and size -->
    <string name="browser_menu_customize_reader_view">Personalizar da vista de lectura</string>

    <!-- Browser menu label for adding a bookmark -->
    <string name="browser_menu_add">Engadir</string>
    <!-- Browser menu label for editing a bookmark -->
    <string name="browser_menu_edit">Editar</string>
    <!-- Button shown on the home page that opens the Customize home settings -->
    <string name="browser_menu_customize_home_1">Personalizar a páxina de inicio</string>
    <!-- Browser Toolbar -->
    <!-- Content description for the Home screen button on the browser toolbar -->
    <string name="browser_toolbar_home">Páxina de inicio</string>

    <!-- Locale Settings Fragment -->
    <!-- Content description for tick mark on selected language -->
    <string name="a11y_selected_locale_content_description">Idioma seleccionado</string>
    <!-- Text for default locale item -->
    <string name="default_locale_text">Igual que o idioma do dispositivo</string>
    <!-- Placeholder text shown in the search bar before a user enters text -->
    <string name="locale_search_hint">Buscar idioma</string>

    <!-- Search Fragment -->
    <!-- Button in the search view that lets a user search by scanning a QR code -->
    <string name="search_scan_button">Escanear</string>

    <!-- Button in the search view that lets a user change their search engine -->
    <string name="search_engine_button">Motor de buscas</string>
    <!-- Button in the search view when shortcuts are displayed that takes a user to the search engine settings -->
    <string name="search_shortcuts_engine_settings">Configuración do motor de busca</string>
    <!-- Button in the search view that lets a user navigate to the site in their clipboard -->
    <string name="awesomebar_clipboard_title">Encher ligazón co portapapeis</string>
    <!-- Button in the search suggestions onboarding that allows search suggestions in private sessions -->
    <string name="search_suggestions_onboarding_allow_button">Permitir</string>
    <!-- Button in the search suggestions onboarding that does not allow search suggestions in private sessions -->
    <string name="search_suggestions_onboarding_do_not_allow_button">Non permitir</string>
    <!-- Search suggestion onboarding hint title text -->
    <string name="search_suggestions_onboarding_title">Permitir suxestións de busca nas sesións privadas?</string>
    <!-- Search suggestion onboarding hint description text, first parameter is the name of the app defined in app_name (for example: Fenix)-->
    <string name="search_suggestions_onboarding_text">%s compartirá todo o que escriba na barra de enderezo co seu motor de busca predeterminado.</string>

    <!-- Search engine suggestion title text. The first parameter is the name of the suggested engine-->
    <string name="search_engine_suggestions_title">Buscar %s</string>
    <!-- Search engine suggestion description text -->
    <string name="search_engine_suggestions_description">Busca directamente desde a barra de enderezos</string>

    <!-- Menu option in the search selector menu to open the search settings -->
    <string name="search_settings_menu_item">Configuración da busca</string>

    <!-- Header text for the search selector menu -->
    <string name="search_header_menu_item_2">Esta vez buscar en:</string>

<<<<<<< HEAD
=======
    <!-- Content description (not visible, for screen readers etc.): Search engine icon. The first parameter is the search engine name (for example: DuckDuckGo). -->
    <string name="search_engine_icon_content_description" tools:ignore="UnusedResources">Buscador %s</string>

>>>>>>> 8788eeb1
    <!-- Home onboarding -->
    <!-- Onboarding home screen popup dialog, shown on top of the Jump back in section. -->
    <string name="onboarding_home_screen_jump_back_contextual_hint_2">Coñeza a súa páxina de inicio personalizada. Aquí aparecerán as pestanas, os marcadores e os resultados das buscas recentes.</string>
    <!-- Home onboarding dialog welcome screen title text. -->
    <string name="onboarding_home_welcome_title_2">Dámosche a benvida a unha internet máis persoal</string>
    <!-- Home onboarding dialog welcome screen description text. -->
    <string name="onboarding_home_welcome_description">Máis cores. Mellor privacidade. O mesmo compromiso coas persoas por riba os beneficios.</string>
    <!-- Home onboarding dialog sign into sync screen title text. -->
    <string name="onboarding_home_sync_title_3">Cambiar de pantalla é máis fácil ca nunca</string>
    <!-- Home onboarding dialog sign into sync screen description text. -->
    <string name="onboarding_home_sync_description">Continúe onde o deixou coas lapelas doutros dispositivos agora na súa páxina de inicio.</string>
    <!-- Text for the button to continue the onboarding on the home onboarding dialog. -->
    <string name="onboarding_home_get_started_button">Comezar</string>
    <!-- Text for the button to navigate to the sync sign in screen on the home onboarding dialog. -->
    <string name="onboarding_home_sign_in_button">Acceder</string>

    <!-- Text for the button to skip the onboarding on the home onboarding dialog. -->
    <string name="onboarding_home_skip_button">Saltar</string>
    <!-- Onboarding home screen sync popup dialog message, shown on top of Recent Synced Tabs in the Jump back in section. -->
    <string name="sync_cfr_message">As súas lapelas estanse sincronizando! Continúe onde o deixou no seu outro dispositivo.</string>
    <!-- Content description (not visible, for screen readers etc.): Close button for the home onboarding dialog -->
    <string name="onboarding_home_content_description_close_button">Pechar</string>

    <!-- Notification pre-permission dialog -->
    <!-- Enable notification pre permission dialog title
        The first parameter is the name of the app defined in app_name (for example: Fenix) -->
    <string name="onboarding_home_enable_notifications_title">As notificacións axúdanlle a facer máis con %s</string>
    <!-- Enable notification pre permission dialog description with rationale
        The first parameter is the name of the app defined in app_name (for example: Fenix) -->
    <string name="onboarding_home_enable_notifications_description">Sincronice as súas lapelas entre dispositivos, xestione as descargas, reciba consellos sobre como aproveitar ao máximo a protección da privacidade de %s e moito máis.</string>
    <!-- Text for the button to request notification permission on the device -->
    <string name="onboarding_home_enable_notifications_positive_button">Continuar</string>
    <!-- Text for the button to not request notification permission on the device and dismiss the dialog -->
    <string name="onboarding_home_enable_notifications_negative_button">Agora non</string>

    <!-- Juno first user onboarding flow experiment -->
    <!-- Title for set firefox as default browser screen.
        The first parameter is the name of the app defined in app_name (for example: Fenix) -->
    <string name="juno_onboarding_default_browser_title">Faga de %s o seu navegador de referencia</string>
    <!-- Title for set firefox as default browser screen used by Nimbus experiments. Nimbus experiments do not support string placeholders.
        Note: The word "Firefox" should NOT be translated -->
    <string name="juno_onboarding_default_browser_title_nimbus" tools:ignore="UnusedResources">Faga de Firefox o seu navegador de referencia</string>
    <!-- Description for set firefox as default browser screen.
        The first parameter is the Firefox brand name.
        The second parameter is the string with key "juno_onboarding_default_browser_description_link_text". -->
    <string name="juno_onboarding_default_browser_description">%1$s pon á xente por riba dos beneficios e defende a súa privacidade bloqueando os rastrexadores entre sitios.\n\nMáis información no noso %2$s.</string>
    <!-- Description for set firefox as default browser screen used by Nimbus experiments. Nimbus experiments do not support string placeholders.
        Note: The word "Firefox" should NOT be translated -->
    <string name="juno_onboarding_default_browser_description_nimbus" tools:ignore="UnusedResources">Firefox pon ás persoas por riba dos beneficios e defende a súa privacidade bloqueando os rastrexadores entre sitios.\n\nMáis información no noso aviso de privacidade.</string>
    <!-- Text for the link to the privacy notice webpage for set as firefox default browser screen.
    This is part of the string with the key "juno_onboarding_default_browser_description". -->
    <string name="juno_onboarding_default_browser_description_link_text">política de privacidade</string>
    <!-- Text for the button to set firefox as default browser on the device -->
    <string name="juno_onboarding_default_browser_positive_button">Estabelecer como navegador predeterminado</string>
    <!-- Text for the button dismiss the screen and move on with the flow -->
    <string name="juno_onboarding_default_browser_negative_button">Agora non</string>
    <!-- Title for sign in to sync screen. -->
    <string name="juno_onboarding_sign_in_title">Alterne entre o teléfono e o portátil</string>
    <!-- Description for sign in to sync screen. -->
    <string name="juno_onboarding_sign_in_description">Recupere as lapelas e os contrasinais dos seus outros dispositivos para retomalo onde o deixou.</string>
    <!-- Text for the button to sign in to sync on the device -->
    <string name="juno_onboarding_sign_in_positive_button">Acceder</string>

    <!-- Text for the button dismiss the screen and move on with the flow -->
    <string name="juno_onboarding_sign_in_negative_button">Agora non</string>
    <!-- Title for enable notification permission screen.
        The first parameter is the name of the app defined in app_name (for example: Fenix) -->
    <string name="juno_onboarding_enable_notifications_title">As notificacións axúdanlle a facer máis con %s</string>
    <!-- Title for enable notification permission screen used by Nimbus experiments. Nimbus experiments do not support string placeholders.
        Note: The word "Firefox" should NOT be translated -->
    <string name="juno_onboarding_enable_notifications_title_nimbus" tools:ignore="UnusedResources">As notificacións axúdanlle a facer máis con Firefox</string>
    <!-- Description for enable notification permission screen.
        The first parameter is the name of the app defined in app_name (for example: Fenix) -->
    <string name="juno_onboarding_enable_notifications_description">Envía lapelas entre dispositivos, xestiona as descargas e recibe consellos para sacar o máximo proveito de %s.</string>
    <!-- Description for enable notification permission screen used by Nimbus experiments. Nimbus experiments do not support string placeholders.
       Note: The word "Firefox" should NOT be translated   -->
    <string name="juno_onboarding_enable_notifications_description_nimbus" tools:ignore="UnusedResources">Envía lapelas entre dispositivos, xestiona as descargas e recibe consellos para sacar o máximo proveito de Firefox.</string>
    <!-- Text for the button to request notification permission on the device -->
    <string name="juno_onboarding_enable_notifications_positive_button">Activar as notificacións</string>
    <!-- Text for the button dismiss the screen and move on with the flow -->
    <string name="juno_onboarding_enable_notifications_negative_button">Agora non</string>

    <!-- Search Widget -->
    <!-- Content description for searching with a widget. The first parameter is the name of the application.-->
    <string name="search_widget_content_description_2">Abrir unha nova lapela en %1$s</string>
    <!-- Text preview for smaller sized widgets -->
    <string name="search_widget_text_short">Buscar</string>
    <!-- Text preview for larger sized widgets -->
    <string name="search_widget_text_long">Buscar na Rede</string>
    <!-- Content description (not visible, for screen readers etc.): Voice search -->
    <string name="search_widget_voice">Busca por voz</string>

    <!-- Preferences -->
    <!-- Title for the settings page-->
    <string name="settings">Configuración</string>
    <!-- Preference category for general settings -->
    <string name="preferences_category_general">Xeral</string>
    <!-- Preference category for all links about Fenix -->
    <string name="preferences_category_about">Sobre</string>
    <!-- Preference category for settings related to changing the default search engine -->
    <string name="preferences_category_select_default_search_engine" tools:ignore="UnusedResources">Selecciona un</string>
    <!-- Preference for settings related to managing search shortcuts for the quick search menu -->
    <string name="preferences_manage_search_shortcuts" tools:ignore="UnusedResources">Xestionar os atallos de busca</string>
    <!-- Summary for preference for settings related to managing search shortcuts for the quick search menu -->
    <string name="preferences_manage_search_shortcuts_summary" tools:ignore="UnusedResources">Edita os motores visibles no menú de busca</string>
    <!-- Preference category for settings related to managing search shortcuts for the quick search menu -->
    <string name="preferences_category_engines_in_search_menu" tools:ignore="UnusedResources">Motores visibles no menú de busca</string>
    <!-- Preference for settings related to changing the default search engine -->
    <string name="preferences_default_search_engine">Motor de busca predeterminado</string>
    <!-- Preference for settings related to Search -->
    <string name="preferences_search">Buscas</string>
    <!-- Preference for settings related to Search address bar -->
    <string name="preferences_search_address_bar">Barra de enderezos</string>
    <!-- Preference link to rating Fenix on the Play Store -->
    <string name="preferences_rate">Valorar en Google Play</string>
    <!-- Preference linking to about page for Fenix
        The first parameter is the name of the app defined in app_name (for example: Fenix) -->
    <string name="preferences_about">Sobre o %1$s</string>
    <!-- Preference for settings related to changing the default browser -->
    <string name="preferences_set_as_default_browser">Definir como navegador predeterminado</string>
    <!-- Preference category for advanced settings -->
    <string name="preferences_category_advanced">Opcións avanzadas</string>
    <!-- Preference category for privacy and security settings -->
    <string name="preferences_category_privacy_security">Privacidade e seguranza</string>
    <!-- Preference for advanced site permissions -->
    <string name="preferences_site_permissions">Permisos do sitio</string>
    <!-- Preference for private browsing options -->
    <string name="preferences_private_browsing_options">Navegación privada</string>
    <!-- Preference for opening links in a private tab-->
    <string name="preferences_open_links_in_a_private_tab">Abrir ligazóns nunha lapela privada</string>
    <!-- Preference for allowing screenshots to be taken while in a private tab-->
    <string name="preferences_allow_screenshots_in_private_mode">Permitir capturas de pantalla na navegación privada</string>
    <!-- Will inform the user of the risk of activating Allow screenshots in private browsing option -->
    <string name="preferences_screenshots_in_private_mode_disclaimer">Se se permite, as lapelas privadas tamén serán visíbeis ao estaren abertas varias aplicacións</string>
    <!-- Preference for adding private browsing shortcut -->
    <string name="preferences_add_private_browsing_shortcut">Engadir atallo de navegación privada</string>

    <!-- Preference for enabling "HTTPS-Only" mode -->
    <string name="preferences_https_only_title">Modo só HTTPS</string>

    <!-- Preference for removing cookie/consent banners from sites automatically. See reduce_cookie_banner_summary for additional context. -->
    <string name="preferences_cookie_banner_reduction">Redución do aviso de cookies</string>
    <!-- Preference for rejecting or removing as many cookie/consent banners as possible on sites. See reduce_cookie_banner_summary for additional context. -->
    <string name="reduce_cookie_banner_option">Reducir os avisos de cookies</string>
    <!-- Summary of cookie banner handling preference if the setting disabled is set to off -->
    <string name="reduce_cookie_banner_option_off">Desactivado</string>
    <!-- Summary of cookie banner handling preference if the setting enabled is set to on -->
    <string name="reduce_cookie_banner_option_on">Activado</string>
    <!-- Summary for the preference for rejecting all cookies whenever possible. The first parameter is the application name -->
    <string name="reduce_cookie_banner_summary_1">%1$s tenta rexeitar automaticamente as solicitudes de cookies nos avisos de cookies.</string>
    <!-- Text for indicating cookie banner handling is off this site, this is shown as part of the protections panel with the tracking protection toggle -->
    <string name="reduce_cookie_banner_off_for_site">Desactivado para este sitio</string>
    <!-- Text for cancel button indicating that cookie banner reduction is not supported for the current site, this is shown as part of the cookie banner details view. -->
    <string name="cookie_banner_handling_details_site_is_not_supported_cancel_button">Cancelar</string>

    <!-- Text for request support button indicating that cookie banner reduction is not supported for the current site, this is shown as part of the cookie banner details view. -->
    <string name="cookie_banner_handling_details_site_is_not_supported_request_support_button" moz:RemovedIn="115" tools:ignore="UnusedResources">Pedir soporte</string>
    <!-- Text for request support button indicating that cookie banner reduction is not supported for the current site, this is shown as part of the cookie banner details view. -->
    <string name="cookie_banner_handling_details_site_is_not_supported_request_support_button_2">Enviar solicitude</string>
    <!-- Text for title indicating that cookie banner reduction is not supported for the current site, this is shown as part of the cookie banner details view. -->
    <string name="cookie_banner_handling_details_site_is_not_supported_title" moz:RemovedIn="114" tools:ignore="UnusedResources">Redución do aviso de cookies</string>
    <!-- Text for title indicating that cookie banner reduction is not supported for the current site, this is shown as part of the cookie banner details view. -->
    <string name="cookie_banner_handling_details_site_is_not_supported_title_2">Quere solicitar soporte para este sitio?</string>
    <!-- Label for the snackBar, after the user reports with success a website where cookie banner reducer did not work -->
    <string name="cookie_banner_handling_report_site_snack_bar_text" moz:RemovedIn="114" tools:ignore="UnusedResources">A solicitude de soporte enviouse.</string>
    <!-- Label for the snackBar, after the user reports with success a website where cookie banner reducer did not work -->
    <string name="cookie_banner_handling_report_site_snack_bar_text_2">Solicitude enviada</string>
    <!-- Text for indicating cookie banner handling is on this site, this is shown as part of the protections panel with the tracking protection toggle -->
    <string name="reduce_cookie_banner_on_for_site">Activado para este sitio</string>
    <!-- Text for indicating that a request for unsupported site was sent to Nimbus (it's a Mozilla library for experiments), this is shown as part of the protections panel with the tracking protection toggle -->
    <string name="reduce_cookie_banner_unsupported_site_request_submitted" moz:RemovedIn="114" tools:ignore="UnusedResources">A solicitude de soporte enviouse</string>
    <!-- Text for indicating that a request for unsupported site was sent to Nimbus (it's a Mozilla library for experiments), this is shown as part of the protections panel with the tracking protection toggle -->
    <string name="reduce_cookie_banner_unsupported_site_request_submitted_2">Solicitude de soporte enviada</string>
    <!-- Text for indicating cookie banner handling is currently not supported for this site, this is shown as part of the protections panel with the tracking protection toggle -->
    <string name="reduce_cookie_banner_unsupported_site">Sitio actualmente non soportado</string>
    <!-- Title text for a detail explanation indicating cookie banner handling is on this site, this is shown as part of the cookie banner panel in the toolbar. The first parameter is a shortened URL of the current site-->
    <string name="reduce_cookie_banner_details_panel_title_on_for_site">Quere activar a redución do aviso de cookies para %1$s?</string>
    <!-- Title text for a detail explanation indicating cookie banner handling is off this site, this is shown as part of the cookie banner panel in the toolbar. The first parameter is a shortened URL of the current site-->
    <string name="reduce_cookie_banner_details_panel_title_off_for_site">Quere desactivar a redución do aviso de cookies para %1$s?</string>
    <!-- Title text for a detail explanation indicating cookie banner reducer didn't work for the current site, this is shown as part of the cookie banner panel in the toolbar.-->
    <string name="reduce_cookie_banner_details_panel_title_unsupported_site_request" moz:RemovedIn="114" tools:ignore="UnusedResources">Este sitio actualmente non é compatible coa Redución de Avisos de Cookies. Gustaríallee que o noso equipo revise este sitio web e engada soporte no futuro?</string>
    <!-- Title text for a detail explanation indicating cookie banner reducer didn't work for the current site, this is shown as part of the cookie banner panel in the toolbar. The first parameter is the application name-->
    <string name="reduce_cookie_banner_details_panel_title_unsupported_site_request_2">%1$s non pode rexeitar automaticamente as solicitudes de cookies neste sitio. Pode enviar unha solicitude para soportar este sitio no futuro.</string>
    <!-- Long text for a detail explanation indicating what will happen if cookie banner handling is off for a site, this is shown as part of the cookie banner panel in the toolbar. The first parameter is the application name -->
    <string name="reduce_cookie_banner_details_panel_description_off_for_site">%1$s borrará as cookies deste sitio e actualizará a páxina. Ao borrar todas as cookies, é posible que peche a sesión ou baleire os carriños da compra.</string>
    <!-- Long text for a detail explanation indicating what will happen if cookie banner handling is on for a site, this is shown as part of the cookie banner panel in the toolbar. The first parameter is the application name -->
    <string name="reduce_cookie_banner_details_panel_description_on_for_site_2">%1$s tenta rexeitar automaticamente todas as solicitudes de cookies en sitios compatibles.</string>
    <!-- Title text for the cookie banner re-engagement dialog. The first parameter is the application name. -->
    <string name="reduce_cookie_banner_dialog_title">Quere permitir que %1$s rexeite os avisos de cookies?</string>
    <!-- Body text for the cookie banner re-engagement dialog use. The first parameter is the application name. -->
    <string name="reduce_cookie_banner_dialog_body">%1$s pode rexeitar automaticamente moitas solicitudes de avisos de cookies.</string>
    <!-- Remind me later text button for the onboarding dialog -->
    <string name="reduce_cookie_banner_dialog_not_now_button">Agora non</string>
    <!-- Snack text for the cookie banner dialog, after user hit the dismiss banner button -->
    <string name="reduce_cookie_banner_dialog_snackbar_text">Verá menos solicitudes de cookies</string>
    <!-- Change setting text button, for the cookie banner re-engagement dialog -->
    <string name="reduce_cookie_banner_dialog_change_setting_button">Permitir</string>

    <!-- Description of the preference to enable "HTTPS-Only" mode. -->
    <string name="preferences_https_only_summary">Tenta conectarse automaticamente a sitios mediante o protocolo de cifrado HTTPS para aumentar a seguridade.</string>
    <!-- Summary of https only preference if https only is set to off -->
    <string name="preferences_https_only_off">Desactivado</string>
    <!-- Summary of https only preference if https only is set to on in all tabs -->
    <string name="preferences_https_only_on_all">Activado en todas as lapelas</string>
    <!-- Summary of https only preference if https only is set to on in private tabs only -->
    <string name="preferences_https_only_on_private">Activado nas lapelas privadas</string>
    <!-- Text displayed that links to website containing documentation about "HTTPS-Only" mode -->
    <string name="preferences_http_only_learn_more">Máis información</string>
    <!-- Option for the https only setting -->
    <string name="preferences_https_only_in_all_tabs">Activar en todas as lapelas</string>
    <!-- Option for the https only setting -->
    <string name="preferences_https_only_in_private_tabs">Activar só nas lapelas privadas</string>
    <!-- Title shown in the error page for when trying to access a http website while https only mode is enabled. -->
    <string name="errorpage_httpsonly_title">Sitio seguro non dispoñible</string>
    <!-- Message shown in the error page for when trying to access a http website while https only mode is enabled. The message has two paragraphs. This is the first. -->
    <string name="errorpage_httpsonly_message_title">O máis probable é que o sitio web simplemente non admite HTTPS.</string>
    <!-- Message shown in the error page for when trying to access a http website while https only mode is enabled. The message has two paragraphs. This is the second. -->
    <string name="errorpage_httpsonly_message_summary">Non obstante, tamén é posible que estea implicado un atacante. Se continúas ao sitio web, non debes introducir ningunha información confidencial. Se continúas, o modo só HTTPS desactivarase temporalmente para o sitio.</string>
    <!-- Preference for accessibility -->
    <string name="preferences_accessibility">Accesibilidade</string>
    <!-- Preference to override the Firefox Account server -->
    <string name="preferences_override_fxa_server">Servidor de contas de Firefox personalizado</string>
    <!-- Preference to override the Sync token server -->
    <string name="preferences_override_sync_tokenserver">Servidor de sincronización personalizado</string>
    <!-- Toast shown after updating the FxA/Sync server override preferences -->
    <string name="toast_override_fxa_sync_server_done">Modificouse o servidor de conta/sincronización de Firefox. Vaise saír da aplicación para aplicar os cambios…</string>
    <!-- Preference category for account information -->
    <string name="preferences_category_account">Conta</string>
    <!-- Preference for changing where the toolbar is positioned -->
    <string name="preferences_toolbar">Barra de ferramentas</string>
    <!-- Preference for changing default theme to dark or light mode -->
    <string name="preferences_theme">Tema</string>
    <!-- Preference for customizing the home screen -->
    <string name="preferences_home_2">Páxina de inicio</string>
    <!-- Preference for gestures based actions -->
    <string name="preferences_gestures">Xestos</string>
    <!-- Preference for settings related to visual options -->
    <string name="preferences_customize">Personalizar</string>
    <!-- Preference description for banner about signing in -->
    <string name="preferences_sign_in_description_2">Acceda para sincronizar as lapelas, marcadores, contrasinais e moito máis.</string>
    <!-- Preference shown instead of account display name while account profile information isn't available yet. -->
    <string name="preferences_account_default_name">Conta de Firefox</string>
    <!-- Preference text for account title when there was an error syncing FxA -->
    <string name="preferences_account_sync_error">Reconectar para retomar a sincronización</string>
    <!-- Preference for language -->
    <string name="preferences_language">Idioma</string>
    <!-- Preference for data choices -->
    <string name="preferences_data_choices">Escollas de datos</string>
    <!-- Preference for data collection -->
    <string name="preferences_data_collection">Recollida de datos</string>
    <!-- Preference for developers -->
    <string name="preferences_remote_debugging">Depuración remota por USB</string>
    <!-- Preference title for switch preference to show search engines -->
    <string name="preferences_show_search_engines">Mostrar motores de busca</string>
    <!-- Preference title for switch preference to show search suggestions -->
    <string name="preferences_show_search_suggestions">Mostrar suxestións de busca</string>
    <!-- Preference title for switch preference to show voice search button -->
    <string name="preferences_show_voice_search">Mostrar busca por voz</string>
    <!-- Preference title for switch preference to show search suggestions also in private mode -->
    <string name="preferences_show_search_suggestions_in_private">Mostrar en sesións privadas</string>
    <!-- Preference title for switch preference to show a clipboard suggestion when searching -->
    <string name="preferences_show_clipboard_suggestions">Mostrar suxestións do portapapeis</string>
    <!-- Preference title for switch preference to suggest browsing history when searching -->
    <string name="preferences_search_browsing_history">Buscar no historial de navegación</string>
    <!-- Preference title for switch preference to suggest bookmarks when searching -->
    <string name="preferences_search_bookmarks">Buscar nos marcadores</string>
    <!-- Preference title for switch preference to suggest synced tabs when searching -->
    <string name="preferences_search_synced_tabs">Buscar nas lapelas sincronizadas</string>
    <!-- Preference for account settings -->
    <string name="preferences_account_settings">Configuración da conta</string>
    <!-- Preference for enabling url autocomplete-->
    <string name="preferences_enable_autocomplete_urls">Completar automaticamente os URL</string>
    <!-- Preference for open links in third party apps -->
    <string name="preferences_open_links_in_apps">Abrir ligazóns con aplicacións</string>
    <!-- Preference for open links in third party apps always open in apps option -->
    <string name="preferences_open_links_in_apps_always">Sempre</string>
    <!-- Preference for open links in third party apps ask before opening option -->
    <string name="preferences_open_links_in_apps_ask">Preguntar antes de abrir</string>
    <!-- Preference for open links in third party apps never open in apps option -->
    <string name="preferences_open_links_in_apps_never">Nunca</string>
    <!-- Preference for open download with an external download manager app -->
    <string name="preferences_external_download_manager">Xestor de descargas externo</string>
    <!-- Preference for add_ons -->
    <string name="preferences_addons">Complementos</string>
    <!-- Preference for notifications -->
    <string name="preferences_notifications">Notificacións</string>

    <!-- Summary for notification preference indicating notifications are allowed -->
    <string name="notifications_allowed_summary">Permitido</string>
    <!-- Summary for notification preference indicating notifications are not allowed -->
    <string name="notifications_not_allowed_summary">Non permitido</string>

    <!-- Add-on Preferences -->
    <!-- Preference to customize the configured AMO (addons.mozilla.org) collection -->
    <string name="preferences_customize_amo_collection">Colección de complementos personalizados</string>
    <!-- Button caption to confirm the add-on collection configuration -->
    <string name="customize_addon_collection_ok">Aceptar</string>
    <!-- Button caption to abort the add-on collection configuration -->
    <string name="customize_addon_collection_cancel">Cancelar</string>
    <!-- Hint displayed on input field for custom collection name -->
    <string name="customize_addon_collection_hint">Nome da colección</string>
    <!-- Hint displayed on input field for custom collection user ID-->
    <string name="customize_addon_collection_user_hint">Propietario da colección (Identificador de usuario)</string>
    <!-- Toast shown after confirming the custom add-on collection configuration -->
    <string name="toast_customize_addon_collection_done">Modificouse a colección de complementos. Vaise saír da aplicación para aplicar os cambios…</string>

    <!-- Customize Home -->
    <!-- Header text for jumping back into the recent tab in customize the home screen -->
    <string name="customize_toggle_jump_back_in">Volver</string>
    <!-- Title for the customize home screen section with recently saved bookmarks. -->
    <string name="customize_toggle_recent_bookmarks">Marcadores recentes</string>
    <!-- Title for the customize home screen section with recently visited. Recently visited is
    a section where users see a list of tabs that they have visited in the past few days -->
    <string name="customize_toggle_recently_visited">Visitado recentemente</string>

    <!-- Title for the customize home screen section with Pocket. -->
    <string name="customize_toggle_pocket_2">Historias para reflexionar</string>
    <!-- Summary for the customize home screen section with Pocket. The first parameter is product name Pocket -->
    <string name="customize_toggle_pocket_summary">Artigos impulsados por %s</string>
    <!-- Title for the customize home screen section with sponsored Pocket stories. -->
    <string name="customize_toggle_pocket_sponsored">Historias patrocinadas</string>
    <!-- Title for the opening wallpaper settings screen -->
    <string name="customize_wallpapers">Fondos de pantalla</string>
    <!-- Title for the customize home screen section with sponsored shortcuts. -->
    <string name="customize_toggle_contile">Atallos patrocinados</string>

    <!-- Wallpapers -->
    <!-- Content description for various wallpapers. The first parameter is the name of the wallpaper -->
    <string name="wallpapers_item_name_content_description">Elemento de fondo de pantalla: %1$s</string>
    <!-- Snackbar message for when wallpaper is selected -->
    <string name="wallpaper_updated_snackbar_message">Fondo de pantalla actualizado!</string>
    <!-- Snackbar label for action to view selected wallpaper -->
    <string name="wallpaper_updated_snackbar_action">Ver</string>
    <!-- Snackbar message for when wallpaper couldn't be downloaded -->
    <string name="wallpaper_download_error_snackbar_message">Non se puido descargar o fondo de pantalla</string>
    <!-- Snackbar label for action to retry downloading the wallpaper -->
    <string name="wallpaper_download_error_snackbar_action">Tentar de novo</string>
    <!-- Snackbar message for when wallpaper couldn't be selected because of the disk error -->
    <string name="wallpaper_select_error_snackbar_message">Non se puido cambiar o fondo de pantalla</string>
    <!-- Text displayed that links to website containing documentation about the "Limited Edition" wallpapers. -->
    <string name="wallpaper_learn_more">Máis información</string>
    <!-- Text for classic wallpapers title. The first parameter is the Firefox name. -->
    <string name="wallpaper_classic_title">%s clásico</string>
    <!-- Text for limited edition wallpapers title. -->
    <string name="wallpaper_limited_edition_title">Edición limitada</string>
    <!-- Description text for the limited edition wallpapers with learn more link. The first parameter is the learn more string defined in wallpaper_learn_more-->
    <string name="wallpaper_limited_edition_description_with_learn_more">A nova colección Voces Independentes. %s</string>

    <!-- Description text for the limited edition wallpapers. -->
    <string name="wallpaper_limited_edition_description">A nova colección Voces Independentes.</string>
    <!-- Wallpaper onboarding dialog header text. -->
    <string name="wallpapers_onboarding_dialog_title_text">Probar un toque de cor</string>
    <!-- Wallpaper onboarding dialog body text. -->
    <string name="wallpapers_onboarding_dialog_body_text">Escolla un fondo de pantalla que o represente.</string>
    <!-- Wallpaper onboarding dialog learn more button text. The button navigates to the wallpaper settings screen. -->
    <string name="wallpapers_onboarding_dialog_explore_more_button_text">Explorar máis fondos de pantalla</string>

    <!-- Add-on Installation from AMO-->
    <!-- Error displayed when user attempts to install an add-on from AMO (addons.mozilla.org) that is not supported -->
    <string name="addon_not_supported_error">O complemento non é compatíbel</string>
    <!-- Error displayed when user attempts to install an add-on from AMO (addons.mozilla.org) that is already installed -->
    <string name="addon_already_installed">O complemento xa está instalado</string>

    <!-- Account Preferences -->
    <!-- Preference for triggering sync -->
    <string name="preferences_sync_now">Sincronizar agora</string>
    <!-- Preference category for sync -->
    <string name="preferences_sync_category">Escolla que sincronizar</string>
    <!-- Preference for syncing history -->
    <string name="preferences_sync_history">Historial</string>
    <!-- Preference for syncing bookmarks -->
    <string name="preferences_sync_bookmarks">Marcadores</string>
    <!-- Preference for syncing logins -->
    <string name="preferences_sync_logins">Identificacións</string>
    <!-- Preference for syncing tabs -->
    <string name="preferences_sync_tabs_2">Lapelas abertas</string>
    <!-- Preference for signing out -->
    <string name="preferences_sign_out">Saír</string>
    <!-- Preference displays and allows changing current FxA device name -->
    <string name="preferences_sync_device_name">Nome do dispositivo</string>
    <!-- Text shown when user enters empty device name -->
    <string name="empty_device_name_error">O nome do dispositivo non pode estar baleiro.</string>
    <!-- Label indicating that sync is in progress -->
    <string name="sync_syncing_in_progress">Sincronizando…</string>
    <!-- Label summary indicating that sync failed. The first parameter is the date stamp showing last time it succeeded -->
    <string name="sync_failed_summary">Fallou a sincronización. Último éxito: %s</string>
    <!-- Label summary showing never synced -->
    <string name="sync_failed_never_synced_summary">Fallou a sincronización. Última sincronización: nunca</string>
    <!-- Label summary the date we last synced. The first parameter is date stamp showing last time synced -->
    <string name="sync_last_synced_summary">Última sincronización: %s</string>
    <!-- Label summary showing never synced -->
    <string name="sync_never_synced_summary">Última sincronización: nunca</string>
    <!-- Text for displaying the default device name.
        The first parameter is the application name, the second is the device manufacturer name
        and the third is the device model. -->
    <string name="default_device_name_2">%1$s en %2$s %3$s</string>

    <!-- Preference for syncing credit cards -->
    <string name="preferences_sync_credit_cards">Tarxetas de crédito</string>
    <!-- Preference for syncing addresses -->
    <string name="preferences_sync_address">Enderezos</string>

    <!-- Send Tab -->
    <!-- Name of the "receive tabs" notification channel. Displayed in the "App notifications" system settings for the app -->
    <string name="fxa_received_tab_channel_name">Lapelas recibidas</string>
    <!-- Description of the "receive tabs" notification channel. Displayed in the "App notifications" system settings for the app -->
    <string name="fxa_received_tab_channel_description">Notificacións de lapelas recibidas doutros dispositivos con Firefox.</string>
    <!--  The body for these is the URL of the tab received  -->
    <string name="fxa_tab_received_notification_name">Lapela recibida</string>
    <!-- %s is the device name -->
    <string name="fxa_tab_received_from_notification_name">Lapela de %s</string>

    <!-- Advanced Preferences -->
    <!-- Preference for tracking protection exceptions -->
    <string name="preferences_tracking_protection_exceptions">Excepcións</string>
    <!-- Button in Exceptions Preference to turn on tracking protection for all sites (remove all exceptions) -->
    <string name="preferences_tracking_protection_exceptions_turn_on_for_all">Activar para todos os sitios</string>
    <!-- Text displayed when there are no exceptions -->
    <string name="exceptions_empty_message_description">As excepcións permiten desactivar a protección contra o rastrexo en sitios seleccionados.</string>
    <!-- Text displayed when there are no exceptions, with learn more link that brings users to a tracking protection SUMO page -->
    <string name="exceptions_empty_message_learn_more_link">Máis información</string>

    <!-- Preference switch for usage and technical data collection -->
    <string name="preference_usage_data">Uso e datos técnicos</string>

    <!-- Preference description for usage and technical data collection -->
    <string name="preferences_usage_data_description">Comparte datos de rendemento, uso, hardware e personalizacións sobre o seu navegador con Mozilla para axudarnos a mellorar %1$s</string>
    <!-- Preference switch for marketing data collection -->
    <string name="preferences_marketing_data">Datos de mercadotecnia</string>
    <!-- Preference description for marketing data collection -->
    <string name="preferences_marketing_data_description2">Comparte datos básicos de uso con Adjust, o noso fornecedor de mercadotecnia móbil</string>
    <!-- Title for studies preferences -->
    <string name="preference_experiments_2">Estudos</string>
    <!-- Summary for studies preferences -->
    <string name="preference_experiments_summary_2">Permite que Mozilla instale e execute estudos</string>

    <!-- Turn On Sync Preferences -->
    <!-- Header of the Sync and save your data preference view -->
    <string name="preferences_sync_2">Sincronizar e gardar os seus datos</string>
    <!-- Preference for reconnecting to FxA sync -->
    <string name="preferences_sync_sign_in_to_reconnect">Identifíquese para reconectar</string>
    <!-- Preference for removing FxA account -->
    <string name="preferences_sync_remove_account">Retirar conta</string>

    <!-- Pairing Feature strings -->
    <!-- Instructions on how to access pairing -->
    <string name="pair_instructions_2"><![CDATA[Escaneeo código QR que se mostra en <b>firefox.com/pair</b>]]></string>

    <!-- Toolbar Preferences -->
    <!-- Preference for using top toolbar -->
    <string name="preference_top_toolbar">Arriba</string>
    <!-- Preference for using bottom toolbar -->
    <string name="preference_bottom_toolbar">Abaixo</string>

    <!-- Theme Preferences -->
    <!-- Preference for using light theme -->
    <string name="preference_light_theme">Claro</string>
    <!-- Preference for using dark theme -->
    <string name="preference_dark_theme">Escuro</string>
    <!-- Preference for using using dark or light theme automatically set by battery -->
    <string name="preference_auto_battery_theme">Configurado polo aforro de batería</string>
    <!-- Preference for using following device theme -->
    <string name="preference_follow_device_theme">Segundo o tema do dispositivo</string>

    <!-- Gestures Preferences-->
    <!-- Preferences for using pull to refresh in a webpage -->
    <string name="preference_gestures_website_pull_to_refresh">Tire para actualizar</string>
    <!-- Preference for using the dynamic toolbar -->
    <string name="preference_gestures_dynamic_toolbar">Desprazar para agochar a barra de ferramentas</string>

    <!-- Preference for switching tabs by swiping horizontally on the toolbar -->
    <string name="preference_gestures_swipe_toolbar_switch_tabs">Desprazar a barra de ferramentas de lado para cambiar de lapela</string>
    <!-- Preference for showing the opened tabs by swiping up on the toolbar-->
    <string name="preference_gestures_swipe_toolbar_show_tabs">Desprazar a barra de ferramentas para abrir lapelas</string>

    <!-- Library -->
    <!-- Option in Library to open Downloads page -->
    <string name="library_downloads">Descargas</string>
    <!-- Option in library to open Bookmarks page -->
    <string name="library_bookmarks">Marcadores</string>
    <!-- Option in library to open Desktop Bookmarks root page -->
    <string name="library_desktop_bookmarks_root">Marcadores do escritorio</string>
    <!-- Option in library to open Desktop Bookmarks "menu" page -->
    <string name="library_desktop_bookmarks_menu">Menú dos marcadores</string>
    <!-- Option in library to open Desktop Bookmarks "toolbar" page -->
    <string name="library_desktop_bookmarks_toolbar">Barra de marcadores</string>
    <!-- Option in library to open Desktop Bookmarks "unfiled" page -->
    <string name="library_desktop_bookmarks_unfiled">Outros marcadores</string>
    <!-- Option in Library to open History page -->
    <string name="library_history">Historial</string>
    <!-- Option in Library to open a new tab -->
    <string name="library_new_tab">Nova lapela</string>
    <!-- Settings Page Title -->
    <string name="settings_title">Configuración</string>
    <!-- Content description (not visible, for screen readers etc.): "Close button for library settings" -->
    <string name="content_description_close_button">Pechar</string>

    <!-- Title to show in alert when a lot of tabs are to be opened
    %d is a placeholder for the number of tabs that will be opened -->
    <string name="open_all_warning_title">Abrir %d lapelas?</string>
    <!-- Message to warn users that a large number of tabs will be opened
    %s will be replaced by app name. -->
    <string name="open_all_warning_message">Ao abrir tantas lapelas pode que %s se desacelere mentres cargan as páxinas. Está seguro de que quere continuar?</string>
    <!-- Dialog button text for confirming open all tabs -->
    <string name="open_all_warning_confirm">Lapelas abertas</string>
    <!-- Dialog button text for canceling open all tabs -->
    <string name="open_all_warning_cancel">Cancelar</string>

    <!-- Text to show users they have one page in the history group section of the History fragment.
    %d is a placeholder for the number of pages in the group. -->
    <string name="history_search_group_site_1">%d páxina</string>
    <!-- Text to show users they have multiple pages in the history group section of the History fragment.
    %d is a placeholder for the number of pages in the group. -->
    <string name="history_search_group_sites_1">%d páxinas</string>

    <!-- Option in library for Recently Closed Tabs -->
    <string name="library_recently_closed_tabs">Lapelas pechadas recentemente</string>
    <!-- Option in library to open Recently Closed Tabs page -->
    <string name="recently_closed_show_full_history">Mostrar o historial completo</string>
    <!-- Text to show users they have multiple tabs saved in the Recently Closed Tabs section of history.
    %d is a placeholder for the number of tabs selected. -->
    <string name="recently_closed_tabs">%d lapelas</string>
    <!-- Text to show users they have one tab saved in the Recently Closed Tabs section of history.
    %d is a placeholder for the number of tabs selected. -->
    <string name="recently_closed_tab">%d lapela</string>
    <!-- Recently closed tabs screen message when there are no recently closed tabs -->
    <string name="recently_closed_empty_message">Aquí non hai lapelas pechadas recentemente</string>

    <!-- Tab Management -->
    <!-- Title of preference for tabs management -->
    <string name="preferences_tabs">Lapelas</string>
    <!-- Title of preference that allows a user to specify the tab view -->
    <string name="preferences_tab_view">Vista de lapelas</string>
    <!-- Option for a list tab view -->
    <string name="tab_view_list">Lista</string>
    <!-- Option for a grid tab view -->
    <string name="tab_view_grid">Grade</string>
    <!-- Title of preference that allows a user to auto close tabs after a specified amount of time -->
    <string name="preferences_close_tabs">Pechar lapelas</string>
    <!-- Option for auto closing tabs that will never auto close tabs, always allows user to manually close tabs -->
    <string name="close_tabs_manually">Manualmente</string>
    <!-- Option for auto closing tabs that will auto close tabs after one day -->
    <string name="close_tabs_after_one_day">Despois dun día</string>
    <!-- Option for auto closing tabs that will auto close tabs after one week -->
    <string name="close_tabs_after_one_week">Despois dunha semana</string>
    <!-- Option for auto closing tabs that will auto close tabs after one month -->
    <string name="close_tabs_after_one_month">Despois dun mes</string>

    <!-- Title of preference that allows a user to specify the auto-close settings for open tabs -->
    <string name="preference_auto_close_tabs" tools:ignore="UnusedResources">Pechar automaticamente os separadores abertos</string>

    <!-- Opening screen -->
    <!-- Title of a preference that allows a user to choose what screen to show after opening the app -->
    <string name="preferences_opening_screen">Pantalla de inicio</string>
    <!-- Option for always opening the homepage when re-opening the app -->
    <string name="opening_screen_homepage">Páxina de inicio</string>
    <!-- Option for always opening the user's last-open tab when re-opening the app -->
    <string name="opening_screen_last_tab">Último separador</string>
    <!-- Option for always opening the homepage when re-opening the app after four hours of inactivity -->
    <string name="opening_screen_after_four_hours_of_inactivity">Páxina de inicio despois de catro horas de inactividade</string>
    <!-- Summary for tabs preference when auto closing tabs setting is set to manual close-->
    <string name="close_tabs_manually_summary">Pechar manualmente</string>
    <!-- Summary for tabs preference when auto closing tabs setting is set to auto close tabs after one day-->
    <string name="close_tabs_after_one_day_summary">Pechar despois de un día</string>
    <!-- Summary for tabs preference when auto closing tabs setting is set to auto close tabs after one week-->
    <string name="close_tabs_after_one_week_summary">Despois de unha semana</string>
    <!-- Summary for tabs preference when auto closing tabs setting is set to auto close tabs after one month-->
    <string name="close_tabs_after_one_month_summary">Pechar despois de un mes</string>

    <!-- Summary for homepage preference indicating always opening the homepage when re-opening the app -->
    <string name="opening_screen_homepage_summary">Abrir na páxina de inicio</string>

    <!-- Summary for homepage preference indicating always opening the last-open tab when re-opening the app -->
    <string name="opening_screen_last_tab_summary">Abrir na última lapela</string>
    <!-- Summary for homepage preference indicating opening the homepage when re-opening the app after four hours of inactivity -->
    <string name="opening_screen_after_four_hours_of_inactivity_summary">Ábrese na páxina de inicio despois de catro horas</string>

    <!-- Inactive tabs -->
    <!-- Category header of a preference that allows a user to enable or disable the inactive tabs feature -->
    <string name="preferences_inactive_tabs">Mover os separadores vellos aos inactivos</string>
    <!-- Title of inactive tabs preference -->
    <string name="preferences_inactive_tabs_title">Os separadores que non vise en dúas semanas móvense á sección de inactivos.</string>

    <!-- Studies -->
    <!-- Title of the remove studies button -->
    <string name="studies_remove">Retirar</string>
    <!-- Title of the active section on the studies list -->
    <string name="studies_active">Activos</string>
    <!-- Description for studies, it indicates why Firefox use studies. The first parameter is the name of the application. -->
    <string name="studies_description_2">%1$s pode instalar e executar estudos de cando en vez.</string>
    <!-- Learn more link for studies, links to an article for more information about studies. -->
    <string name="studies_learn_more">Máis información</string>
    <!-- Dialog message shown after removing a study -->
    <string name="studies_restart_app">A aplicación pecharase para aplicar os cambios</string>
    <!-- Dialog button to confirm the removing a study. -->
    <string name="studies_restart_dialog_ok">Aceptar</string>
    <!-- Dialog button text for canceling removing a study. -->
    <string name="studies_restart_dialog_cancel">Cancelar</string>

    <!-- Toast shown after turning on/off studies preferences -->
    <string name="studies_toast_quit_application" tools:ignore="UnusedResources">Saíndo da aplicación para aplicar os cambios…</string>

    <!-- Sessions -->
    <!-- Title for the list of tabs -->
    <string name="tab_header_label">Lapelas abertas</string>
    <!-- Title for the list of tabs in the current private session -->
    <string name="tabs_header_private_tabs_title">Lapelas privadas</string>
    <!-- Title for the list of tabs in the synced tabs -->
    <string name="tabs_header_synced_tabs_title">Separadores sincronizados</string>
    <!-- Content description (not visible, for screen readers etc.): Add tab button. Adds a news tab when pressed -->
    <string name="add_tab">Engadir lapela</string>
    <!-- Content description (not visible, for screen readers etc.): Add tab button. Adds a news tab when pressed -->
    <string name="add_private_tab">Engadir lapela privada</string>
    <!-- Text for the new tab button to indicate adding a new private tab in the tab -->
    <string name="tab_drawer_fab_content">Privada</string>
    <!-- Text for the new tab button to indicate syncing command on the synced tabs page -->
    <string name="tab_drawer_fab_sync">Sincronizar</string>
    <!-- Text shown in the menu for sharing all tabs -->
    <string name="tab_tray_menu_item_share">Compartir todas as lapelas</string>
    <!-- Text shown in the menu to view recently closed tabs -->
    <string name="tab_tray_menu_recently_closed">Lapelas pechadas recentemente</string>
    <!-- Text shown in the tabs tray inactive tabs section -->
    <string name="tab_tray_inactive_recently_closed" tools:ignore="UnusedResources">Pechados recentemente</string>
    <!-- Text shown in the menu to view account settings -->
    <string name="tab_tray_menu_account_settings">Configuración da conta</string>
    <!-- Text shown in the menu to view tab settings -->
    <string name="tab_tray_menu_tab_settings">Configuración das lapelas</string>
    <!-- Text shown in the menu for closing all tabs -->
    <string name="tab_tray_menu_item_close">Pechar todas as lapelas</string>
    <!-- Text shown in the multiselect menu for bookmarking selected tabs. -->
    <string name="tab_tray_multiselect_menu_item_bookmark">Marcador</string>
    <!-- Text shown in the multiselect menu for closing selected tabs. -->
    <string name="tab_tray_multiselect_menu_item_close">Pechar</string>
    <!-- Content description for tabs tray multiselect share button -->
    <string name="tab_tray_multiselect_share_content_description">Compartir as lapelas seleccionadas</string>
    <!-- Content description for tabs tray multiselect menu -->
    <string name="tab_tray_multiselect_menu_content_description">Menú de lapelas seleccionadas</string>
    <!-- Content description (not visible, for screen readers etc.): Removes tab from collection button. Removes the selected tab from collection when pressed -->
    <string name="remove_tab_from_collection">Eliminar lapela da colección</string>
    <!-- Text for button to enter multiselect mode in tabs tray -->
    <string name="tabs_tray_select_tabs">Seleccionar lapelas</string>
    <!-- Content description (not visible, for screen readers etc.): Close tab button. Closes the current session when pressed -->
    <string name="close_tab">Pechar lapela</string>
    <!-- Content description (not visible, for screen readers etc.): Close tab <title> button. First parameter is tab title  -->
    <string name="close_tab_title">Pechar lapela %s</string>
    <!-- Content description (not visible, for screen readers etc.): Opens the open tabs menu when pressed -->
    <string name="open_tabs_menu">Abrir menú de lapelas</string>
    <!-- Open tabs menu item to save tabs to collection -->
    <string name="tabs_menu_save_to_collection1">Gardar lapelas na colección</string>
    <!-- Text for the menu button to delete a collection -->
    <string name="collection_delete">Eliminar colección</string>
    <!-- Text for the menu button to rename a collection -->
    <string name="collection_rename">Renomear colección</string>
    <!-- Text for the button to open tabs of the selected collection -->
    <string name="collection_open_tabs">Abrir lapelas</string>
    <!-- Hint for adding name of a collection -->
    <string name="collection_name_hint">Nome da colección</string>
    <!-- Text for the menu button to rename a top site -->
	<string name="rename_top_site">Renomear</string>
	<!-- Text for the menu button to remove a top site -->
	<string name="remove_top_site">Retirar</string>
    <!-- Text for the menu button to delete a top site from history -->
    <string name="delete_from_history">Eliminar do historial</string>
    <!-- Postfix for private WebApp titles, placeholder is replaced with app name -->
    <string name="pwa_site_controls_title_private">%1$s (modo privado)</string>

    <!-- History -->
    <!-- Text for the button to search all history -->
    <string name="history_search_1">Introduza os termos de busca</string>
    <!-- Text for the button to clear all history -->
    <string name="history_delete_all">Eliminar historial</string>
    <!-- Text for the snackbar to confirm that multiple browsing history items has been deleted -->
    <string name="history_delete_multiple_items_snackbar">Historial eliminado</string>
    <!-- Text for the snackbar to confirm that a single browsing history item has been deleted. The first parameter is the shortened URL of the deleted history item. -->
    <string name="history_delete_single_item_snackbar">Eliminouse %1$s</string>
    <!-- Context description text for the button to delete a single history item -->
    <string name="history_delete_item">Eliminar</string>
    <!-- History multi select title in app bar
    The first parameter is the number of bookmarks selected -->
    <string name="history_multi_select_title">Seleccionouse %1$d</string>
    <!-- Text for the header that groups the history for today -->
    <string name="history_today">Hoxe</string>
    <!-- Text for the header that groups the history for yesterday -->
    <string name="history_yesterday">Onte</string>
    <!-- Text for the header that groups the history the past 7 days -->
    <string name="history_7_days">Últimos 7 días</string>
    <!-- Text for the header that groups the history the past 30 days -->
    <string name="history_30_days">Últimos 30 días</string>
    <!-- Text for the header that groups the history older than the last month -->
    <string name="history_older">Máis antigo</string>
    <!-- Text shown when no history exists -->
    <string name="history_empty_message">Non hai historial aquí</string>

    <!-- Downloads -->
    <!-- Text for the snackbar to confirm that multiple downloads items have been removed -->
    <string name="download_delete_multiple_items_snackbar_1">Descargas retiradas</string>
    <!-- Text for the snackbar to confirm that a single download item has been removed. The first parameter is the name of the download item. -->
    <string name="download_delete_single_item_snackbar">Retirouse %1$s</string>
    <!-- Text shown when no download exists -->
    <string name="download_empty_message_1">Non hai ficheiros descargados</string>
    <!-- History multi select title in app bar
    The first parameter is the number of downloads selected -->
    <string name="download_multi_select_title">Seleccionouse %1$d</string>

    <!-- Text for the button to remove a single download item -->
    <string name="download_delete_item_1">Retirar</string>


    <!-- Crashes -->
    <!-- Title text displayed on the tab crash page. This first parameter is the name of the application (For example: Fenix) -->
    <string name="tab_crash_title_2">Sentímolo. %1$s non pode cargar esa páxina.</string>
    <!-- Send crash report checkbox text on the tab crash page -->
    <string name="tab_crash_send_report">Enviar informe de fallo a Mozilla</string>
    <!-- Close tab button text on the tab crash page -->
    <string name="tab_crash_close">Pechar lapela</string>
    <!-- Restore tab button text on the tab crash page -->
    <string name="tab_crash_restore">Restaurar lapela</string>

    <!-- Bookmarks -->
    <!-- Confirmation message for a dialog confirming if the user wants to delete the selected folder -->
    <string name="bookmark_delete_folder_confirmation_dialog">Confirma que quere eliminar este cartafol?</string>
    <!-- Confirmation message for a dialog confirming if the user wants to delete multiple items including folders. Parameter will be replaced by app name. -->
    <string name="bookmark_delete_multiple_folders_confirmation_dialog">%s eliminará os elementos seleccionados.</string>
    <!-- Text for the cancel button on delete bookmark dialog -->
    <string name="bookmark_delete_negative">Cancelar</string>
    <!-- Screen title for adding a bookmarks folder -->
    <string name="bookmark_add_folder">Engadir cartafol</string>
    <!-- Snackbar title shown after a bookmark has been created. -->
    <string name="bookmark_saved_snackbar">Marcador gardado!</string>
    <!-- Snackbar edit button shown after a bookmark has been created. -->
    <string name="edit_bookmark_snackbar_action">EDITAR</string>
    <!-- Bookmark overflow menu edit button -->
    <string name="bookmark_menu_edit_button">Editar</string>
    <!-- Bookmark overflow menu copy button -->
    <string name="bookmark_menu_copy_button">Copiar</string>
    <!-- Bookmark overflow menu share button -->
    <string name="bookmark_menu_share_button">Compartir</string>
    <!-- Bookmark overflow menu open in new tab button -->
    <string name="bookmark_menu_open_in_new_tab_button">Abrir nunha lapela nova</string>
    <!-- Bookmark overflow menu open in private tab button -->
    <string name="bookmark_menu_open_in_private_tab_button">Abrir unha nova lapela privada</string>
    <!-- Bookmark overflow menu open all in tabs button -->
    <string name="bookmark_menu_open_all_in_tabs_button">Abre todo en novas lapelas</string>
    <!-- Bookmark overflow menu open all in private tabs button -->
    <string name="bookmark_menu_open_all_in_private_tabs_button">Abrir todo en lapelas privadas</string>
    <!-- Bookmark overflow menu delete button -->
    <string name="bookmark_menu_delete_button">Eliminar</string>
    <!--Bookmark overflow menu save button -->
    <string name="bookmark_menu_save_button">Gardar</string>
    <!-- Bookmark multi select title in app bar
     The first parameter is the number of bookmarks selected -->
    <string name="bookmarks_multi_select_title">Seleccionouse %1$d</string>
    <!-- Bookmark editing screen title -->
    <string name="edit_bookmark_fragment_title">Editar marcador</string>
    <!-- Bookmark folder editing screen title -->
    <string name="edit_bookmark_folder_fragment_title">Editar cartafol</string>
    <!-- Bookmark sign in button message -->
    <string name="bookmark_sign_in_button">Inicie sesión para ver os marcadores sincronizados</string>
    <!-- Bookmark URL editing field label -->
    <string name="bookmark_url_label">URL</string>
    <!-- Bookmark FOLDER editing field label -->
    <string name="bookmark_folder_label">CARTAFOL</string>
    <!-- Bookmark NAME editing field label -->
    <string name="bookmark_name_label">NOME</string>
    <!-- Bookmark add folder screen title -->
    <string name="bookmark_add_folder_fragment_label">Engadir cartafol</string>
    <!-- Bookmark select folder screen title -->
    <string name="bookmark_select_folder_fragment_label">Seleccionar cartafol</string>
    <!-- Bookmark editing error missing title -->
    <string name="bookmark_empty_title_error">Debe ter un título</string>
    <!-- Bookmark editing error missing or improper URL -->
    <string name="bookmark_invalid_url_error">URL non válido</string>
    <!-- Bookmark screen message for empty bookmarks folder -->
    <string name="bookmarks_empty_message">Aquí non hai marcadores</string>
    <!-- Bookmark snackbar message on deletion
     The first parameter is the host part of the URL of the bookmark deleted, if any -->
    <string name="bookmark_deletion_snackbar_message">Eliminouse %1$s</string>
    <!-- Bookmark snackbar message on deleting multiple bookmarks not including folders-->
    <string name="bookmark_deletion_multiple_snackbar_message_2">Marcadores eliminados</string>
    <!-- Bookmark snackbar message on deleting multiple bookmarks including folders-->
    <string name="bookmark_deletion_multiple_snackbar_message_3">A eliminar os cartafoles seleccionados</string>
    <!-- Bookmark undo button for deletion snackbar action -->
    <string name="bookmark_undo_deletion">DESFACER</string>

    <!-- Text for the button to search all bookmarks -->
    <string name="bookmark_search">Introduza os termos de busca</string>

    <!-- Site Permissions -->
    <!-- Button label that take the user to the Android App setting -->
    <string name="phone_feature_go_to_settings">Ir á configuración</string>
    <!-- Content description (not visible, for screen readers etc.): Quick settings sheet
        to give users access to site specific information / settings. For example:
        Secure settings status and a button to modify site permissions -->
    <string name="quick_settings_sheet">Folla de configuración rápida</string>
    <!-- Label that indicates that this option it the recommended one -->
    <string name="phone_feature_recommended">Recomendado</string>
    <!-- Button label for clearing all the information of site permissions-->
    <string name="clear_permissions">Limpar permisos</string>
    <!-- Text for the OK button on Clear permissions dialog -->
    <string name="clear_permissions_positive">Aceptar</string>
    <!-- Text for the cancel button on Clear permissions dialog -->
    <string name="clear_permissions_negative">Cancelar</string>
    <!-- Button label for clearing a site permission-->
    <string name="clear_permission">Limpar permiso</string>
    <!-- Text for the OK button on Clear permission dialog -->
    <string name="clear_permission_positive">Aceptar</string>
    <!-- Text for the cancel button on Clear permission dialog -->
    <string name="clear_permission_negative">Cancelar</string>
    <!-- Button label for clearing all the information on all sites-->
    <string name="clear_permissions_on_all_sites">Limpar permisos en todos os sitios</string>
    <!-- Preference for altering video and audio autoplay for all websites -->
    <string name="preference_browser_feature_autoplay">Reprodución automática</string>
    <!-- Preference for altering the camera access for all websites -->
    <string name="preference_phone_feature_camera">Cámara</string>
    <!-- Preference for altering the microphone access for all websites -->
    <string name="preference_phone_feature_microphone">Micrófono</string>
    <!-- Preference for altering the location access for all websites -->
    <string name="preference_phone_feature_location">Posición</string>
    <!-- Preference for altering the notification access for all websites -->
    <string name="preference_phone_feature_notification">Notificación</string>
    <!-- Preference for altering the persistent storage access for all websites -->
    <string name="preference_phone_feature_persistent_storage">Almacenamento persistente</string>
    <!-- Preference for altering the storage access setting for all websites -->
    <string name="preference_phone_feature_cross_origin_storage_access">Cookies entre sitios</string>
    <!-- Preference for altering the EME access for all websites -->
    <string name="preference_phone_feature_media_key_system_access">Contido controlado por DRM</string>
    <!-- Label that indicates that a permission must be asked always -->
    <string name="preference_option_phone_feature_ask_to_allow">Preguntar antes de permitir</string>
    <!-- Label that indicates that a permission must be blocked -->
    <string name="preference_option_phone_feature_blocked">Bloqueado</string>
    <!-- Label that indicates that a permission must be allowed -->
    <string name="preference_option_phone_feature_allowed">Permitido</string>
    <!--Label that indicates a permission is by the Android OS-->
    <string name="phone_feature_blocked_by_android">Bloqueado por Android</string>
    <!-- Preference for showing a list of websites that the default configurations won't apply to them -->
    <string name="preference_exceptions">Excepcións</string>
    <!-- Summary of tracking protection preference if tracking protection is set to off -->
    <string name="tracking_protection_off">Desactivado</string>
    <!-- Summary of tracking protection preference if tracking protection is set to standard -->
    <string name="tracking_protection_standard">Estándar</string>
    <!-- Summary of tracking protection preference if tracking protection is set to strict -->
    <string name="tracking_protection_strict">Estrito</string>
    <!-- Summary of tracking protection preference if tracking protection is set to custom -->
    <string name="tracking_protection_custom">Personalizado</string>
    <!-- Label for global setting that indicates that all video and audio autoplay is allowed -->
    <string name="preference_option_autoplay_allowed2">Permitir son e vídeo</string>
    <!-- Label for site specific setting that indicates that all video and audio autoplay is allowed -->
    <string name="quick_setting_option_autoplay_allowed">Permitir son e vídeo</string>
    <!-- Label that indicates that video and audio autoplay is only allowed over Wi-Fi -->
    <string name="preference_option_autoplay_allowed_wifi_only2">Bloquear son e vídeo só en datos móbiles</string>

    <!-- Subtext that explains 'autoplay on Wi-Fi only' option -->
    <string name="preference_option_autoplay_allowed_wifi_subtext">O son e o vídeo reproduciranse habendo wifi</string>
    <!-- Label for global setting that indicates that video autoplay is allowed, but audio autoplay is blocked -->
    <string name="preference_option_autoplay_block_audio2">Bloquear só o son</string>
    <!-- Label for site specific setting that indicates that video autoplay is allowed, but audio autoplay is blocked -->
    <string name="quick_setting_option_autoplay_block_audio">Bloquear só o son</string>
    <!-- Label for global setting that indicates that all video and audio autoplay is blocked -->
    <string name="preference_option_autoplay_blocked3">Bloquear son e vídeo</string>
    <!-- Label for site specific setting that indicates that all video and audio autoplay is blocked -->
    <string name="quick_setting_option_autoplay_blocked">Bloquear son e vídeo</string>
    <!-- Summary of delete browsing data on quit preference if it is set to on -->
    <string name="delete_browsing_data_quit_on">Activado</string>
    <!-- Summary of delete browsing data on quit preference if it is set to off -->
    <string name="delete_browsing_data_quit_off">Desactivado</string>

    <!-- Summary of studies preference if it is set to on -->
    <string name="studies_on">Activado</string>
    <!-- Summary of studies data on quit preference if it is set to off -->
    <string name="studies_off">Desactivado</string>

    <!-- Collections -->
    <!-- Collections header on home fragment -->
    <string name="collections_header">Coleccións</string>
    <!-- Content description (not visible, for screen readers etc.): Opens the collection menu when pressed -->
    <string name="collection_menu_button_content_description">Nome de coleccións</string>
    <!-- Label to describe what collections are to a new user without any collections -->
    <string name="no_collections_description2">Recompile as cousas que importen.\nAgrupe buscas, sitios e lapelas semellantes para un acceso rápido posterior.</string>
    <!-- Title for the "select tabs" step of the collection creator -->
    <string name="create_collection_select_tabs">Seleccionar lapelas</string>
    <!-- Title for the "select collection" step of the collection creator -->
    <string name="create_collection_select_collection">Seleccionar colección</string>
    <!-- Title for the "name collection" step of the collection creator -->
    <string name="create_collection_name_collection">Nomear colección</string>
    <!-- Button to add new collection for the "select collection" step of the collection creator -->
    <string name="create_collection_add_new_collection">Engadir nova colección</string>
    <!-- Button to select all tabs in the "select tabs" step of the collection creator -->
    <string name="create_collection_select_all">Seleccionar todo</string>
    <!-- Button to deselect all tabs in the "select tabs" step of the collection creator -->
    <string name="create_collection_deselect_all">Desmarcar todo</string>
    <!-- Text to prompt users to select the tabs to save in the "select tabs" step of the collection creator -->
    <string name="create_collection_save_to_collection_empty">Selecciona as lapelas que gardar</string>
    <!-- Text to show users how many tabs they have selected in the "select tabs" step of the collection creator.
     %d is a placeholder for the number of tabs selected. -->
    <string name="create_collection_save_to_collection_tabs_selected">%d lapelas seleccionadas</string>
    <!-- Text to show users they have one tab selected in the "select tabs" step of the collection creator.
    %d is a placeholder for the number of tabs selected. -->
    <string name="create_collection_save_to_collection_tab_selected">%d lapela seleccionada</string>
    <!-- Text shown in snackbar when multiple tabs have been saved in a collection -->
    <string name="create_collection_tabs_saved">Lapelas gardadas!</string>
    <!-- Text shown in snackbar when one or multiple tabs have been saved in a new collection -->
    <string name="create_collection_tabs_saved_new_collection">Colección gardada!</string>
    <!-- Text shown in snackbar when one tab has been saved in a collection -->
    <string name="create_collection_tab_saved">Lapela gardada!</string>
    <!-- Content description (not visible, for screen readers etc.): button to close the collection creator -->
    <string name="create_collection_close">Pechar</string>
    <!-- Button to save currently selected tabs in the "select tabs" step of the collection creator-->
    <string name="create_collection_save">Gardar</string>
    <!-- Snackbar action to view the collection the user just created or updated -->
    <string name="create_collection_view">Ver</string>

    <!-- Text for the OK button from collection dialogs -->
    <string name="create_collection_positive">Aceptar</string>
    <!-- Text for the cancel button from collection dialogs -->
    <string name="create_collection_negative">Cancelar</string>

    <!-- Default name for a new collection in "name new collection" step of the collection creator. %d is a placeholder for the number of collections-->
    <string name="create_collection_default_name">Colección %d</string>

    <!-- Share -->
    <!-- Share screen header -->
    <string name="share_header_2">Compartir</string>
    <!-- Content description (not visible, for screen readers etc.):
        "Share" button. Opens the share menu when pressed. -->
    <string name="share_button_content_description">Compartir</string>
    <!-- Text for the Save to PDF feature in the share menu -->
    <string name="share_save_to_pdf">Gardar como PDF</string>
    <!-- Text for error message when generating a PDF file Text for error message when generating a PDF file. -->
    <string name="unable_to_save_to_pdf_error">Non se puido xerar o PDF</string>
    <!-- Sub-header in the dialog to share a link to another sync device -->
    <string name="share_device_subheader">Enviar a un dispositivo</string>
    <!-- Sub-header in the dialog to share a link to an app from the full list -->
    <string name="share_link_all_apps_subheader">Todas as accións</string>
    <!-- Sub-header in the dialog to share a link to an app from the most-recent sorted list -->
    <string name="share_link_recent_apps_subheader">Usado recentemente</string>
    <!-- Text for the copy link action in the share screen. -->
    <string name="share_copy_link_to_clipboard">Copiar ao portapapeis</string>
    <!-- Toast shown after copying link to clipboard -->
    <string name="toast_copy_link_to_clipboard">Copiouse no portapapeis</string>
    <!-- An option from the share dialog to sign into sync -->
    <string name="sync_sign_in">Inicie sesión para sincronizar</string>
     <!-- An option from the three dot menu to sync and save data -->
    <string name="sync_menu_sync_and_save_data">Sincronizar e gardar datos</string>
    <!-- An option from the share dialog to send link to all other sync devices -->
    <string name="sync_send_to_all">Enviar a todos os dispositivos</string>
    <!-- An option from the share dialog to reconnect to sync -->
    <string name="sync_reconnect">Conecte de novo para sincronizar</string>
    <!-- Text displayed when sync is offline and cannot be accessed -->
    <string name="sync_offline">Sen conexión</string>
    <!-- An option to connect additional devices -->
    <string name="sync_connect_device">Conectar outro dispositivo</string>
    <!-- The dialog text shown when additional devices are not available -->
    <string name="sync_connect_device_dialog">Para enviar unha lapela, inicie sesión en Firefox en polo menos outro dispositivo.</string>
    <!-- Confirmation dialog button -->
    <string name="sync_confirmation_button">Entendido</string>
    <!-- Share error message -->
    <string name="share_error_snackbar">Non é posíbel compartir con esta aplicación</string>
    <!-- Add new device screen title -->
    <string name="sync_add_new_device_title">Enviar a dispositivo</string>
    <!-- Text for the warning message on the Add new device screen -->
    <string name="sync_add_new_device_message">Non hai dispositivos conectados</string>
    <!-- Text for the button to learn about sending tabs -->
    <string name="sync_add_new_device_learn_button">Máis información sobre o envío de lapelas…</string>
    <!-- Text for the button to connect another device -->
    <string name="sync_add_new_device_connect_button">Conectar outro dispositivo…</string>

    <!-- Notifications -->
    <!-- Text shown in the notification that pops up to remind the user that a private browsing session is active. -->
    <string name="notification_pbm_delete_text_2">Pechar lapelas privadas</string>

    <!-- Name of the marketing notification channel. Displayed in the "App notifications" system settings for the app -->
    <string name="notification_marketing_channel_name">Mercadotecnia</string>

    <!-- Title shown in the notification that pops up to remind the user to set fenix as default browser.
    The app name is in the text, due to limitations with localizing Nimbus experiments -->
    <string name="nimbus_notification_default_browser_title" tools:ignore="UnusedResources">Firefox é rápido e privado</string>
    <!-- Text shown in the notification that pops up to remind the user to set fenix as default browser.
    The app name is in the text, due to limitations with localizing Nimbus experiments -->
    <string name="nimbus_notification_default_browser_text" tools:ignore="UnusedResources">Faga de Firefox o seu navegador predeterminado</string>
    <!-- Title shown in the notification that pops up to re-engage the user -->
    <string name="notification_re_engagement_title">Probe a navegación privada</string>
    <!-- Text shown in the notification that pops up to re-engage the user.
    %1$s is a placeholder that will be replaced by the app name. -->
    <string name="notification_re_engagement_text">Navegar sen rastros nin historial gardados en %1$s</string>
    <!-- Title A shown in the notification that pops up to re-engage the user -->
    <string name="notification_re_engagement_A_title">Navegar sen deixar rastro</string>

    <!-- Text A shown in the notification that pops up to re-engage the user.
    %1$s is a placeholder that will be replaced by the app name. -->
    <string name="notification_re_engagement_A_text">A navegación privada en %1$s non garda a súa información.</string>
    <!-- Title B shown in the notification that pops up to re-engage the user -->
    <string name="notification_re_engagement_B_title">Comece a súa primeira busca</string>
    <!-- Text B shown in the notification that pops up to re-engage the user -->
    <string name="notification_re_engagement_B_text">Busque algo preto. Ou descubra algo divertido.</string>

    <!-- Survey -->
    <!-- Text shown in the fullscreen message that pops up to ask user to take a short survey.
    The app name is in the text, due to limitations with localizing Nimbus experiments -->
    <string name="nimbus_survey_message_text">Por favor, axude a mellorar Firefox facendo unha pequena enquisa.</string>
    <!-- Preference for taking the short survey. -->
    <string name="preferences_take_survey">Responder unha enquisa</string>
    <!-- Preference for not taking the short survey. -->
    <string name="preferences_not_take_survey">Non, grazas</string>

    <!-- Snackbar -->
    <!-- Text shown in snackbar when user deletes a collection -->
    <string name="snackbar_collection_deleted">Colección eliminada</string>
    <!-- Text shown in snackbar when user renames a collection -->
    <string name="snackbar_collection_renamed">Colección renomeada</string>
    <!-- Text shown in snackbar when user closes a tab -->
    <string name="snackbar_tab_closed">Lapela pechada</string>
    <!-- Text shown in snackbar when user closes all tabs -->
    <string name="snackbar_tabs_closed">Lapelas pechadas</string>
    <!-- Text shown in snackbar when user bookmarks a list of tabs -->
    <string name="snackbar_message_bookmarks_saved">Marcadores gardados!</string>
    <!-- Text shown in snackbar when user adds a site to shortcuts -->
    <string name="snackbar_added_to_shortcuts">Engadido aos atallos!</string>
    <!-- Text shown in snackbar when user closes a private tab -->
    <string name="snackbar_private_tab_closed">Lapela privada pechada</string>
    <!-- Text shown in snackbar when user closes all private tabs -->
    <string name="snackbar_private_tabs_closed">Lapelas privadas pechadas</string>
    <!-- Text shown in snackbar to undo deleting a tab, top site or collection -->
    <string name="snackbar_deleted_undo">DESFACER</string>
    <!-- Text shown in snackbar when user removes a top site -->
    <string name="snackbar_top_site_removed">Sitio retirado</string>
    <!-- QR code scanner prompt which appears after scanning a code, but before navigating to it
        First parameter is the name of the app, second parameter is the URL or text scanned-->
    <string name="qr_scanner_confirmation_dialog_message">Permitir que %1$s abra %2$s</string>
    <!-- QR code scanner prompt dialog positive option to allow navigation to scanned link -->
    <string name="qr_scanner_dialog_positive">PERMITIR</string>
    <!-- QR code scanner prompt dialog positive option to deny navigation to scanned link -->
    <string name="qr_scanner_dialog_negative">DENEGAR</string>
    <!-- QR code scanner prompt dialog error message shown when a hostname does not contain http or https. -->
    <string name="qr_scanner_dialog_invalid">O enderezo web é incorrecto.</string>
    <!-- QR code scanner prompt dialog positive option when there is an error -->
    <string name="qr_scanner_dialog_invalid_ok">Aceptar</string>
    <!-- Tab collection deletion prompt dialog message. Placeholder will be replaced with the collection name -->
    <string name="tab_collection_dialog_message">Confirma que quere eliminar %1$s?</string>
    <!-- Collection and tab deletion prompt dialog message. This will show when the last tab from a collection is deleted -->
    <string name="delete_tab_and_collection_dialog_message">Eliminar esta lapela ha eliminar a colección enteira. Pode crear coleccións novas en calquera momento.</string>
    <!-- Collection and tab deletion prompt dialog title. Placeholder will be replaced with the collection name. This will show when the last tab from a collection is deleted -->
    <string name="delete_tab_and_collection_dialog_title">Eliminar %1$s?</string>
    <!-- Tab collection deletion prompt dialog option to delete the collection -->
    <string name="tab_collection_dialog_positive">Eliminar</string>

    <!-- Text displayed in a notification when the user enters full screen mode -->
    <string name="full_screen_notification">Entrado no modo de pantalla completa</string>
    <!-- Message for copying the URL via long press on the toolbar -->
    <string name="url_copied">URL copiado</string>
    <!-- Sample text for accessibility font size -->
    <string name="accessibility_text_size_sample_text_1">Este é un texto de exmplo. Aquí está para amosar como aparecerá o texto cando aumente ou diminúe o tamaño con esta configuración.</string>
    <!-- Summary for Accessibility Text Size Scaling Preference -->
    <string name="preference_accessibility_text_size_summary">Facer que o texto dos sitios web sexa máis grande ou máis pequeno</string>
    <!-- Title for Accessibility Text Size Scaling Preference -->
    <string name="preference_accessibility_font_size_title">Tamaño de letra</string>

    <!-- Title for Accessibility Text Automatic Size Scaling Preference -->
    <string name="preference_accessibility_auto_size_2">Tamaño automático da letra</string>

    <!-- Summary for Accessibility Text Automatic Size Scaling Preference -->
    <string name="preference_accessibility_auto_size_summary">O tamaño da letra coincidirá coa configuración de Android. Desactive aquí para xestionar o tamaño do tipo de letra.</string>

    <!-- Title for the Delete browsing data preference -->
    <string name="preferences_delete_browsing_data">Eliminar datos de navegación</string>
    <!-- Title for the tabs item in Delete browsing data -->
    <string name="preferences_delete_browsing_data_tabs_title_2">Lapelas abertas</string>
    <!-- Subtitle for the tabs item in Delete browsing data, parameter will be replaced with the number of open tabs -->
    <string name="preferences_delete_browsing_data_tabs_subtitle">%d lapelas</string>
    <!-- Title for the data and history items in Delete browsing data -->
    <string name="preferences_delete_browsing_data_browsing_data_title">Historial de navegación e datos dos sitios</string>
    <!-- Subtitle for the data and history items in delete browsing data, parameter will be replaced with the
        number of history items the user has -->
    <string name="preferences_delete_browsing_data_browsing_data_subtitle">%d enderezos</string>
    <!-- Title for the cookies item in Delete browsing data -->
    <string name="preferences_delete_browsing_data_cookies">Cookies</string>
    <!-- Subtitle for the cookies item in Delete browsing data -->
    <string name="preferences_delete_browsing_data_cookies_subtitle">Pechará a sesión na maioría dos sitios</string>
    <!-- Title for the cached images and files item in Delete browsing data -->
    <string name="preferences_delete_browsing_data_cached_files">Imaxes e ficheiros na caché</string>
    <!-- Subtitle for the cached images and files item in Delete browsing data -->
    <string name="preferences_delete_browsing_data_cached_files_subtitle">Libera espazo de almacenamento</string>
    <!-- Title for the site permissions item in Delete browsing data -->
    <string name="preferences_delete_browsing_data_site_permissions">Permisos do sitio</string>
    <!-- Title for the downloads item in Delete browsing data -->
    <string name="preferences_delete_browsing_data_downloads">Descargas</string>
    <!-- Text for the button to delete browsing data -->
    <string name="preferences_delete_browsing_data_button">Eliminar datos de navegación</string>
    <!-- Title for the Delete browsing data on quit preference -->
    <string name="preferences_delete_browsing_data_on_quit">Elimina os datos de navegación ao saír</string>
    <!-- Summary for the Delete browsing data on quit preference. "Quit" translation should match delete_browsing_data_on_quit_action translation. -->
    <string name="preference_summary_delete_browsing_data_on_quit_2">Elimina automaticamente os datos de navegación ao seleccionar «Saír» no menú principal</string>
    <!-- Action item in menu for the Delete browsing data on quit feature -->
    <string name="delete_browsing_data_on_quit_action">Saír</string>

    <!-- Title text of a delete browsing data dialog. -->
    <string name="delete_history_prompt_title">Intervalo de tempo a eliminar</string>
    <!-- Body text of a delete browsing data dialog. -->
    <string name="delete_history_prompt_body" moz:RemovedIn="130" tools:ignore="UnusedResources">Elimina o historial (incluído o historial sincronizado doutros dispositivos), as cookies e outros datos de navegación.</string>
    <!-- Body text of a delete browsing data dialog. -->
    <string name="delete_history_prompt_body_2">Elimina o historial (incluído o historial sincronizado doutros dispositivos)</string>
    <!-- Radio button in the delete browsing data dialog to delete history items for the last hour. -->
    <string name="delete_history_prompt_button_last_hour">Última hora</string>
    <!-- Radio button in the delete browsing data dialog to delete history items for today and yesterday. -->
    <string name="delete_history_prompt_button_today_and_yesterday">Hoxe e onte</string>

    <!-- Radio button in the delete browsing data dialog to delete all history. -->
    <string name="delete_history_prompt_button_everything">Todo</string>

    <!-- Dialog message to the user asking to delete browsing data. Parameter will be replaced by app name. -->
    <string name="delete_browsing_data_prompt_message_3">%s eliminará os datos de navegación seleccionados.</string>
    <!-- Text for the cancel button for the data deletion dialog -->
    <string name="delete_browsing_data_prompt_cancel">Cancelar</string>
    <!-- Text for the allow button for the data deletion dialog -->
    <string name="delete_browsing_data_prompt_allow">Eliminar</string>
    <!-- Text for the snackbar confirmation that the data was deleted -->
    <string name="preferences_delete_browsing_data_snackbar">Datos de navegación eliminados</string>
    <!-- Text for the snackbar to show the user that the deletion of browsing data is in progress -->
    <string name="deleting_browsing_data_in_progress">A eliminar datos de navegación…</string>

    <!-- Dialog message to the user asking to delete all history items inside the opened group. Parameter will be replaced by a history group name. -->
    <string name="delete_all_history_group_prompt_message">Eliminar todos os sitios en «%s»</string>
    <!-- Text for the cancel button for the history group deletion dialog -->
    <string name="delete_history_group_prompt_cancel">Cancelar</string>

    <!-- Text for the allow button for the history group dialog -->
    <string name="delete_history_group_prompt_allow">Eliminar</string>

    <!-- Text for the snackbar confirmation that the history group was deleted -->
    <string name="delete_history_group_snackbar">Grupo eliminado</string>

    <!-- Onboarding -->
    <!-- Text for onboarding welcome header. -->
    <string name="onboarding_header_2">Benvido a unha internet mellor</string>
    <!-- Text for the onboarding welcome message. -->
    <string name="onboarding_message">Un navegador creado para as persoas, non para os beneficios.</string>
    <!-- Text for the Firefox account onboarding sign in card header. -->
    <string name="onboarding_account_sign_in_header">Continúe onde o deixou</string>
    <!-- Text for the button to learn more about signing in to your Firefox account. -->
    <string name="onboarding_manual_sign_in_description">Sincronice lapelas e contrasinais entre os dispositivos para cambiar de pantalla sen problemas.</string>
    <!-- Text for the button to manually sign into Firefox account. -->
    <string name="onboarding_firefox_account_sign_in">Acceder</string>
    <!-- text to display in the snackbar once account is signed-in -->
    <string name="onboarding_firefox_account_sync_is_on">A sincronización está activada</string>

    <!-- Text for the tracking protection onboarding card header -->
    <string name="onboarding_tracking_protection_header">Protección de privacidade por defecto</string>
    <!-- Text for the tracking protection card description. The first parameter is the name of the application.-->
    <string name="onboarding_tracking_protection_description_old">%1$s impide automaticamente que as empresas sigan a súa presenza en segredo pola rede.</string>
    <!-- Text for the tracking protection card description. -->
    <string name="onboarding_tracking_protection_description">Protección Total de Cookies impide que os rastrexadores empreguen cookies para asexalo polos sitios.</string>
    <!-- text for tracking protection radio button option for standard level of blocking -->
    <string name="onboarding_tracking_protection_standard_button_2">Estándar (predeterminado)</string>
    <!-- text for standard blocking option button description -->
    <string name="onboarding_tracking_protection_standard_button_description_3">Equilibrado para privacidade e rendemento. As páxinas cargan con normalidade.</string>
    <!-- text for tracking protection radio button option for strict level of blocking -->
    <string name="onboarding_tracking_protection_strict_option">Estrito</string>

    <!-- text for strict blocking option button description -->
    <string name="onboarding_tracking_protection_strict_button_description_3">Bloquea máis rastreadores para que as páxinas carguen máis rápido, pero pode romper algunhas funcionalidades de páxinas.</string>
    <!-- text for the toolbar position card header  -->
    <string name="onboarding_toolbar_placement_header_1">Decida onte colocar a barra de ferramentas</string>
    <!-- Text for the toolbar position card description -->
    <string name="onboarding_toolbar_placement_description">Mantéñao na parte inferior ou móvao cara arriba.</string>
    <!-- Text for the privacy notice onboarding card header -->
    <string name="onboarding_privacy_notice_header_1">Vostede controla os seus datos</string>
    <!-- Text for the privacy notice onboarding card description. -->
    <string name="onboarding_privacy_notice_description">Firefox dálle o control sobre o que comparte en liña e o que comparte con nós.</string>
    <!-- Text for the button to read the privacy notice -->
    <string name="onboarding_privacy_notice_read_button">Lea a nosa política de privacidade</string>

    <!-- Text for the conclusion onboarding message -->
    <string name="onboarding_conclusion_header">Listo para abrir unha Internet incrible?</string>
    <!-- text for the button to finish onboarding -->
    <string name="onboarding_finish">Iniciar a navegación</string>

    <!-- Onboarding theme -->
    <!-- text for the theme picker onboarding card header -->
    <string name="onboarding_theme_picker_header">Escolla o seu tema</string>
    <!-- text for the theme picker onboarding card description -->
    <string name="onboarding_theme_picker_description_2">Aforre a batería e a vista co modo escuro.</string>
    <!-- Automatic theme setting (will follow device setting) -->
    <string name="onboarding_theme_automatic_title">Automático</string>
    <!-- Summary of automatic theme setting (will follow device setting) -->
    <string name="onboarding_theme_automatic_summary">Adáptase á configuración do dispositivo</string>
    <!-- Theme setting for dark mode -->
    <string name="onboarding_theme_dark_title">Tema escuro</string>
    <!-- Theme setting for light mode -->
    <string name="onboarding_theme_light_title">Tema claro</string>

    <!-- Text shown in snackbar when multiple tabs have been sent to device -->
    <string name="sync_sent_tabs_snackbar">Lapelas enviadas!</string>
    <!-- Text shown in snackbar when one tab has been sent to device  -->
    <string name="sync_sent_tab_snackbar">Lapelas enviadas!</string>
    <!-- Text shown in snackbar when sharing tabs failed  -->
    <string name="sync_sent_tab_error_snackbar">Foi imposíbel enviar</string>
    <!-- Text shown in snackbar for the "retry" action that the user has after sharing tabs failed -->
    <string name="sync_sent_tab_error_snackbar_action">TENTAR DE NOVO</string>
    <!-- Title of QR Pairing Fragment -->
    <string name="sync_scan_code">Escanear o código</string>
    <!-- Instructions on how to access pairing -->
    <string name="sign_in_instructions"><![CDATA[No seu computador, abra o Firefox e vaia a <b>https://firefox.com/pair</b>]]></string>
    <!-- Text shown for sign in pairing when ready -->
    <string name="sign_in_ready_for_scan">Listo para escanear</string>
    <!-- Text shown for settings option for sign with pairing -->
    <string name="sign_in_with_camera">Inicie sesión coa súa cámara</string>
    <!-- Text shown for settings option for sign with email -->
    <string name="sign_in_with_email">Use o correo electrónico no seu lugar</string>
    <!-- Text shown for settings option for create new account text.'Firefox' intentionally hardcoded here.-->
    <string name="sign_in_create_account_text"><![CDATA[Non ten unha conta? <u>Cree unha</u> para sincronizar o Firefox entre dispositivos.]]></string>
    <!-- Text shown in confirmation dialog to sign out of account. The first parameter is the name of the app (e.g. Firefox Preview) -->
    <string name="sign_out_confirmation_message_2">%s deterá a sincronización coa súa conta, pero non eliminará ningún dos seus datos de navegación neste dispositivo.</string>
    <!-- Option to continue signing out of account shown in confirmation dialog to sign out of account -->
    <string name="sign_out_disconnect">Desconectar</string>
    <!-- Option to cancel signing out shown in confirmation dialog to sign out of account -->
    <string name="sign_out_cancel">Cancelar</string>
    <!-- Error message snackbar shown after the user tried to select a default folder which cannot be altered -->
    <string name="bookmark_cannot_edit_root">Non é posíbel editar os cartafoles predeterminados</string>

    <!-- Enhanced Tracking Protection -->
    <!-- Link displayed in enhanced tracking protection panel to access tracking protection settings -->
    <string name="etp_settings">Configuración da protección</string>
    <!-- Preference title for enhanced tracking protection settings -->
    <string name="preference_enhanced_tracking_protection">Protección mellorada contra o rastrexo</string>
    <!-- Title for the description of enhanced tracking protection -->
    <string name="preference_enhanced_tracking_protection_explanation_title" moz:removedIn="114" tools:ignore="UnusedResources">Navegue sen que lle fagan seguimento</string>
    <!-- Preference summary for enhanced tracking protection settings on/off switch -->
    <string name="preference_enhanced_tracking_protection_summary">Agora con Total Cookie Protection, a nosa barreira máis poderosa ata agora contra os rastrexadores entre sitios.</string>
    <!-- Description of enhanced tracking protection. The first parameter is the name of the application (For example: Fenix) -->
    <string name="preference_enhanced_tracking_protection_explanation" moz:removedIn="114" tools:ignore="UnusedResources">Manteña os seus datos para si mesmo. %s protexe de moitos dos rastreadores máis comúns que seguen o que vostede fai na Rede.</string>
    <!-- Description of enhanced tracking protection. The parameter is the name of the application (For example: Firefox Fenix) -->
    <string name="preference_enhanced_tracking_protection_explanation_2">%s protéxeo de moitos dos rastrexadores máis comúns que seguen o que fas en liña.</string>
    <!-- Text displayed that links to website about enhanced tracking protection -->
    <string name="preference_enhanced_tracking_protection_explanation_learn_more">Máis información</string>
    <!-- Preference for enhanced tracking protection for the standard protection settings -->
    <string name="preference_enhanced_tracking_protection_standard_default_1">Estándar (predeterminado)</string>
    <!-- Preference description for enhanced tracking protection for the standard protection settings -->
    <string name="preference_enhanced_tracking_protection_standard_description_4" moz:removedIn="114" tools:ignore="UnusedResources">Equilibrado para privacidade e rendemento. As páxinas cargan con normalidade.</string>
    <!-- Preference description for enhanced tracking protection for the standard protection settings -->
    <string name="preference_enhanced_tracking_protection_standard_description_5">As páxinas cargarán normalmente, pero bloquearán menos rastrexadores.</string>
    <!--  Accessibility text for the Standard protection information icon  -->
    <string name="preference_enhanced_tracking_protection_standard_info_button">O que resulta bloqueado pola protección de seguimento estándar</string>
    <!-- Preference for enhanced tracking protection for the strict protection settings -->
    <string name="preference_enhanced_tracking_protection_strict">Estrito</string>
    <!-- Preference description for enhanced tracking protection for the strict protection settings -->
    <string name="preference_enhanced_tracking_protection_strict_description_3" moz:removedIn="114" tools:ignore="UnusedResources">Bloquea máis rastreadores para que as páxinas carguen máis rápido, pero pode romper algunhas funcionalidades de páxinas.</string>
    <!-- Preference description for enhanced tracking protection for the strict protection settings -->
    <string name="preference_enhanced_tracking_protection_strict_description_4">Maior protección contra o rastrexo e mellor rendemento, pero é posible que algúns sitios non funcionen correctamente.</string>
    <!--  Accessibility text for the Strict protection information icon  -->
    <string name="preference_enhanced_tracking_protection_strict_info_button">O que resulta bloqueado pola protección de seguimento estrita</string>
    <!-- Preference for enhanced tracking protection for the custom protection settings -->
    <string name="preference_enhanced_tracking_protection_custom">Personalizado</string>
    <!-- Preference description for enhanced tracking protection for the strict protection settings -->
    <string name="preference_enhanced_tracking_protection_custom_description_2">Escolla os rastreadores e scripts que bloquear.</string>
    <!--  Accessibility text for the Strict protection information icon  -->
    <string name="preference_enhanced_tracking_protection_custom_info_button">O que resulta bloqueado pola protección de seguimento personalizada</string>
    <!-- Header for categories that are being blocked by current Enhanced Tracking Protection settings -->
    <!-- Preference for enhanced tracking protection for the custom protection settings for cookies-->
    <string name="preference_enhanced_tracking_protection_custom_cookies">Cookies</string>
    <!-- Option for enhanced tracking protection for the custom protection settings for cookies-->
    <string name="preference_enhanced_tracking_protection_custom_cookies_1">Rastreadores entre sitios e de redes sociais</string>
    <!-- Option for enhanced tracking protection for the custom protection settings for cookies-->
    <string name="preference_enhanced_tracking_protection_custom_cookies_2">Cookies de sitios non visitados</string>
    <!-- Option for enhanced tracking protection for the custom protection settings for cookies-->
    <string name="preference_enhanced_tracking_protection_custom_cookies_3">Todas as cookies de terceiros (pode causar erros nos sitios web)</string>
    <!-- Option for enhanced tracking protection for the custom protection settings for cookies-->
    <string name="preference_enhanced_tracking_protection_custom_cookies_4">Todas as cookies (pode causar erros nos sitios web)</string>
    <!-- Option for enhanced tracking protection for the custom protection settings for cookies-->
    <string name="preference_enhanced_tracking_protection_custom_cookies_5">Illar as cookies entre sitios</string>
    <!-- Preference for enhanced tracking protection for the custom protection settings for tracking content -->
    <string name="preference_enhanced_tracking_protection_custom_tracking_content">Contido de rastrexo</string>
    <!-- Option for enhanced tracking protection for the custom protection settings for tracking content-->
    <string name="preference_enhanced_tracking_protection_custom_tracking_content_1">En todas as lapelas</string>
    <!-- Option for enhanced tracking protection for the custom protection settings for tracking content-->
    <string name="preference_enhanced_tracking_protection_custom_tracking_content_2">Só nas lapelas privadas</string>
    <!-- Preference for enhanced tracking protection for the custom protection settings -->
    <string name="preference_enhanced_tracking_protection_custom_cryptominers">Criptomineiros</string>
    <!-- Preference for enhanced tracking protection for the custom protection settings -->
    <string name="preference_enhanced_tracking_protection_custom_fingerprinters">Identificadores de pegada dixital</string>
    <!-- Button label for navigating to the Enhanced Tracking Protection details -->
    <string name="enhanced_tracking_protection_details">Detalles</string>
    <!-- Header for categories that are being being blocked by current Enhanced Tracking Protection settings -->
    <string name="enhanced_tracking_protection_blocked">Bloqueado</string>
    <!-- Header for categories that are being not being blocked by current Enhanced Tracking Protection settings -->
    <string name="enhanced_tracking_protection_allowed">Permitido</string>
    <!-- Category of trackers (social media trackers) that can be blocked by Enhanced Tracking Protection -->
    <string name="etp_social_media_trackers_title">Rastrexadores de redes sociais</string>
    <!-- Description of social media trackers that can be blocked by Enhanced Tracking Protection -->
    <string name="etp_social_media_trackers_description">Limita a capacidade das redes sociais para rastrexar a súa actividade de navegación pola web.</string>
    <!-- Category of trackers (cross-site tracking cookies) that can be blocked by Enhanced Tracking Protection -->
    <string name="etp_cookies_title">Cookies de rastrexo entre sitios</string>
    <!-- Category of trackers (cross-site tracking cookies) that can be blocked by Enhanced Tracking Protection -->
    <string name="etp_cookies_title_2">Rastros entre sitios</string>
    <!-- Description of cross-site tracking cookies that can be blocked by Enhanced Tracking Protection -->
    <string name="etp_cookies_description">Bloquea as cookies que as redes publicitarias e as empresas de análise utilizan para recompilar os seus datos de navegación en moitos sitios.</string>
    <!-- Description of cross-site tracking cookies that can be blocked by Enhanced Tracking Protection -->
    <string name="etp_cookies_description_2">A Protección Total de Cookes illa as cookies do sitio no que está para que os rastrexadores como as redes publicitarias non poidan usalas para seguilo nos sitios.</string>
    <!-- Category of trackers (cryptominers) that can be blocked by Enhanced Tracking Protection -->
    <string name="etp_cryptominers_title">Criptomineiros</string>
    <!-- Description of cryptominers that can be blocked by Enhanced Tracking Protection -->
    <string name="etp_cryptominers_description">Evita que os scripts maliciosos teñan acceso ao seu dispositivo para extraeren moeda dixital.</string>
    <!-- Category of trackers (fingerprinters) that can be blocked by Enhanced Tracking Protection -->
    <string name="etp_fingerprinters_title">Identificadores de pegada dixital</string>
    <!-- Description of fingerprinters that can be blocked by Enhanced Tracking Protection -->
    <string name="etp_fingerprinters_description">Evita que se recompilen datos de identificación única no dispositivo que se poden usar con fins de rastrexo.</string>
    <!-- Category of trackers (tracking content) that can be blocked by Enhanced Tracking Protection -->
    <string name="etp_tracking_content_title">Rastrexo de contido</string>
    <!-- Description of tracking content that can be blocked by Enhanced Tracking Protection -->
    <string name="etp_tracking_content_description">Detén a carga de anuncios, vídeos e outros contidos que conteñan código de seguimento. Pode afectar a algunhas funcións dos sitios web.</string>
    <!-- Enhanced Tracking Protection message that protection is currently on for this site -->
    <string name="etp_panel_on">As proteccións están ACTIVADAS neste sitio</string>
    <!-- Enhanced Tracking Protection message that protection is currently off for this site -->
    <string name="etp_panel_off">As proteccións están DESACTIVADAS neste sitio</string>
    <!-- Header for exceptions list for which sites enhanced tracking protection is always off -->
    <string name="enhanced_tracking_protection_exceptions">A protección mellorada contra o rastrexo está desactivada para estes sitios</string>
    <!-- Content description (not visible, for screen readers etc.): Navigate
    back from ETP details (Ex: Tracking content) -->
    <string name="etp_back_button_content_description">Retroceder no historial</string>
    <!-- About page link text to open what's new link -->
    <string name="about_whats_new">Novidades en %s</string>
    <!-- Open source licenses page title
    The first parameter is the app name -->
    <string name="open_source_licenses_title">%s | Bibliotecas OSS</string>
    <!-- Category of trackers (redirect trackers) that can be blocked by Enhanced Tracking Protection -->
    <string name="etp_redirect_trackers_title">Seguidores de redirección</string>
    <!-- Description of redirect tracker cookies that can be blocked by Enhanced Tracking Protection -->
    <string name="etp_redirect_trackers_description">Limpa as cookies establecidas por redireccións a sitios web de seguimento coñecidos.</string>

    <!-- Description of the SmartBlock Enhanced Tracking Protection feature. The * symbol is intentionally hardcoded here,
         as we use it on the UI to indicate which trackers have been partially unblocked.  -->
    <string name="preference_etp_smartblock_description">Algúns rastrexadores marcados a continuación desbloqueáronse parcialmente nesta páxina porque vostede ten interactuado con eles *.</string>
    <!-- Text displayed that links to website about enhanced tracking protection SmartBlock -->
    <string name="preference_etp_smartblock_learn_more">Máis información</string>

    <!-- Content description (not visible, for screen readers etc.):
    Enhanced tracking protection exception preference icon for ETP settings. -->
    <string name="preference_etp_exceptions_icon_description">Icona de preferencia de excepción de protección de rastrexo mellorada</string>

    <!-- About page link text to open support link -->
    <string name="about_support">Asistencia técnica</string>

    <!-- About page link text to list of past crashes (like about:crashes on desktop) -->
    <string name="about_crashes">Quebras</string>
    <!-- About page link text to open privacy notice link -->
    <string name="about_privacy_notice">Aviso de privacidade</string>
    <!-- About page link text to open know your rights link -->
    <string name="about_know_your_rights">Coñeza os seus dereitos</string>
    <!-- About page link text to open licensing information link -->
    <string name="about_licensing_information">Información de licenciamento</string>
    <!-- About page link text to open a screen with libraries that are used -->
    <string name="about_other_open_source_libraries">Bibliotecas que empregamos</string>
    <!-- Toast shown to the user when they are activating the secret dev menu
        The first parameter is number of long clicks left to enable the menu -->
    <string name="about_debug_menu_toast_progress">Menú de depuración: quedan %1$d clic(s) para habilitalo</string>
    <string name="about_debug_menu_toast_done">Menú de depuración activado</string>

    <!-- Browser long press popup menu -->
    <!-- Copy the current url -->
    <string name="browser_toolbar_long_press_popup_copy">Copiar</string>
    <!-- Paste & go the text in the clipboard. '&amp;' is replaced with the ampersand symbol: & -->
    <string name="browser_toolbar_long_press_popup_paste_and_go">Pegar e ir</string>
    <!-- Paste the text in the clipboard -->
    <string name="browser_toolbar_long_press_popup_paste">Pegar</string>
    <!-- Snackbar message shown after an URL has been copied to clipboard. -->
    <string name="browser_toolbar_url_copied_to_clipboard_snackbar">Copiouse o URL ao portapapeis</string>

    <!-- Title text for the Add To Homescreen dialog -->
    <string name="add_to_homescreen_title">Engadir á páxina de inicio</string>
    <!-- Cancel button text for the Add to Homescreen dialog -->
    <string name="add_to_homescreen_cancel">Cancelar</string>
    <!-- Add button text for the Add to Homescreen dialog -->
    <string name="add_to_homescreen_add">Engadir</string>
    <!-- Continue to website button text for the first-time Add to Homescreen dialog -->
    <string name="add_to_homescreen_continue">Continuar ao sitio web</string>
    <!-- Placeholder text for the TextView in the Add to Homescreen dialog -->
    <string name="add_to_homescreen_text_placeholder">Nome do atallo</string>
    <!-- Describes the add to homescreen functionality -->
    <string name="add_to_homescreen_description_2">Pode engadir facilmente este sitio web á pantalla de inicio do dispositivo para ter acceso instantáneo e navegar máis rápido cunha experiencia semellante á dunha aplicación.</string>

    <!-- Preference for managing the settings for logins and passwords in Fenix -->
    <string name="preferences_passwords_logins_and_passwords">Identificacións e contrasinais</string>
    <!-- Preference for managing the saving of logins and passwords in Fenix -->
    <string name="preferences_passwords_save_logins">Gardar Inicios de sesión e contrasinais</string>
    <!-- Preference option for asking to save passwords in Fenix -->
    <string name="preferences_passwords_save_logins_ask_to_save">Preguntar para gardar</string>
    <!-- Preference option for never saving passwords in Fenix -->
    <string name="preferences_passwords_save_logins_never_save">Non gardar nunca</string>

    <!-- Preference for autofilling saved logins in Firefox (in web content), %1$s will be replaced with the app name -->
    <string name="preferences_passwords_autofill2">Completar automaticamente en %1$s</string>
    <!-- Description for the preference for autofilling saved logins in Firefox (in web content), %1$s will be replaced with the app name -->
    <string name="preferences_passwords_autofill_description">Encher e gardar os nomes de usuario e contrasinais nos sitios web ao empregar %1$s.</string>
    <!-- Preference for autofilling logins from Fenix in other apps (e.g. autofilling the Twitter app) -->
    <string name="preferences_android_autofill">Completado automático noutras aplicacións</string>
    <!-- Description for the preference for autofilling logins from Fenix in other apps (e.g. autofilling the Twitter app) -->
    <string name="preferences_android_autofill_description">Encher os nomes de usuario e os contrasinais noutras aplicacións do dispositivo.</string>
    <!-- Preference option for adding a login -->
    <string name="preferences_logins_add_login">Engadir credenciais</string>

    <!-- Preference for syncing saved logins in Fenix -->
    <string name="preferences_passwords_sync_logins">Sincronizar os inicios de sesión</string>
    <!-- Preference for syncing saved logins in Fenix, when not signed in-->
    <string name="preferences_passwords_sync_logins_across_devices">Sincronizar as credenciais entre dispositivos</string>
    <!-- Preference to access list of saved logins -->
    <string name="preferences_passwords_saved_logins">Identificacións gardadas</string>
    <!-- Description of empty list of saved passwords. Placeholder is replaced with app name.  -->
    <string name="preferences_passwords_saved_logins_description_empty_text">Os inicios de sesión que garde ou sincronice co %s aparecerán aquí.</string>
    <!-- Preference to access list of saved logins -->
    <string name="preferences_passwords_saved_logins_description_empty_learn_more_link">Obteña máis información sobre Sync.</string>
    <!-- Preference to access list of login exceptions that we never save logins for -->
    <string name="preferences_passwords_exceptions">Excepcións</string>
    <!-- Empty description of list of login exceptions that we never save logins for -->
    <string name="preferences_passwords_exceptions_description_empty">Aquí mostraranse os inicios de sesión e os contrasinais que non se garden.</string>
    <!-- Description of list of login exceptions that we never save logins for -->
    <string name="preferences_passwords_exceptions_description">Non se gardarán os inicios de sesión e os contrasinais para estes sitios.</string>
    <!-- Text on button to remove all saved login exceptions -->
    <string name="preferences_passwords_exceptions_remove_all">Eliminar todas as excepcións</string>
    <!-- Hint for search box in logins list -->
    <string name="preferences_passwords_saved_logins_search">Buscar inicios de sesións</string>
    <!-- The header for the site that a login is for -->
    <string name="preferences_passwords_saved_logins_site">Sitio</string>
    <!-- The header for the username for a login -->
    <string name="preferences_passwords_saved_logins_username">Nome de usuario</string>
    <!-- The header for the password for a login -->
    <string name="preferences_passwords_saved_logins_password">Contrasinal</string>
    <!-- Shown in snackbar to tell user that the password has been copied -->
    <string name="logins_password_copied">Copiouse o contrasinal ao portapapeis</string>
    <!-- Shown in snackbar to tell user that the username has been copied -->
    <string name="logins_username_copied">Copiouse o nome de usuario ao portapapeis</string>
    <!-- Content Description (for screenreaders etc) read for the button to copy a password in logins-->
    <string name="saved_logins_copy_password">Copiar contrasinal</string>
    <!-- Content Description (for screenreaders etc) read for the button to clear a password while editing a login-->
    <string name="saved_logins_clear_password">Limpar contrasinal</string>
    <!-- Content Description (for screenreaders etc) read for the button to copy a username in logins -->
    <string name="saved_login_copy_username">Copiar nome de usuario</string>
    <!-- Content Description (for screenreaders etc) read for the button to clear a username while editing a login -->
    <string name="saved_login_clear_username">Limpar nome de usuario</string>
    <!-- Content Description (for screenreaders etc) read for the button to clear the hostname field while creating a login -->
    <string name="saved_login_clear_hostname">Borrar o servidor</string>
    <!-- Content Description (for screenreaders etc) read for the button to open a site in logins -->
    <string name="saved_login_open_site">Abrir sitio no navegador</string>
    <!-- Content Description (for screenreaders etc) read for the button to reveal a password in logins -->
    <string name="saved_login_reveal_password">Mostrar contrasinal</string>
    <!-- Content Description (for screenreaders etc) read for the button to hide a password in logins -->
    <string name="saved_login_hide_password">Agochar contrasinal</string>
    <!-- Message displayed in biometric prompt displayed for authentication before allowing users to view their logins -->
    <string name="logins_biometric_prompt_message">Desbloquee para ver os seus inicios de sesión gardados</string>
    <!-- Title of warning dialog if users have no device authentication set up -->
    <string name="logins_warning_dialog_title">Protexa os seus inicios de sesión e contrasinais</string>
    <!-- Message of warning dialog if users have no device authentication set up -->
    <string name="logins_warning_dialog_message">Configure un padrón de bloqueo de dispositivo, PIN ou contrasinal para protexer os accesos e contrasinais gardados de que non sexan accedidos se outra persoa ten o seu dispositivo.</string>
    <!-- Negative button to ignore warning dialog if users have no device authentication set up -->
    <string name="logins_warning_dialog_later">Máis tarde</string>
    <!-- Positive button to send users to set up a pin of warning dialog if users have no device authentication set up -->
    <string name="logins_warning_dialog_set_up_now">Configurar agora</string>
    <!-- Title of PIN verification dialog to direct users to re-enter their device credentials to access their logins -->
    <string name="logins_biometric_prompt_message_pin">Desbloquear o dispositivo</string>
    <!-- Title for Accessibility Force Enable Zoom Preference -->
    <string name="preference_accessibility_force_enable_zoom">Zoom sobre todos os sitios</string>
    <!-- Summary for Accessibility Force Enable Zoom Preference -->
    <string name="preference_accessibility_force_enable_zoom_summary">Activa o permiso para toque e aumento, incluso en sitios web que bloquean este xesto.</string>
    <!-- Saved logins sorting strategy menu item -by name- (if selected, it will sort saved logins alphabetically) -->
    <string name="saved_logins_sort_strategy_alphabetically">Nome (A-Z)</string>
    <!-- Saved logins sorting strategy menu item -by last used- (if selected, it will sort saved logins by last used) -->
    <string name="saved_logins_sort_strategy_last_used">Usado por última vez</string>
    <!-- Content description (not visible, for screen readers etc.): Sort saved logins dropdown menu chevron icon -->
    <string name="saved_logins_menu_dropdown_chevron_icon_content_description">Ordenar o menú de inicio de sesión</string>

    <!-- Autofill -->
    <!-- Preference and title for managing the autofill settings -->
    <string name="preferences_autofill">Completado automático</string>
    <!-- Preference and title for managing the settings for addresses -->
    <string name="preferences_addresses">Enderezos</string>
    <!-- Preference and title for managing the settings for credit cards -->
    <string name="preferences_credit_cards">Tarxetas de crédito</string>
    <!-- Preference for saving and autofilling credit cards -->
    <string name="preferences_credit_cards_save_and_autofill_cards">Gardar e completar automaticamente as tarxetas</string>
    <!-- Preference summary for saving and autofilling credit card data -->
    <string name="preferences_credit_cards_save_and_autofill_cards_summary">Os datos están cifrados</string>

    <!-- Preference option for syncing credit cards across devices. This is displayed when the user is not signed into sync -->
    <string name="preferences_credit_cards_sync_cards_across_devices">Sincronizar as tarxetas entre dispositivos</string>
    <!-- Preference option for syncing credit cards across devices. This is displayed when the user is signed into sync -->
    <string name="preferences_credit_cards_sync_cards">Sincronizar as tarxetas</string>
    <!-- Preference option for adding a credit card -->
    <string name="preferences_credit_cards_add_credit_card">Engadir unha tarxeta de crédito</string>
    <!-- Preference option for managing saved credit cards -->
    <string name="preferences_credit_cards_manage_saved_cards">Xestionar as tarxetas gardadas</string>

    <!-- Preference option for adding an address -->
    <string name="preferences_addresses_add_address">Engadir enderezo</string>
    <!-- Preference option for managing saved addresses -->
    <string name="preferences_addresses_manage_addresses">Xestionar enderezos</string>

    <!-- Preference for saving and autofilling addresses -->
    <string name="preferences_addresses_save_and_autofill_addresses">Gardar e encher automaticamente enderezos</string>
    <!-- Preference summary for saving and autofilling address data -->
    <string name="preferences_addresses_save_and_autofill_addresses_summary">Inclúe información como números, correo electrónico e enderezos de envío</string>

    <!-- Title of the "Add card" screen -->
    <string name="credit_cards_add_card">Engadir a tarxeta</string>
    <!-- Title of the "Edit card" screen -->
    <string name="credit_cards_edit_card">Editar a tarxeta</string>
    <!-- The header for the card number of a credit card -->
    <string name="credit_cards_card_number">Número da tarxeta</string>
    <!-- The header for the expiration date of a credit card -->
    <string name="credit_cards_expiration_date">Data de caducidade</string>
    <!-- The label for the expiration date month of a credit card to be used by a11y services-->
    <string name="credit_cards_expiration_date_month">Mes da data de caducidade</string>
    <!-- The label for the expiration date year of a credit card to be used by a11y services-->
    <string name="credit_cards_expiration_date_year">Ano da data de caducidade</string>
    <!-- The header for the name on the credit card -->
    <string name="credit_cards_name_on_card">Nome do titular</string>
    <!-- The text for the "Delete card" menu item for deleting a credit card -->
    <string name="credit_cards_menu_delete_card">Eliminar a tarxeta</string>
    <!-- The text for the "Delete card" button for deleting a credit card -->
    <string name="credit_cards_delete_card_button">Eliminar a tarxeta</string>
    <!-- The text for the confirmation message of "Delete card" dialog -->
    <string name="credit_cards_delete_dialog_confirmation">Seguro de que quere eliminar esta tarxeta de crédito?</string>
    <!-- The text for the positive button on "Delete card" dialog -->
    <string name="credit_cards_delete_dialog_button">Eliminar</string>
    <!-- The title for the "Save" menu item for saving a credit card -->
    <string name="credit_cards_menu_save">Gardar</string>
    <!-- The text for the "Save" button for saving a credit card -->
    <string name="credit_cards_save_button">Gardar</string>
    <!-- The text for the "Cancel" button for cancelling adding, updating or deleting a credit card -->
    <string name="credit_cards_cancel_button">Cancelar</string>
    <!-- Title of the "Saved cards" screen -->
    <string name="credit_cards_saved_cards">Tarxetas gardadas</string>
    <!-- Error message for credit card number validation -->
    <string name="credit_cards_number_validation_error_message">Introduza un número de tarxeta válido</string>
    <!-- Error message for credit card name on card validation -->
    <string name="credit_cards_name_on_card_validation_error_message">Cubra este campo</string>
    <!-- Message displayed in biometric prompt displayed for authentication before allowing users to view their saved credit cards -->
    <string name="credit_cards_biometric_prompt_message">Desbloquee para ver as súas tarxetas gardadas</string>
    <!-- Title of warning dialog if users have no device authentication set up -->
    <string name="credit_cards_warning_dialog_title">Asegure as súas tarxetas de crédito</string>
    <!-- Message of warning dialog if users have no device authentication set up -->
    <string name="credit_cards_warning_dialog_message">Configure un padrón de bloqueo de dispositivo, PIN ou contrasinal para evitar que outra persoa co seu dispositivo poida acceder a elas.</string>
    <!-- Positive button to send users to set up a pin of warning dialog if users have no device authentication set up -->
    <string name="credit_cards_warning_dialog_set_up_now">Configurar agora</string>
    <!-- Negative button to ignore warning dialog if users have no device authentication set up -->
    <string name="credit_cards_warning_dialog_later">Máis tarde</string>
    <!-- Title of PIN verification dialog to direct users to re-enter their device credentials to access their credit cards -->
    <string name="credit_cards_biometric_prompt_message_pin">Desbloquear o dispositivo</string>
    <!-- Message displayed in biometric prompt for authentication, before allowing users to use their stored credit card information -->
    <string name="credit_cards_biometric_prompt_unlock_message">Desbloquee para empregar a información almacenada de tarxetas de crédito</string>
    <!-- Title of the "Add address" screen -->
    <string name="addresses_add_address">Engadir enderezo</string>
    <!-- Title of the "Edit address" screen -->
    <string name="addresses_edit_address">Editar enderezo</string>
    <!-- Title of the "Manage addresses" screen -->
    <string name="addresses_manage_addresses">Xestionar enderezos</string>
    <!-- The header for the first name of an address -->
    <string name="addresses_first_name">Nome</string>
    <!-- The header for the middle name of an address -->
    <string name="addresses_middle_name">Segundo nome</string>
    <!-- The header for the last name of an address -->
    <string name="addresses_last_name">Apelidos</string>
    <!-- The header for the street address of an address -->
    <string name="addresses_street_address">Domicilio</string>
    <!-- The header for the city of an address -->
    <string name="addresses_city">Cidade</string>
    <!-- The header for the subregion of an address when "state" should be used -->
    <string name="addresses_state">Estado</string>
    <!-- The header for the subregion of an address when "province" should be used -->
    <string name="addresses_province">Provincia</string>
    <!-- The header for the zip code of an address -->
    <string name="addresses_zip">Código postal</string>
    <!-- The header for the country or region of an address -->
    <string name="addresses_country">País ou rexión</string>
    <!-- The header for the phone number of an address -->
    <string name="addresses_phone">Teléfono</string>
    <!-- The header for the email of an address -->
    <string name="addresses_email">Correo electrónico</string>
    <!-- The text for the "Save" button for saving an address -->
    <string name="addresses_save_button">Gardar</string>
    <!-- The text for the "Cancel" button for cancelling adding, updating or deleting an address -->
    <string name="addresses_cancel_button">Cancelar</string>
    <!-- The text for the "Delete address" button for deleting an address -->
    <string name="addressess_delete_address_button">Eliminar enderezo</string>
    <!-- The title for the "Delete address" confirmation dialog -->
    <string name="addressess_confirm_dialog_message">Seguro de que quere eliminar este enderezo?</string>
    <!-- The text for the positive button on "Delete address" dialog -->
    <string name="addressess_confirm_dialog_ok_button">Eliminar</string>
    <!-- The text for the negative button on "Delete address" dialog -->
    <string name="addressess_confirm_dialog_cancel_button">Cancelar</string>

    <!-- The text for the "Save address" menu item for saving an address -->
    <string name="address_menu_save_address">Gardar enderezo</string>
    <!-- The text for the "Delete address" menu item for deleting an address -->
    <string name="address_menu_delete_address">Eliminar enderezo</string>

    <!-- Title of the Add search engine screen -->
    <string name="search_engine_add_custom_search_engine_title">Engadir motor de busca</string>
    <!-- Content description (not visible, for screen readers etc.): Title for the button that navigates to add new engine screen -->
    <string name="search_engine_add_custom_search_engine_button_content_description" tools:ignore="UnusedResources">Engadir un novo motor de busca</string>
    <!-- Title of the Edit search engine screen -->
    <string name="search_engine_edit_custom_search_engine_title">Editar motor de busca</string>

    <!-- Content description (not visible, for screen readers etc.): Title for the button to add a search engine in the action bar -->
    <string name="search_engine_add_button_content_description">Engadir</string>
    <!-- Content description (not visible, for screen readers etc.): Title for the button to save a search engine in the action bar -->
    <string name="search_engine_add_custom_search_engine_edit_button_content_description">Gardar</string>
    <!-- Text for the menu button to edit a search engine -->
    <string name="search_engine_edit">Editar</string>
    <!-- Text for the menu button to delete a search engine -->
    <string name="search_engine_delete">Eliminar</string>

    <!-- Text for the button to create a custom search engine on the Add search engine screen -->
    <string name="search_add_custom_engine_label_other">Outro</string>
    <!-- Label for the TextField in which user enters custom search engine name -->
    <string name="search_add_custom_engine_name_label" tools:ignore="UnusedResources">Nome</string>
    <!-- Placeholder text shown in the Search Engine Name TextField before a user enters text -->
    <string name="search_add_custom_engine_name_hint">Nome</string>
    <!-- Placeholder text shown in the Search Engine Name text field before a user enters text -->
    <string name="search_add_custom_engine_name_hint_2" tools:ignore="UnusedResources">Nome do buscador</string>
    <!-- Label for the TextField in which user enters custom search engine URL -->
    <string name="search_add_custom_engine_url_label" tools:ignore="UnusedResources">URL da cadea de busca</string>
    <!-- Placeholder text shown in the Search String TextField before a user enters text -->
    <string name="search_add_custom_engine_search_string_hint">Cadea de busca para usar</string>
    <!-- Placeholder text shown in the Search String TextField before a user enters text -->
    <string name="search_add_custom_engine_search_string_hint_2" tools:ignore="UnusedResources">URL para usar para a busca</string>
    <!-- Description text for the Search String TextField. The %s is part of the string -->
    <string name="search_add_custom_engine_search_string_example" formatted="false">Substitúír a consulta por «%s». Exemplo:\nhttps://www.google.com/search?q=%s</string>
    <!-- Accessibility description for the form in which details about the custom search engine are entered -->
    <string name="search_add_custom_engine_form_description">Detalles do motor de busca personalizado</string>

    <!-- The text for the "Save" button for saving a custom search engine -->
    <string name="search_custom_engine_save_button" tools:ignore="UnusedResources">Gardar</string>

    <!-- Text shown when a user leaves the name field empty -->
    <string name="search_add_custom_engine_error_empty_name">Introduza o nome do buscador</string>
    <!-- Text shown when a user leaves the search string field empty -->
    <string name="search_add_custom_engine_error_empty_search_string">Introduza unha cadea de busca</string>
    <!-- Text shown when a user leaves out the required template string -->
    <string name="search_add_custom_engine_error_missing_template">Comprobe que a cadea de busca coincida co formato do exemplo</string>
    <!-- Text shown when we aren't able to validate the custom search query. The first parameter is the url of the custom search engine -->
    <string name="search_add_custom_engine_error_cannot_reach">Erro ao conectar con «%s»</string>
    <!-- Text shown when a user creates a new search engine -->
    <string name="search_add_custom_engine_success_message">Creouse %s</string>
    <!-- Text shown when a user successfully edits a custom search engine -->
    <string name="search_edit_custom_engine_success_message">Gardouse %s</string>
    <!-- Text shown when a user successfully deletes a custom search engine -->
    <string name="search_delete_search_engine_success_message">Eliminouse %s</string>

    <!-- Heading for the instructions to allow a permission -->
    <string name="phone_feature_blocked_intro">Para permitilo:</string>

    <!-- First step for the allowing a permission -->
    <string name="phone_feature_blocked_step_settings">1. Vaia á Configuración de Android</string>
    <!-- Second step for the allowing a permission -->
    <string name="phone_feature_blocked_step_permissions"><![CDATA[2. Toque <b>Permisos</b>]]></string>
    <!-- Third step for the allowing a permission (Fore example: Camera) -->
    <string name="phone_feature_blocked_step_feature"><![CDATA[3. Cambie <b>%1$s</b> a ACTIVADO]]></string>

    <!-- Label that indicates a site is using a secure connection -->
    <string name="quick_settings_sheet_secure_connection_2">A conexión é segura</string>
    <!-- Label that indicates a site is using a insecure connection -->
    <string name="quick_settings_sheet_insecure_connection_2">A conexión non é segura</string>
    <!-- Label to clear site data -->
    <string name="clear_site_data">Borrar as cookies e os datos do sitio</string>
    <!-- Confirmation message for a dialog confirming if the user wants to delete all data for current site -->
    <string name="confirm_clear_site_data"><![CDATA[Seguro que quere borrar todas as cookies e os datos do sitio <b>%s</b>?]]></string>
    <!-- Confirmation message for a dialog confirming if the user wants to delete all the permissions for all sites-->
    <string name="confirm_clear_permissions_on_all_sites">Confirma que desexa limpar todos os permisos de todos os sitios?</string>
    <!-- Confirmation message for a dialog confirming if the user wants to delete all the permissions for a site-->
    <string name="confirm_clear_permissions_site">Confirma que desexa limpar todos os permisos deste sitio?</string>
    <!-- Confirmation message for a dialog confirming if the user wants to set default value a permission for a site-->
    <string name="confirm_clear_permission_site">Confirma que desexa limpar este permiso deste sitio?</string>
    <!-- label shown when there are not site exceptions to show in the site exception settings -->
    <string name="no_site_exceptions">Non hai excepcións no sitio</string>
    <!-- Bookmark deletion confirmation -->
    <string name="bookmark_deletion_confirmation">Confirma que quere eliminar este marcador?</string>
    <!-- Browser menu button that adds a shortcut to the home fragment -->
    <string name="browser_menu_add_to_shortcuts">Engadir aos atallos</string>
    <!-- Browser menu button that removes a shortcut from the home fragment -->
    <string name="browser_menu_remove_from_shortcuts">Retirar dos atallos</string>
    <!-- text shown before the issuer name to indicate who its verified by, parameter is the name of
     the certificate authority that verified the ticket-->
    <string name="certificate_info_verified_by">Comprobado por: %1$s</string>
    <!-- Login overflow menu delete button -->
    <string name="login_menu_delete_button">Eliminar</string>
    <!-- Login overflow menu edit button -->
    <string name="login_menu_edit_button">Editar</string>
    <!-- Message in delete confirmation dialog for logins -->
    <string name="login_deletion_confirmation">Confirma que desexa eliminar este inicio de sesión?</string>
    <!-- Positive action of a dialog asking to delete  -->
    <string name="dialog_delete_positive">Eliminar</string>
    <!-- Negative action of a dialog asking to delete login -->
    <string name="dialog_delete_negative">Cancelar</string>
    <!--  The saved login options menu description. -->
    <string name="login_options_menu">Opcións de inicio de sesión</string>
    <!--  The editable text field for a login's web address. -->
    <string name="saved_login_hostname_description">O campo de texto editábel para o enderezo web do inicio de sesión.</string>
    <!--  The editable text field for a login's username. -->
    <string name="saved_login_username_description">O campo de texto editábel para o nome de usuario do inicio de sesión.</string>
    <!--  The editable text field for a login's password. -->
    <string name="saved_login_password_description">O campo de texto editábel para o contrasinal do inicio de sesión.</string>
    <!--  The button description to save changes to an edited login. -->
    <string name="save_changes_to_login">Gardar os cambios para iniciar sesión.</string>
    <!--  The page title for editing a saved login. -->
    <string name="edit">Editar</string>
    <!--  The page title for adding new login. -->
    <string name="add_login">Engadir novas credenciais</string>
    <!--  The error message in add/edit login view when password field is blank. -->
    <string name="saved_login_password_required">Contrasinal obrigatorio</string>
    <!--  The error message in add login view when username field is blank. -->
    <string name="saved_login_username_required">Requírese un nome de usuario</string>
    <!--  The error message in add login view when hostname field is blank. -->
    <string name="saved_login_hostname_required" tools:ignore="UnusedResources">Requírese un nome de servidor</string>
    <!-- Voice search button content description  -->
    <string name="voice_search_content_description">Busca por voz</string>
    <!-- Voice search prompt description displayed after the user presses the voice search button -->
    <string name="voice_search_explainer">Fale agora</string>
    <!--  The error message in edit login view when a duplicate username exists. -->
    <string name="saved_login_duplicate">Xa existe un inicio de sesión con ese nome</string>

    <!-- This is the hint text that is shown inline on the hostname field of the create new login page. 'https://www.example.com' intentionally hardcoded here -->
    <string name="add_login_hostname_hint_text">https://sitio.example</string>
    <!-- This is an error message shown below the hostname field of the add login page when a hostname does not contain http or https. -->
    <string name="add_login_hostname_invalid_text_3">O enderezo web debe conter «https://» ou «http://»</string>
    <!-- This is an error message shown below the hostname field of the add login page when a hostname is invalid. -->
    <string name="add_login_hostname_invalid_text_2">Requírese un nome de servidor válido</string>

    <!-- Synced Tabs -->
    <!-- Text displayed to ask user to connect another device as no devices found with account -->
    <string name="synced_tabs_connect_another_device">Conectar outro dispositivo.</string>
    <!-- Text displayed asking user to re-authenticate -->
    <string name="synced_tabs_reauth">Autentíquese de novo.</string>
    <!-- Text displayed when user has disabled tab syncing in Firefox Sync Account -->
    <string name="synced_tabs_enable_tab_syncing">Active a sincronización de lapelas.</string>
    <!-- Text displayed when user has no tabs that have been synced -->
    <string name="synced_tabs_no_tabs">Non ten ningunha lapela aberta en Firefox nos outros dispositivos.</string>
    <!-- Text displayed in the synced tabs screen when a user is not signed in to Firefox Sync describing Synced Tabs -->
    <string name="synced_tabs_sign_in_message">Ver unha lista das lapelas dos outros dispositivos.</string>
    <!-- Text displayed on a button in the synced tabs screen to link users to sign in when a user is not signed in to Firefox Sync -->
    <string name="synced_tabs_sign_in_button">Inicie sesión para sincronizar</string>
    <!-- The text displayed when a synced device has no tabs to show in the list of Synced Tabs. -->
    <string name="synced_tabs_no_open_tabs">Non hai lapelas abertas</string>

    <!-- Content description for expanding a group of synced tabs. -->
    <string name="synced_tabs_expand_group">Expandir o grupo de lapelas sincronizadas</string>
    <!-- Content description for collapsing a group of synced tabs. -->
    <string name="synced_tabs_collapse_group">Contraer o grupo de lapelas sincronizadas</string>

    <!-- Top Sites -->
    <!-- Title text displayed in the dialog when shortcuts limit is reached. -->
    <string name="shortcut_max_limit_title">Acadouse o límite de atallos</string>
    <!-- Content description text displayed in the dialog when shortcut limit is reached. -->
    <string name="shortcut_max_limit_content">Para engadir un novo atallo, elimine un. Manteña premido o sitio e selecciona eliminar.</string>
    <!-- Confirmation dialog button text when top sites limit is reached. -->
    <string name="top_sites_max_limit_confirmation_button">De acordo, entendín</string>
    <!-- Label for the preference to show the shortcuts for the most visited top sites on the homepage -->
    <string name="top_sites_toggle_top_recent_sites_4">Atallos</string>
	<!-- Title text displayed in the rename top site dialog. -->
	<string name="top_sites_rename_dialog_title">Nome</string>
    <!-- Hint for renaming title of a shortcut -->
    <string name="shortcut_name_hint">Nome do atallo</string>
	<!-- Button caption to confirm the renaming of the top site. -->
	<string name="top_sites_rename_dialog_ok">Aceptar</string>
	<!-- Dialog button text for canceling the rename top site prompt. -->
	<string name="top_sites_rename_dialog_cancel">Cancelar</string>

    <!-- Text for the menu button to open the homepage settings. -->
    <string name="top_sites_menu_settings">Configuración</string>
    <!-- Text for the menu button to navigate to sponsors and privacy support articles. '&amp;' is replaced with the ampersand symbol: & -->
    <string name="top_sites_menu_sponsor_privacy">Os nosos patrocinadores e a súa privacidade</string>
    <!-- Label text displayed for a sponsored top site. -->
    <string name="top_sites_sponsored_label">Patrocinado</string>

    <!-- Inactive tabs in the tabs tray -->
    <!-- Title text displayed in the tabs tray when a tab has been unused for 14 days. -->
    <string name="inactive_tabs_title">Separadores inactivos</string>
    <!-- Content description for closing all inactive tabs -->
    <string name="inactive_tabs_delete_all">Pechar os separadores inactivos</string>

    <!-- Content description for expanding the inactive tabs section. -->
    <string name="inactive_tabs_expand_content_description">Expandir as lapelas inactivas</string>
    <!-- Content description for collapsing the inactive tabs section. -->
    <string name="inactive_tabs_collapse_content_description">Contraer as lapelas inactivas</string>

    <!-- Inactive tabs auto-close message in the tabs tray -->
    <!-- The header text of the auto-close message when the user is asked if they want to turn on the auto-closing of inactive tabs. -->
    <string name="inactive_tabs_auto_close_message_header" tools:ignore="UnusedResources">Pechar automaticamente despois dun mes?</string>
    <!-- A description below the header to notify the user what the inactive tabs auto-close feature is. -->
    <string name="inactive_tabs_auto_close_message_description" tools:ignore="UnusedResources">Firefox pode pechar os separadores que non se visen durante o último mes.</string>
    <!-- A call to action below the description to allow the user to turn on the auto closing of inactive tabs. -->
    <string name="inactive_tabs_auto_close_message_action" tools:ignore="UnusedResources">ACTIVAR O PECHE AUTOMÁTICO</string>
    <!-- Text for the snackbar to confirm auto-close is enabled for inactive tabs -->
    <string name="inactive_tabs_auto_close_message_snackbar">Peche automático activado</string>

    <!-- Awesome bar suggestion's headers -->
    <!-- Search suggestions title for Firefox Suggest. -->
    <string name="firefox_suggest_header">Firefox suxire</string>
    <!-- Title for search suggestions when Google is the default search suggestion engine. -->
    <string name="google_search_engine_suggestion_header">Busca de Google</string>
    <!-- Title for search suggestions when the default search suggestion engine is anything other than Google. The first parameter is default search engine name. -->
    <string name="other_default_search_engine_suggestion_header">Buscar con %s</string>

    <!-- Default browser experiment -->
    <string name="default_browser_experiment_card_text">Estabelecer ligazóns de sitios web, enderezos de correo electrónico e mensaxes para que se abran automaticamente no Firefox.</string>

    <!-- Content description for close button in collection placeholder. -->
    <string name="remove_home_collection_placeholder_content_description">Retirar</string>

    <!-- Content description radio buttons with a link to more information -->
    <string name="radio_preference_info_content_description">Premer para obter máis detalles</string>

    <!-- Content description for the action bar "up" button -->
    <string name="action_bar_up_description">Navegar cara arriba</string>

    <!-- Content description for privacy content close button -->
    <string name="privacy_content_close_button_content_description">Pechar</string>

    <!-- Pocket recommended stories -->
    <!-- Header text for a section on the home screen. -->
    <string name="pocket_stories_header_1">Historias para reflexionar</string>
    <!-- Header text for a section on the home screen. -->
    <string name="pocket_stories_categories_header">Historias por tema</string>
    <!-- Text of a button allowing users to access an external url for more Pocket recommendations. -->
    <string name="pocket_stories_placeholder_text">Descubrir máis</string>
    <!-- Title of an app feature. Smaller than a heading. The first parameter is product name Pocket -->
    <string name="pocket_stories_feature_title_2">Creado por %s.</string>
    <!-- Caption for describing a certain feature. The placeholder is for a clickable text (eg: Learn more) which will load an url in a new tab when clicked.  -->
    <string name="pocket_stories_feature_caption">Parte da familia Firefox. %s</string>
    <!-- Clickable text for opening an external link for more information about Pocket. -->
    <string name="pocket_stories_feature_learn_more">Máis información</string>

    <!-- Text indicating that the Pocket story that also displays this text is a sponsored story by other 3rd party entity. -->
    <string name="pocket_stories_sponsor_indication">Patrocinado</string>

    <!-- Snackbar message for enrolling in a Nimbus experiment from the secret settings when Studies preference is Off.-->
    <string name="experiments_snackbar">Activar a telemetría para enviar datos.</string>
    <!-- Snackbar button text to navigate to telemetry settings.-->
    <string name="experiments_snackbar_button">Ir á configuración</string>

    <!-- Accessibility services actions labels. These will be appended to accessibility actions like "Double tap to.." but not by or applications but by services like Talkback. -->
    <!-- Action label for elements that can be collapsed if interacting with them. Talkback will append this to say "Double tap to collapse". -->
    <string name="a11y_action_label_collapse">contraer</string>
    <!-- Action label for elements that can be expanded if interacting with them. Talkback will append this to say "Double tap to expand". -->
    <string name="a11y_action_label_expand">expandir</string>
    <!-- Action label for links to a website containing documentation about a wallpaper collection. Talkback will append this to say "Double tap to open link to learn more about this collection". -->
    <string name="a11y_action_label_wallpaper_collection_learn_more">abre a ligazón para obter máis información sobre esta colección</string>
    <!-- Action label for links that point to an article. Talkback will append this to say "Double tap to read the article". -->
    <string name="a11y_action_label_read_article">ler o artigo</string>
    <!-- Action label for links to the Firefox Pocket website. Talkback will append this to say "Double tap to open link to learn more". -->
    <string name="a11y_action_label_pocket_learn_more">abrir a ligazón para saber máis</string>
</resources><|MERGE_RESOLUTION|>--- conflicted
+++ resolved
@@ -258,12 +258,9 @@
     <!-- Header text for the search selector menu -->
     <string name="search_header_menu_item_2">Esta vez buscar en:</string>
 
-<<<<<<< HEAD
-=======
     <!-- Content description (not visible, for screen readers etc.): Search engine icon. The first parameter is the search engine name (for example: DuckDuckGo). -->
     <string name="search_engine_icon_content_description" tools:ignore="UnusedResources">Buscador %s</string>
 
->>>>>>> 8788eeb1
     <!-- Home onboarding -->
     <!-- Onboarding home screen popup dialog, shown on top of the Jump back in section. -->
     <string name="onboarding_home_screen_jump_back_contextual_hint_2">Coñeza a súa páxina de inicio personalizada. Aquí aparecerán as pestanas, os marcadores e os resultados das buscas recentes.</string>
