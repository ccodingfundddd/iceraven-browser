--- conflicted
+++ resolved
@@ -417,15 +417,9 @@
     <!-- Long text for a detail explanation indicating what will happen if cookie banner handling is on for a site, this is shown as part of the cookie banner panel in the toolbar. The first parameter is the application name -->
     <string name="reduce_cookie_banner_details_panel_description_on_for_site_2">%1$s peut essayer de refuser automatiquement les demandes de dépôt de cookies sur les sites compatibles.</string>
     <!-- Title text for the dialog use on the control branch of the experiment to determine which context users engaged the most -->
-<<<<<<< HEAD
-    <string name="reduce_cookie_banner_control_experiment_dialog_title">Fini les bannières de cookies !</string>
-    <!-- Body text for the dialog use on the control branch of the experiment to determine which context users engaged the most -->
-    <string name="reduce_cookie_banner_control_experiment_dialog_body" moz:RemovedIn="110" tools:ignore="UnusedResources">Rejette automatiquement les demandes de cookies, lorsque cela est possible. Sinon, accepte tous les cookies pour supprimer les bannières de cookies.</string>
-=======
     <string name="reduce_cookie_banner_control_experiment_dialog_title" moz:RemovedIn="112" tools:ignore="UnusedResources">Fini les bannières de cookies !</string>
     <!-- Title text for the cookie banner re-engagement dialog. The first parameter is the application name. -->
     <string name="reduce_cookie_banner_dialog_title">Autoriser %1$s à refuser les bannières de cookies ?</string>
->>>>>>> 09d9f897
     <!-- Body text for the dialog use on the control branch of the experiment to determine which context users engaged the most -->
     <string name="reduce_cookie_banner_control_experiment_dialog_body_1" moz:RemovedIn="111" tools:ignore="UnusedResources">Rejette automatiquement les demandes de cookies, lorsque cela est possible.</string>
     <!-- Body text for the dialog use on the control branch of the experiment to determine which context users engaged the most.The first parameter is the application name -->
@@ -1654,10 +1648,10 @@
     <string name="browser_toolbar_long_press_popup_paste_and_go">Coller et ouvrir</string>
     <!-- Paste the text in the clipboard -->
     <string name="browser_toolbar_long_press_popup_paste">Coller</string>
-  
+
     <!-- Snackbar message shown after an URL has been copied to clipboard. -->
     <string name="browser_toolbar_url_copied_to_clipboard_snackbar">Adresse copiée dans le presse-papiers</string>
-  
+
     <!-- Title text for the Add To Homescreen dialog -->
     <string name="add_to_homescreen_title">Ajouter à l’écran d’accueil</string>
     <!-- Cancel button text for the Add to Homescreen dialog -->
