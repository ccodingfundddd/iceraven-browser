--- conflicted
+++ resolved
@@ -1531,15 +1531,9 @@
     <!-- Preference summary for enhanced tracking protection settings on/off switch -->
     <string name="preference_enhanced_tracking_protection_summary">Maintenant avec la protection totale contre les cookies, notre plus puissante barrière contre les traqueurs intersites à ce jour.</string>
     <!-- Description of enhanced tracking protection. The first parameter is the name of the application (For example: Fenix) -->
-<<<<<<< HEAD
-    <string name="preference_enhanced_tracking_protection_explanation">Gardez vos données pour vous. %s vous protège de la plupart des traqueurs les plus courants qui suivent ce que vous faites en ligne.</string>
-    <!-- Description of enhanced tracking protection. The parameter is the name of the application (For example: Firefox Fenix) -->
-    <string name="preference_enhanced_tracking_protection_explanation_2" tools:ignore="UnusedResources">%s vous protège de la plupart des traqueurs les plus courants qui pistent vos activités en ligne.</string>
-=======
     <string name="preference_enhanced_tracking_protection_explanation" moz:removedIn="114" tools:ignore="UnusedResources">Gardez vos données pour vous. %s vous protège de la plupart des traqueurs les plus courants qui suivent ce que vous faites en ligne.</string>
     <!-- Description of enhanced tracking protection. The parameter is the name of the application (For example: Firefox Fenix) -->
     <string name="preference_enhanced_tracking_protection_explanation_2">%s vous protège de la plupart des traqueurs les plus courants qui pistent vos activités en ligne.</string>
->>>>>>> daf88cc5
     <!-- Text displayed that links to website about enhanced tracking protection -->
     <string name="preference_enhanced_tracking_protection_explanation_learn_more">En savoir plus</string>
     <!-- Preference for enhanced tracking protection for the standard protection settings -->
