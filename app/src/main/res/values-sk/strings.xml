--- conflicted
+++ resolved
@@ -302,38 +302,6 @@
     <!-- Juno first user onboarding flow experiment -->
     <!-- Title for set firefox as default browser screen.
         The first parameter is the name of the app defined in app_name (for example: Fenix) -->
-<<<<<<< HEAD
-    <string name="juno_onboarding_default_browser_title" tools:ignore="UnusedResources">Nastavte si %s ako svoj predvolený prehliadač</string>
-    <!-- Description for set firefox as default browser screen.
-        The first parameter is the Firefox brand name.
-        The second parameter is the string with key "juno_onboarding_default_browser_description_link_text". -->
-    <string name="juno_onboarding_default_browser_description" tools:ignore="UnusedResources">%1$s uprednostňuje ľudí pred ziskami a chráni vaše súkromie blokovaním nástrojov tretích strán na sledovanie na stránkach.\n\nĎalšie informácie nájdete v našom %2$s.</string>
-    <!-- Text for the link to the privacy notice webpage for set as firefox default browser screen.
-    This is part of the string with the key "juno_onboarding_default_browser_description". -->
-    <string name="juno_onboarding_default_browser_description_link_text" tools:ignore="UnusedResources">Vyhlásení o ochrane osobných údajov</string>
-    <!-- Text for the button to set firefox as default browser on the device -->
-    <string name="juno_onboarding_default_browser_positive_button" tools:ignore="UnusedResources">Nastaviť ako predvolený prehliadač</string>
-    <!-- Text for the button dismiss the screen and move on with the flow -->
-    <string name="juno_onboarding_default_browser_negative_button" tools:ignore="UnusedResources">Teraz nie</string>
-    <!-- Title for sign in to sync screen. -->
-    <string name="juno_onboarding_sign_in_title" tools:ignore="UnusedResources">Preskočte z telefónu na laptop a späť</string>
-    <!-- Description for sign in to sync screen. -->
-    <string name="juno_onboarding_sign_in_description" tools:ignore="UnusedResources">Vezmite karty a heslá z ostatných zariadení a pokračujte tam, kde ste prestali.</string>
-    <!-- Text for the button to sign in to sync on the device -->
-    <string name="juno_onboarding_sign_in_positive_button" tools:ignore="UnusedResources">Prihlásiť sa</string>
-    <!-- Text for the button dismiss the screen and move on with the flow -->
-    <string name="juno_onboarding_sign_in_negative_button" tools:ignore="UnusedResources">Teraz nie</string>
-    <!-- Title for enable notification permission screen.
-        The first parameter is the name of the app defined in app_name (for example: Fenix) -->
-    <string name="juno_onboarding_enable_notifications_title" tools:ignore="UnusedResources">Upozornenia vám pomôžu vyťažiť z prehliadača %s ešte viac</string>
-    <!-- Description for enable notification permission screen.
-        The first parameter is the name of the app defined in app_name (for example: Fenix) -->
-    <string name="juno_onboarding_enable_notifications_description" tools:ignore="UnusedResources">Posielajte karty medzi zariadeniami, spravujte sťahovanie súborov a získajte tipy, ako prehliadač %s využiť čo najlepšie.</string>
-    <!-- Text for the button to request notification permission on the device -->
-    <string name="juno_onboarding_enable_notifications_positive_button" tools:ignore="UnusedResources">Zapnúť upozornenia</string>
-    <!-- Text for the button dismiss the screen and move on with the flow -->
-    <string name="juno_onboarding_enable_notifications_negative_button" tools:ignore="UnusedResources">Teraz nie</string>
-=======
     <string name="juno_onboarding_default_browser_title">Nastavte si %s ako svoj predvolený prehliadač</string>
     <!-- Title for set firefox as default browser screen used by Nimbus experiments. Nimbus experiments do not support string placeholders.
         Note: The word "Firefox" should NOT be translated -->
@@ -376,7 +344,6 @@
     <string name="juno_onboarding_enable_notifications_positive_button">Zapnúť upozornenia</string>
     <!-- Text for the button dismiss the screen and move on with the flow -->
     <string name="juno_onboarding_enable_notifications_negative_button">Teraz nie</string>
->>>>>>> daf88cc5
 
     <!-- Search Widget -->
     <!-- Content description for searching with a widget. The first parameter is the name of the application.-->
@@ -473,11 +440,6 @@
 
     <!-- Title text for the cookie banner re-engagement dialog. The first parameter is the application name. -->
     <string name="reduce_cookie_banner_dialog_title">Povoliť prehliadaču %1$s odmietnuť bannery k súborom cookie?</string>
-<<<<<<< HEAD
-    <!-- Body text for the dialog use on the control branch of the experiment to determine which context users engaged the most -->
-    <string name="reduce_cookie_banner_control_experiment_dialog_body_1" moz:RemovedIn="111" tools:ignore="UnusedResources">Automaticky odmietať žiadosti o súbory cookie, ak je to možné.</string>
-=======
->>>>>>> daf88cc5
     <!-- Body text for the dialog use on the control branch of the experiment to determine which context users engaged the most.The first parameter is the application name -->
     <string name="reduce_cookie_banner_control_experiment_dialog_body_2" moz:RemovedIn="112" tools:ignore="UnusedResources">Povoliť aplikácii %1$s automaticky odmietať žiadosti o súbory cookie, ak je to možné?</string>
     <!-- Body text for the cookie banner re-engagement dialog use. The first parameter is the application name. -->
@@ -1318,19 +1280,11 @@
     <!-- Survey -->
     <!-- Text shown in the fullscreen message that pops up to ask user to take a short survey.
     The app name is in the text, due to limitations with localizing Nimbus experiments -->
-<<<<<<< HEAD
-    <string name="nimbus_survey_message_text" tools:ignore="UnusedResources">Pomôžte nám vylepšiť Firefox vyplnením krátkeho prieskumu.</string>
-    <!-- Preference for taking the short survey. -->
-    <string name="preferences_take_survey" tools:ignore="UnusedResources">Zúčastniť sa prieskumu</string>
-    <!-- Preference for not taking the short survey. -->
-    <string name="preferences_not_take_survey" tools:ignore="UnusedResources">Nie, ďakujem</string>
-=======
     <string name="nimbus_survey_message_text">Pomôžte nám vylepšiť Firefox vyplnením krátkeho prieskumu.</string>
     <!-- Preference for taking the short survey. -->
     <string name="preferences_take_survey">Zúčastniť sa prieskumu</string>
     <!-- Preference for not taking the short survey. -->
     <string name="preferences_not_take_survey">Nie, ďakujem</string>
->>>>>>> daf88cc5
 
     <!-- Snackbar -->
     <!-- Text shown in snackbar when user deletes a collection -->
@@ -1685,10 +1639,10 @@
     <string name="browser_toolbar_long_press_popup_paste_and_go">Prilepiť a prejsť</string>
     <!-- Paste the text in the clipboard -->
     <string name="browser_toolbar_long_press_popup_paste">Prilepiť</string>
-  
+
     <!-- Snackbar message shown after an URL has been copied to clipboard. -->
     <string name="browser_toolbar_url_copied_to_clipboard_snackbar">Adresa bola skopírovaná do schránky</string>
-  
+
     <!-- Title text for the Add To Homescreen dialog -->
     <string name="add_to_homescreen_title">Pridať na úvodnú obrazovku</string>
     <!-- Cancel button text for the Add to Homescreen dialog -->
