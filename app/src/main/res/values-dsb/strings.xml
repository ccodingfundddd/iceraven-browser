<?xml version="1.0" encoding="utf-8"?>
<resources xmlns:tools="http://schemas.android.com/tools" xmlns:moz="http://mozac.org/tools">
    <!-- App name for private browsing mode. The first parameter is the name of the app defined in app_name (for example: Fenix)-->
    <string name="app_name_private_5">Priwatny %s</string>
    <!-- App name for private browsing mode. The first parameter is the name of the app defined in app_name (for example: Fenix)-->
    <string name="app_name_private_4">%s (priwatny)</string>

    <!-- Home Fragment -->
    <!-- Content description (not visible, for screen readers etc.): "Three dot" menu button. -->
    <string name="content_description_menu">Dalšne nastajenja</string>
    <!-- Content description (not visible, for screen readers etc.): "Private Browsing" menu button. -->
    <string name="content_description_private_browsing_button">Priwatny modus zmóžniś</string>
    <!-- Content description (not visible, for screen readers etc.): "Private Browsing" menu button. -->
    <string name="content_description_disable_private_browsing_button">Priwatny modus znjemóžniś</string>
    <!-- Placeholder text shown in the search bar before a user enters text for the default engine -->
    <string name="search_hint">Pytaś abo adresu zapódaś</string>
    <!-- Placeholder text shown in the search bar before a user enters text for a general engine -->
    <string name="search_hint_general_engine">Web pśepytaś</string>
    <!-- Placeholder text shown in search bar when using history search -->
    <string name="history_search_hint">Historiju pśepytaś</string>
    <!-- Placeholder text shown in search bar when using bookmarks search -->
    <string name="bookmark_search_hint">Cytańske znamjenja pśepytaś</string>
    <!-- Placeholder text shown in search bar when using tabs search -->
    <string name="tab_search_hint">Rejtariki pśepytaś</string>
    <!-- Placeholder text shown in the search bar when using application search engines -->
    <string name="application_search_hint">Pytańske wuraze zapódaś</string>
    <!-- No Open Tabs Message Description -->
    <string name="no_open_tabs_description">Waše wócynjone rejtariki se how wócyniju.</string>

    <!-- No Private Tabs Message Description -->
    <string name="no_private_tabs_description">Waše priwatne rejtariki se how wócyniju.</string>

    <!-- Tab tray multi select title in app bar. The first parameter is the number of tabs selected -->
    <string name="tab_tray_multi_select_title">Wubrane: %1$d</string>
    <!-- Label of button in create collection dialog for creating a new collection  -->
    <string name="tab_tray_add_new_collection">Nowu zběrku pśidaś</string>
    <!-- Label of editable text in create collection dialog for naming a new collection  -->
    <string name="tab_tray_add_new_collection_name">Mě</string>
    <!-- Label of button in save to collection dialog for selecting a current collection  -->
    <string name="tab_tray_select_collection">Zběrku wubraś</string>
    <!-- Content description for close button while in multiselect mode in tab tray -->
    <string name="tab_tray_close_multiselect_content_description">Wěcejwuběrański modus spušćiś</string>
    <!-- Content description for save to collection button while in multiselect mode in tab tray -->
    <string name="tab_tray_collection_button_multiselect_content_description">Wubrane rejtariki do zběrki składowaś</string>
    <!-- Content description on checkmark while tab is selected in multiselect mode in tab tray -->
    <string name="tab_tray_multiselect_selected_content_description">Wubrany</string>

    <!-- Home - Recently saved bookmarks -->
    <!-- Title for the home screen section with recently saved bookmarks. -->
    <string name="recently_saved_title">Njedawno skłaźone</string>
    <!-- Content description for the button which navigates the user to show all of their saved bookmarks. -->
    <string name="recently_saved_show_all_content_description_2">Wšykne skłaźone cytańske znamjenja pokazaś</string>

    <!-- Text for the menu button to remove a recently saved bookmark from the user's home screen -->
    <string name="recently_saved_menu_item_remove">Wótwónoźeś</string>

    <!-- About content. The first parameter is the name of the application. (For example: Fenix) -->
    <string name="about_content">%1$s se pśez Mozilla zgótujo.</string>

    <!-- Private Browsing -->
    <!-- Explanation for private browsing displayed to users on home view when they first enable private mode
        The first parameter is the name of the app defined in app_name (for example: Fenix) -->
    <string name="private_browsing_placeholder_description_2">%1$s wašu pytańsku a pśeglědowańsku historjiu z priwatnych rejtarikow wuproznijo, gaž je zacynjaśo abo nałoženje kóńcyśo. Pšez to se wólažcyjo, pśed drugimi, kótarež toś to licadło wužywaju, schowaś,
        což online gótujośo, lěcrownož to was za websedła abo wašogo póbitowarja internetneje słužby njeanonymizěrujo.</string>
    <string name="private_browsing_common_myths">
       Ceste myty wó priwatnem modusu
    </string>

    <!-- Private mode shortcut "contextual feature recommendation" (CFR) -->
    <!-- Text for the Private mode shortcut CFR message for adding a private mode shortcut to open private tabs from the Home screen -->
    <string name="private_mode_cfr_message_2">Startujśo swój pśiducy priwatny rejtarik z jadnym pótłusnjenim.</string>
    <!-- Text for the positive button to accept adding a Private Browsing shortcut to the Home screen -->
    <string name="private_mode_cfr_pos_button_text">Startowej wobrazowce pśidaś</string>
    <!-- Text for the negative button to decline adding a Private Browsing shortcut to the Home screen -->
    <string name="cfr_neg_button_text">Ně, źěkujom se</string>

    <!-- Open in App "contextual feature recommendation" (CFR) -->
    <!-- Text for the info message. The first parameter is the name of the application.-->
    <string name="open_in_app_cfr_info_message_2">Móžośo %1$sx tak nastajiś, aby se wótkazy awtomatiski w nałoženjach wócynili.</string>
    <!-- Text for the positive action button -->
    <string name="open_in_app_cfr_positive_button_text">K nastajenjam</string>
    <!-- Text for the negative action button -->
    <string name="open_in_app_cfr_negative_button_text">Zachyśiś</string>

    <!-- Total cookie protection "contextual feature recommendation" (CFR) -->
    <!-- Text for the message displayed in the contextual feature recommendation popup promoting the total cookie protection feature. -->
    <string name="tcp_cfr_message">Naša nejmóčnjejša funkcija priwatnosći sedła pśesegujuce pśeslědowaki izolěrujo.</string>
    <!-- Text displayed that links to website containing documentation about the "Total cookie protection" feature. -->
    <string name="tcp_cfr_learn_more">Zgóńśo wěcej wó dopołnem šćiśe pśed cookiejami</string>

    <!-- Text for the info dialog when camera permissions have been denied but user tries to access a camera feature. -->
    <string name="camera_permissions_needed_message">Pśistup ku kamerje trjebny. Wócyńśo nastajenja Android, pótusniśo zapisk Pšawa a pótusniśo zapisk Dowóliś.</string>
    <!-- Text for the positive action button to go to Android Settings to grant permissions. -->
    <string name="camera_permissions_needed_positive_button_text">K nastajenjam</string>
    <!-- Text for the negative action button to dismiss the dialog. -->
    <string name="camera_permissions_needed_negative_button_text">Zachyśiś</string>

    <!-- Text for the banner message to tell users about our auto close feature. -->
    <string name="tab_tray_close_tabs_banner_message">Nastajśo te wócynjone rejtariki tak, aby se awtomatiski zacynili, kótarež njejsu se slědny źeń, slědny tyźeń abo slědny mjasec woglědali.</string>
    <!-- Text for the positive action button to go to Settings for auto close tabs. -->
    <string name="tab_tray_close_tabs_banner_positive_button_text">Nastajenja pokazaś</string>
    <!-- Text for the negative action button to dismiss the Close Tabs Banner. -->
    <string name="tab_tray_close_tabs_banner_negative_button_text">Zachyśiś</string>

    <!-- Text for the banner message to tell users about our inactive tabs feature. -->
    <string name="tab_tray_inactive_onboarding_message">Rejtariki, kótarež njejsćo se woglědał dwa tyźenja, se sem pśesunu.</string>
    <!-- Text for the action link to go to Settings for inactive tabs. -->
    <string name="tab_tray_inactive_onboarding_button_text">W nastajenjach znjemóžniś</string>

    <!-- Text for title for the auto-close dialog of the inactive tabs. -->
    <string name="tab_tray_inactive_auto_close_title">Pó jadnem mjasecu awtomatiski zacyniś?</string>
    <!-- Text for the body for the auto-close dialog of the inactive tabs.
        The first parameter is the name of the application.-->
    <string name="tab_tray_inactive_auto_close_body_2">%1$s móžo rejtariki zacyniś, kótarež njejsćo se woglědał zajźony mjasec.</string>
    <!-- Content description for close button in the auto-close dialog of the inactive tabs. -->
    <string name="tab_tray_inactive_auto_close_button_content_description">Zacyniś</string>

    <!-- Text for turn on auto close tabs button in the auto-close dialog of the inactive tabs. -->
    <string name="tab_tray_inactive_turn_on_auto_close_button_2">Awtomatiske zacynjanje zmóžniś</string>


    <!-- Home screen icons - Long press shortcuts -->
    <!-- Shortcut action to open new tab -->
    <string name="home_screen_shortcut_open_new_tab_2">Nowy rejtarik</string>
    <!-- Shortcut action to open new private tab -->
    <string name="home_screen_shortcut_open_new_private_tab_2">Nowy priwatny rejtarik</string>

    <!-- Shortcut action to open Passwords screens -->
    <string name="home_screen_shortcut_open_password_screen">Skrotconka gronidłow</string>

    <!-- Recent Tabs -->
    <!-- Header text for jumping back into the recent tab in the home screen -->
    <string name="recent_tabs_header">Slědk skócyś</string>
    <!-- Button text for showing all the tabs in the tabs tray -->
    <string name="recent_tabs_show_all">Wšykne pokazaś</string>

    <!-- Content description for the button which navigates the user to show all recent tabs in the tabs tray. -->
    <string name="recent_tabs_show_all_content_description_2">Tłocašk „Njedawno wócynjone rejtariki“ pokazaś</string>

    <!-- Text for button in synced tab card that opens synced tabs tray -->
    <string name="recent_tabs_see_all_synced_tabs_button_text">Synchronizěrowane rejtariki pokazaś</string>
    <!-- Accessibility description for device icon used for recent synced tab -->
    <string name="recent_tabs_synced_device_icon_content_description">Synchronizěrowany rěd</string>
    <!-- Text for the dropdown menu to remove a recent synced tab from the homescreen -->
    <string name="recent_synced_tab_menu_item_remove">Wótwónoźeś</string>
    <!-- Text for the menu button to remove a grouped highlight from the user's browsing history
         in the Recently visited section -->
    <string name="recent_tab_menu_item_remove">Wótwónoźeś</string>

    <!-- History Metadata -->
    <!-- Header text for a section on the home screen that displays grouped highlights from the
         user's browsing history, such as topics they have researched or explored on the web -->
    <string name="history_metadata_header_2">Pśed krotkim woglědane</string>
    <!-- Text for the menu button to remove a grouped highlight from the user's browsing history
         in the Recently visited section -->
    <string name="recently_visited_menu_item_remove">Wótwónoźeś</string>

    <!-- Content description for the button which navigates the user to show all of their history. -->
    <string name="past_explorations_show_all_content_description_2">Wšykne zajźone wuslěźenja pokazaś</string>

    <!-- Browser Fragment -->
    <!-- Content description (not visible, for screen readers etc.): Navigate backward (browsing history) -->
    <string name="browser_menu_back">Slědk</string>
    <!-- Content description (not visible, for screen readers etc.): Navigate forward (browsing history) -->
    <string name="browser_menu_forward">Doprědka</string>
    <!-- Content description (not visible, for screen readers etc.): Refresh current website -->
    <string name="browser_menu_refresh">Aktualizěrowaś</string>
    <!-- Content description (not visible, for screen readers etc.): Stop loading current website -->
    <string name="browser_menu_stop">Zastajiś</string>
    <!-- Browser menu button that opens the addon manager -->
    <string name="browser_menu_add_ons">Dodanki</string>
    <!-- Browser menu button that opens account settings -->
    <string name="browser_menu_account_settings">Kontowe informacije</string>
    <!-- Text displayed when there are no add-ons to be shown -->
    <string name="no_add_ons">Žedne dodanki how</string>
    <!-- Browser menu button that sends a user to help articles -->
    <string name="browser_menu_help">Pomoc</string>
    <!-- Browser menu button that sends a to a the what's new article -->
    <string name="browser_menu_whats_new">Nowe funkcije a změny</string>
    <!-- Browser menu button that opens the settings menu -->
    <string name="browser_menu_settings">Nastajenja</string>
    <!-- Browser menu button that opens a user's library -->
    <string name="browser_menu_library">Biblioteka</string>
    <!-- Browser menu toggle that requests a desktop site -->
    <string name="browser_menu_desktop_site">Desktopowe sedło</string>
    <!-- Browser menu toggle that adds a shortcut to the site on the device home screen. -->
    <string name="browser_menu_add_to_homescreen">Startowej wobrazowce pśidaś</string>
    <!-- Browser menu toggle that installs a Progressive Web App shortcut to the site on the device home screen. -->
    <string name="browser_menu_install_on_homescreen">Instalěrowaś</string>
    <!-- Content description (not visible, for screen readers etc.) for the Resync tabs button -->
    <string name="resync_button_content_description">Znowego synchronizěrowaś</string>
    <!-- Browser menu button that opens the find in page menu -->
    <string name="browser_menu_find_in_page">Na boku pytaś</string>
    <!-- Browser menu button that saves the current tab to a collection -->
    <string name="browser_menu_save_to_collection_2">Do zběrki składowaś</string>
    <!-- Browser menu button that open a share menu to share the current site -->
    <string name="browser_menu_share">Źěliś</string>
    <!-- Browser menu button shown in custom tabs that opens the current tab in Fenix
        The first parameter is the name of the app defined in app_name (for example: Fenix) -->
    <string name="browser_menu_open_in_fenix">W %1$s wócyniś</string>
    <!-- Browser menu text shown in custom tabs to indicate this is a Fenix tab
        The first parameter is the name of the app defined in app_name (for example: Fenix) -->
    <string name="browser_menu_powered_by">SPĚCHOWANY WÓT %1$s</string>
    <!-- Browser menu text shown in custom tabs to indicate this is a Fenix tab
        The first parameter is the name of the app defined in app_name (for example: Fenix) -->
    <string name="browser_menu_powered_by2">Spěchowany wót %1$s</string>
    <!-- Browser menu button to put the current page in reader mode -->
    <string name="browser_menu_read">Cytański naglěd</string>
    <!-- Browser menu button content description to close reader mode and return the user to the regular browser -->
    <string name="browser_menu_read_close">Cytański naglěd zacyniś</string>
    <!-- Browser menu button to open the current page in an external app -->
    <string name="browser_menu_open_app_link">W nałoženju wócyniś</string>

    <!-- Browser menu button to show reader view appearance controls e.g. the used font type and size -->
    <string name="browser_menu_customize_reader_view">Cytański naglěd pśiměriś</string>
    <!-- Browser menu label for adding a bookmark -->
    <string name="browser_menu_add">Pśidaś</string>
    <!-- Browser menu label for editing a bookmark -->
    <string name="browser_menu_edit">Wobźěłaś</string>

    <!-- Button shown on the home page that opens the Customize home settings -->
    <string name="browser_menu_customize_home_1">Startowy bok pśiměriś</string>
    <!-- Browser Toolbar -->
    <!-- Content description for the Home screen button on the browser toolbar -->
    <string name="browser_toolbar_home">Startowa wobrazowka</string>

    <!-- Locale Settings Fragment -->
    <!-- Content description for tick mark on selected language -->
    <string name="a11y_selected_locale_content_description">Wubrana rěc</string>
    <!-- Text for default locale item -->
    <string name="default_locale_text">Rědowu rěc wužywaś</string>
    <!-- Placeholder text shown in the search bar before a user enters text -->
    <string name="locale_search_hint">Rěc pytaś</string>

    <!-- Search Fragment -->
    <!-- Button in the search view that lets a user search by scanning a QR code -->
    <string name="search_scan_button">Scannowaś</string>
    <!-- Button in the search view that lets a user change their search engine -->
    <string name="search_engine_button">Pytnica</string>
    <!-- Button in the search view when shortcuts are displayed that takes a user to the search engine settings -->
    <string name="search_shortcuts_engine_settings">Nastajenja pytnicow</string>
    <!-- Button in the search view that lets a user navigate to the site in their clipboard -->
    <string name="awesomebar_clipboard_title">Wótkaz z mjazywótkłada zasajźiś</string>
    <!-- Button in the search suggestions onboarding that allows search suggestions in private sessions -->
    <string name="search_suggestions_onboarding_allow_button">Dowóliś</string>
    <!-- Button in the search suggestions onboarding that does not allow search suggestions in private sessions -->
    <string name="search_suggestions_onboarding_do_not_allow_button">Njedowóliś</string>
    <!-- Search suggestion onboarding hint title text -->
    <string name="search_suggestions_onboarding_title">Pytańske naraźenja w priwatnych pósejźenjach dowóliś?</string>
    <!-- Search suggestion onboarding hint description text, first parameter is the name of the app defined in app_name (for example: Fenix)-->
    <string name="search_suggestions_onboarding_text">%s wykno źěli, což w adresowem pólu ze swójeju pytnicu zapódajośo.</string>

    <!-- Search engine suggestion title text. The first parameter is the name of teh suggested engine-->
    <string name="search_engine_suggestions_title">Z %s pytaś</string>
    <!-- Search engine suggestion description text -->
    <string name="search_engine_suggestions_description">Direktnje z adresowego póla pytaś</string>

    <!-- Menu option in the search selector menu to open the search settings -->
    <string name="search_settings_menu_item">Pytańske nastajenja</string>

    <!-- Header text for the search selector menu -->
    <string name="search_header_menu_item_2">Tenraz pytaś w:</string>

    <!-- Home onboarding -->
    <!-- Onboarding home screen popup dialog, shown on top of the Jump back in section. -->
    <string name="onboarding_home_screen_jump_back_contextual_hint_2">Póznajśo swój personalizěrowany bok. Nejnowše rejtariki, cytańske znamjenja a pytańske wuslědki se how zjawiju.</string>
    <!-- Home onboarding dialog welcome screen title text. -->
    <string name="onboarding_home_welcome_title_2">Witajśo k wěcej wósobinskemu internetoju</string>
    <!-- Home onboarding dialog welcome screen description text. -->
    <string name="onboarding_home_welcome_description">Wěcej barwow. Lěpša priwatnosć. Samska angažěrowanosć za luźi njeźiwajucy na wudobytki.</string>
    <!-- Home onboarding dialog sign into sync screen title text. -->
    <string name="onboarding_home_sync_title_3">Pśešaltowanje mjazy wobrazowkami jo lažke ako do togo</string>
    <!-- Home onboarding dialog sign into sync screen description text. -->
    <string name="onboarding_home_sync_description">Pókšacujśo, źož sćo pśestał – něnto z rejtarikami drugich rědow na swójom startowem boku.</string>
    <!-- Text for the button to continue the onboarding on the home onboarding dialog. -->
    <string name="onboarding_home_get_started_button">Prědne kšace</string>
    <!-- Text for the button to navigate to the sync sign in screen on the home onboarding dialog. -->
    <string name="onboarding_home_sign_in_button">Pśizjawiś</string>
    <!-- Text for the button to skip the onboarding on the home onboarding dialog. -->
    <string name="onboarding_home_skip_button">Pśeskócyś</string>
    <!-- Onboarding home screen sync popup dialog message, shown on top of Recent Synced Tabs in the Jump back in section. -->
    <string name="sync_cfr_message">Waše rejtariki se synchronizěruju! Pókšačujśo, źož sćo pśestał na drugem rěźe.</string>

    <!-- Content description (not visible, for screen readers etc.): Close button for the home onboarding dialog -->
    <string name="onboarding_home_content_description_close_button">Zacyniś</string>

    <!-- Notification pre-permission dialog -->
    <!-- Enable notification pre permission dialog title
        The first parameter is the name of the app defined in app_name (for example: Fenix) -->
    <string name="onboarding_home_enable_notifications_title">Powěźeńki wam pomagaju, wěcej z %s cyniś</string>
    <!-- Enable notification pre permission dialog description with rationale
        The first parameter is the name of the app defined in app_name (for example: Fenix) -->
    <string name="onboarding_home_enable_notifications_description">Synchronizěrujśo swóje rejtariki mjazy rědami, zastojśo ześěgnjenja, dostańśo pokaze, aby mógał ze šcita priwatnosći %s nejlěpše wuwónoźeś , a wjace.</string>
    <!-- Text for the button to request notification permission on the device -->
    <string name="onboarding_home_enable_notifications_positive_button">Dalej</string>
    <!-- Text for the button to not request notification permission on the device and dismiss the dialog -->
    <string name="onboarding_home_enable_notifications_negative_button">Nic něnto</string>

    <!-- Juno first user onboarding flow experiment -->
    <!-- Title for set firefox as default browser screen.
        The first parameter is the name of the app defined in app_name (for example: Fenix) -->
    <string name="juno_onboarding_default_browser_title">Wužywajśo %s pó droze</string>
    <!-- Title for set firefox as default browser screen used by Nimbus experiments. Nimbus experiments do not support string placeholders.
        Note: The word "Firefox" should NOT be translated -->
    <string name="juno_onboarding_default_browser_title_nimbus" tools:ignore="UnusedResources">Wužywajśo Firefox pó droze</string>
    <!-- Description for set firefox as default browser screen.
        The first parameter is the Firefox brand name.
        The second parameter is the string with key "juno_onboarding_default_browser_description_link_text". -->
    <string name="juno_onboarding_default_browser_description">%1$s luźi nad wudobytki staja a blokěrujo sedła pśesegajuce slědowaki, aby wašu priwatnosć šćitał.\n\nDalšne informacije w našom %2$s.</string>
    <!-- Description for set firefox as default browser screen used by Nimbus experiments. Nimbus experiments do not support string placeholders.
        Note: The word "Firefox" should NOT be translated -->
    <string name="juno_onboarding_default_browser_description_nimbus" tools:ignore="UnusedResources">Firefox luźi nad wudobytki staja a blokěrujo sedła pśesegajuce slědowaki, aby wašu priwatnosć šćitał.\n\nDalšne informacije w našej powěźeńce priwatnosći.</string>
    <!-- Text for the link to the privacy notice webpage for set as firefox default browser screen.
    This is part of the string with the key "juno_onboarding_default_browser_description". -->
    <string name="juno_onboarding_default_browser_description_link_text">powěźeńka priwatnosći</string>
    <!-- Text for the button to set firefox as default browser on the device -->
    <string name="juno_onboarding_default_browser_positive_button">Ako standardny wobglědowak nastajiś</string>
    <!-- Text for the button dismiss the screen and move on with the flow -->
    <string name="juno_onboarding_default_browser_negative_button">Nic něnto</string>
    <!-- Title for sign in to sync screen. -->
    <string name="juno_onboarding_sign_in_title">Skócćo wó telefona do laptopa a slědk</string>
    <!-- Description for sign in to sync screen. -->
    <string name="juno_onboarding_sign_in_description">Wobstarajśo se rejtariki a gronidła z drugich rědow, aby tam pókšacował, źož sćo pśestał.</string>
    <!-- Text for the button to sign in to sync on the device -->
    <string name="juno_onboarding_sign_in_positive_button">Pśizjawiś</string>
    <!-- Text for the button dismiss the screen and move on with the flow -->
    <string name="juno_onboarding_sign_in_negative_button">Nic něnto</string>
    <!-- Title for enable notification permission screen.
        The first parameter is the name of the app defined in app_name (for example: Fenix) -->
    <string name="juno_onboarding_enable_notifications_title">Powěźeńki wam pomagaju, wěcej z %s cyniś</string>

    <!-- Title for enable notification permission screen used by Nimbus experiments. Nimbus experiments do not support string placeholders.
        Note: The word "Firefox" should NOT be translated -->
    <string name="juno_onboarding_enable_notifications_title_nimbus" tools:ignore="UnusedResources">Powěźeńki wam pomagaju, wěcej z Firefox cyniś</string>
    <!-- Description for enable notification permission screen.
        The first parameter is the name of the app defined in app_name (for example: Fenix) -->
    <string name="juno_onboarding_enable_notifications_description">Sćelśo rejtariki mjazy rědami, zastojśo ześěgnjenja  a dostańśo pokaze, aby nejwěcej z %s wuwónoźeł.</string>
    <!-- Description for enable notification permission screen used by Nimbus experiments. Nimbus experiments do not support string placeholders.
       Note: The word "Firefox" should NOT be translated   -->
    <string name="juno_onboarding_enable_notifications_description_nimbus" tools:ignore="UnusedResources">Sćelśo rejtariki mjazy rědami, zastojśo ześěgnjenja  a dostańśo pokaze, aby nejwěcej z Firefox wuwónoźeł.</string>
    <!-- Text for the button to request notification permission on the device -->
    <string name="juno_onboarding_enable_notifications_positive_button">Powěźeńki zmóžniś</string>
    <!-- Text for the button dismiss the screen and move on with the flow -->
    <string name="juno_onboarding_enable_notifications_negative_button">Nic něnto</string>

    <!-- Search Widget -->
    <!-- Content description for searching with a widget. The first parameter is the name of the application.-->
    <string name="search_widget_content_description_2">Nowy rejtarik %1$s wócyniś</string>
    <!-- Text preview for smaller sized widgets -->
    <string name="search_widget_text_short">Pytaś</string>
    <!-- Text preview for larger sized widgets -->
    <string name="search_widget_text_long">Web pśepytaś</string>

    <!-- Content description (not visible, for screen readers etc.): Voice search -->
    <string name="search_widget_voice">Powědane pytanje</string>

    <!-- Preferences -->
    <!-- Title for the settings page-->
    <string name="settings">Nastajenja</string>
    <!-- Preference category for general settings -->
    <string name="preferences_category_general">Powšykne</string>
    <!-- Preference category for all links about Fenix -->
    <string name="preferences_category_about">Wó</string>
    <!-- Preference for settings related to changing the default search engine -->
    <string name="preferences_default_search_engine">Standardna pytnica</string>
    <!-- Preference for settings related to Search -->
    <string name="preferences_search">Pytaś</string>
    <!-- Preference for settings related to Search address bar -->
    <string name="preferences_search_address_bar">Adresowe pólo</string>
    <!-- Preference link to rating Fenix on the Play Store -->
    <string name="preferences_rate">Na Google Play pógódnośiś</string>
    <!-- Preference linking to about page for Fenix
        The first parameter is the name of the app defined in app_name (for example: Fenix) -->
    <string name="preferences_about">Wó %1$s</string>
    <!-- Preference for settings related to changing the default browser -->
    <string name="preferences_set_as_default_browser">Ako standardny wobglědowak nastajiś</string>
    <!-- Preference category for advanced settings -->
    <string name="preferences_category_advanced">Rozšyrjone</string>
    <!-- Preference category for privacy and security settings -->
    <string name="preferences_category_privacy_security">Priwatnosć a wěstota</string>
    <!-- Preference for advanced site permissions -->
    <string name="preferences_site_permissions">Sedłowe pšawa</string>

    <!-- Preference for private browsing options -->
    <string name="preferences_private_browsing_options">Priwatny modus</string>
    <!-- Preference for opening links in a private tab-->
    <string name="preferences_open_links_in_a_private_tab">Wótkaze w priwatnem rejtariku wócyniś</string>
    <!-- Preference for allowing screenshots to be taken while in a private tab-->
    <string name="preferences_allow_screenshots_in_private_mode">Fota wobrazowki w priwatnem modusu dowóliś</string>
    <!-- Will inform the user of the risk of activating Allow screenshots in private browsing option -->
    <string name="preferences_screenshots_in_private_mode_disclaimer">Jolic dowólone, budu priwatne rejtariki teke widobne, gaž někotare nałoženja su wócynjone</string>
    <!-- Preference for adding private browsing shortcut -->
    <string name="preferences_add_private_browsing_shortcut">Skrotconku za priwatny modus pśidaś</string>
    <!-- Preference for enabling "HTTPS-Only" mode -->
    <string name="preferences_https_only_title">Modus Jano-HTTPS</string>

    <!-- Preference for removing cookie/consent banners from sites automatically. See reduce_cookie_banner_summary for additional context. -->
    <string name="preferences_cookie_banner_reduction">Reducěrowanje cookiejowych chórgojow</string>
    <!-- Preference for rejecting or removing as many cookie/consent banners as possible on sites. See reduce_cookie_banner_summary for additional context. -->
    <string name="reduce_cookie_banner_option">Cookieje chórgoje reducěrowaś</string>
    <!-- Summary of cookie banner handling preference if the setting disabled is set to off -->
    <string name="reduce_cookie_banner_option_off">Wušaltowany</string>
    <!-- Summary of cookie banner handling preference if the setting enabled is set to on -->
    <string name="reduce_cookie_banner_option_on">Zašaltowany</string>
    <!-- Summary for the preference for rejecting all cookies whenever possible. The first parameter is the application name -->
    <string name="reduce_cookie_banner_summary_1">%1$s awtomatiski wopytujo, cookiejowe napšašowanja na cookiejowych chórgojach wótpokazaś.</string>
    <!-- Text for indicating cookie banner handling is off this site, this is shown as part of the protections panel with the tracking protection toggle -->
    <string name="reduce_cookie_banner_off_for_site">Za toś to sedło znjemóžnjony</string>
    <!-- Text for cancel button indicating that cookie banner reduction is not supported for the current site, this is shown as part of the cookie banner details view. -->
    <string name="cookie_banner_handling_details_site_is_not_supported_cancel_button">Pśetergnuś</string>
    <!-- Text for request support button indicating that cookie banner reduction is not supported for the current site, this is shown as part of the cookie banner details view. -->
<<<<<<< HEAD
    <string name="cookie_banner_handling_details_site_is_not_supported_request_support_button">Pomoc póžedaś</string>
    <!-- Text for title indicating that cookie banner reduction is not supported for the current site, this is shown as part of the cookie banner details view. -->
    <string name="cookie_banner_handling_details_site_is_not_supported_title">Reducěrowanje cookiejowych chórgojow</string>
    <!-- Label for the snackBar, after the user reports with success a website where cookie banner reducer did not work -->
    <string name="cookie_banner_handling_report_site_snack_bar_text">Napšašowanje na sedło pomocy jo se wótpósłało.</string>
    <!-- Text for indicating cookie banner handling is on this site, this is shown as part of the protections panel with the tracking protection toggle -->
    <string name="reduce_cookie_banner_on_for_site">Za toś to sedło zmóžnjony</string>
    <!-- Text for indicating that a request for unsupported site was sent to Nimbus (it's a Mozilla library for experiments), this is shown as part of the protections panel with the tracking protection toggle -->
    <string name="reduce_cookie_banner_unsupported_site_request_submitted">Napšašowanje na sedło pomocy jo se wótpósłało</string>
=======
    <string name="cookie_banner_handling_details_site_is_not_supported_request_support_button" moz:RemovedIn="115" tools:ignore="UnusedResources">Pomoc póžedaś</string>
    <!-- Text for request support button indicating that cookie banner reduction is not supported for the current site, this is shown as part of the cookie banner details view. -->
    <string name="cookie_banner_handling_details_site_is_not_supported_request_support_button_2">Napšašowanje pósłaś</string>
    <!-- Text for title indicating that cookie banner reduction is not supported for the current site, this is shown as part of the cookie banner details view. -->
    <string name="cookie_banner_handling_details_site_is_not_supported_title" moz:RemovedIn="114" tools:ignore="UnusedResources">Reducěrowanje cookiejowych chórgojow</string>
    <!-- Text for title indicating that cookie banner reduction is not supported for the current site, this is shown as part of the cookie banner details view. -->
    <string name="cookie_banner_handling_details_site_is_not_supported_title_2">Wó pódpěru za toś to sedło pšosyś?</string>
    <!-- Label for the snackBar, after the user reports with success a website where cookie banner reducer did not work -->
    <string name="cookie_banner_handling_report_site_snack_bar_text" moz:RemovedIn="114" tools:ignore="UnusedResources">Napšašowanje na sedło pomocy jo se wótpósłało.</string>
    <!-- Label for the snackBar, after the user reports with success a website where cookie banner reducer did not work -->
    <string name="cookie_banner_handling_report_site_snack_bar_text_2">Napšašowanje pósłane</string>
    <!-- Text for indicating cookie banner handling is on this site, this is shown as part of the protections panel with the tracking protection toggle -->
    <string name="reduce_cookie_banner_on_for_site">Za toś to sedło zmóžnjony</string>
    <!-- Text for indicating that a request for unsupported site was sent to Nimbus (it's a Mozilla library for experiments), this is shown as part of the protections panel with the tracking protection toggle -->
    <string name="reduce_cookie_banner_unsupported_site_request_submitted" moz:RemovedIn="114" tools:ignore="UnusedResources">Napšašowanje na sedło pomocy jo se wótpósłało</string>
    <!-- Text for indicating that a request for unsupported site was sent to Nimbus (it's a Mozilla library for experiments), this is shown as part of the protections panel with the tracking protection toggle -->
    <string name="reduce_cookie_banner_unsupported_site_request_submitted_2">Pšosba wó pódpěru pósłana</string>
>>>>>>> fa51e99d
    <!-- Text for indicating cookie banner handling is currently not supported for this site, this is shown as part of the protections panel with the tracking protection toggle -->
    <string name="reduce_cookie_banner_unsupported_site">Sedło se tuchylu njepódpěra</string>
    <!-- Title text for a detail explanation indicating cookie banner handling is on this site, this is shown as part of the cookie banner panel in the toolbar. The first parameter is a shortened URL of the current site-->
    <string name="reduce_cookie_banner_details_panel_title_on_for_site">Reducěrowanje cookiejowych chórgojow za %1$s zmóžniś?</string>
    <!-- Title text for a detail explanation indicating cookie banner handling is off this site, this is shown as part of the cookie banner panel in the toolbar. The first parameter is a shortened URL of the current site-->
    <string name="reduce_cookie_banner_details_panel_title_off_for_site">Reducěrowanje cookiejowych chórgojow za %1$s znjemóžniś?</string>
    <!-- Title text for a detail explanation indicating cookie banner reducer didn't work for the current site, this is shown as part of the cookie banner panel in the toolbar.-->
<<<<<<< HEAD
    <string name="reduce_cookie_banner_details_panel_title_unsupported_site_request">Toś to sedło se tuchylu pśez redukciju cookiejowych chórgojow. Cośo, až naš team toś to websedło pśeglědujo a pomoc w pśichoźe pśidawa?</string>
=======
    <string name="reduce_cookie_banner_details_panel_title_unsupported_site_request" moz:RemovedIn="114" tools:ignore="UnusedResources">Toś to sedło se tuchylu pśez redukciju cookiejowych chórgojow. Cośo, až naš team toś to websedło pśeglědujo a pomoc w pśichoźe pśidawa?</string>
    <!-- Title text for a detail explanation indicating cookie banner reducer didn't work for the current site, this is shown as part of the cookie banner panel in the toolbar. The first parameter is the application name-->
    <string name="reduce_cookie_banner_details_panel_title_unsupported_site_request_2">%1$s njamóžo cookiejowe napšašowanja na toś tom sedle awtomatiski wótpokazaś. Móžośo pšosbu wó pódpěru toś togo sedła w pśichoźe pósłaś.</string>
>>>>>>> fa51e99d
    <!-- Long text for a detail explanation indicating what will happen if cookie banner handling is off for a site, this is shown as part of the cookie banner panel in the toolbar. The first parameter is the application name -->
    <string name="reduce_cookie_banner_details_panel_description_off_for_site">%1$s cookieje sedła lašujo a buźo bok aktualizěrowaś. Lašowanje wšych cookiejow móžo was pśizjawiś abo nakupowańske wózyki wuprozniś.</string>
    <!-- Long text for a detail explanation indicating what will happen if cookie banner handling is on for a site, this is shown as part of the cookie banner panel in the toolbar. The first parameter is the application name -->
    <string name="reduce_cookie_banner_details_panel_description_on_for_site_2">%1$s wopytujo wšykne cookiejowe napšašowanja na pódprětych sedłach awtomatiski wótpokazaś.</string>
<<<<<<< HEAD
    <!-- Title text for the dialog use on the control branch of the experiment to determine which context users engaged the most -->
    <string name="reduce_cookie_banner_control_experiment_dialog_title" moz:RemovedIn="112" tools:ignore="UnusedResources">Firefox dowóliś, cookiejowe chórgoji wótpokazaś?</string>
    <!-- Title text for the cookie banner re-engagement dialog. The first parameter is the application name. -->
    <string name="reduce_cookie_banner_dialog_title">%1$s dowóliś, cookiejowe chórgoji wótpokazaś?</string>
    <!-- Body text for the dialog use on the control branch of the experiment to determine which context users engaged the most.The first parameter is the application name -->
    <string name="reduce_cookie_banner_control_experiment_dialog_body_2" moz:RemovedIn="112" tools:ignore="UnusedResources">%1$s dowóliś, cookiejowe napšašowanja awtomatiski wótpokazaś, jolic móžno?</string>
=======
    <!-- Title text for the cookie banner re-engagement dialog. The first parameter is the application name. -->
    <string name="reduce_cookie_banner_dialog_title">%1$s dowóliś, cookiejowe chórgoji wótpokazaś?</string>
>>>>>>> fa51e99d
    <!-- Body text for the cookie banner re-engagement dialog use. The first parameter is the application name. -->
    <string name="reduce_cookie_banner_dialog_body">%1$s móžo wjele napšašowanjow wó cookiejowych chórgojach awtomatiski wótpokazaś.</string>
    <!-- Remind me later text button for the onboarding dialog -->
    <string name="reduce_cookie_banner_dialog_not_now_button">Nic něnto</string>
<<<<<<< HEAD
    <!-- Change setting text button, for the dialog use on the control branch of the experiment to determine which context users engaged the most -->
    <string name="reduce_cookie_banner_control_experiment_dialog_change_setting_button" moz:RemovedIn="112" tools:ignore="UnusedResources">Chórgoje zachyśiś</string>
    <!-- Snack text for the cookie banner dialog, after user hit the dismiss banner button -->
    <string name="reduce_cookie_banner_dialog_snackbar_text">Buźośo mjenjej cookiejowych napšašowanjow wiźeś</string>
    <!-- Title text for the dialog use on the variant 1 branch of the experiment to determine which context users engaged the most -->
    <string name="reduce_cookie_banner_variant_1_experiment_dialog_title" moz:RemovedIn="112" tools:ignore="UnusedResources">Mjenjej cookiejowych wuskokujucych woknow wiźeś</string>
    <!-- Body text for the dialog use on the variant 1 branch of the experiment to determine which context users engaged the most. The first parameter is the application name. -->
    <string name="reduce_cookie_banner_variant_1_experiment_dialog_body_1" moz:RemovedIn="112" tools:ignore="UnusedResources">Wótegrońśo awtomatiski na cookiejowe wuskokujuce wokna za pśeglědowanje bźez wótchylenja. %1$s wšykne napšašowanja wótpokažo, jolic móžno.</string>
    <!-- Change setting text button, for the onboarding dialog use on the variant 1 branch of the experiment to determine which context users engaged the most -->
    <string name="reduce_cookie_banner_variant_1_experiment_dialog_change_setting_button" moz:RemovedIn="112" tools:ignore="UnusedResources">Wuskokujuce wokna zachyśiś</string>
    <!-- Title text for the dialog use on the variant 2 branch of the experiment to determine which context users engaged the most -->
    <string name="reduce_cookie_banner_variant_2_experiment_dialog_title" moz:RemovedIn="112" tools:ignore="UnusedResources">Reducěrowanje cookiejowych chórgojow</string>
    <!-- Body text for the dialog use on the variant 2 branch of the experiment to determine which context users engaged the most. The first parameter is the application name. -->
    <string name="reduce_cookie_banner_variant_2_experiment_dialog_body_1" moz:RemovedIn="112" tools:ignore="UnusedResources">%1$s dowóliś, napšašowanje sedła za cookiejowym pśizwólenim wótpokazaś, jolic trjeba?</string>
    <!-- Change setting text button, for the dialog use on the variant 2 branch of the experiment to determine which context users engaged the most -->
    <string name="reduce_cookie_banner_variant_2_experiment_dialog_change_setting_button" moz:RemovedIn="112" tools:ignore="UnusedResources">Dowóliś</string>
=======
    <!-- Snack text for the cookie banner dialog, after user hit the dismiss banner button -->
    <string name="reduce_cookie_banner_dialog_snackbar_text">Buźośo mjenjej cookiejowych napšašowanjow wiźeś</string>
>>>>>>> fa51e99d

    <!-- Change setting text button, for the cookie banner re-engagement dialog -->
    <string name="reduce_cookie_banner_dialog_change_setting_button">Dowóliś</string>

    <!-- Description of the preference to enable "HTTPS-Only" mode. -->
    <string name="preferences_https_only_summary">Wopytujo z pomocu koděrowańskego protokola HTTPS za pówušonu wěstotu awtomatiski ze sedłami zwězaś.</string>
    <!-- Summary of https only preference if https only is set to off -->
    <string name="preferences_https_only_off">Wušaltowany</string>
    <!-- Summary of https only preference if https only is set to on in all tabs -->
    <string name="preferences_https_only_on_all">We wšych rejtarikach zmóžnjone</string>
    <!-- Summary of https only preference if https only is set to on in private tabs only -->
    <string name="preferences_https_only_on_private">W priwatnych rejtarikach zmóžnjone</string>
    <!-- Text displayed that links to website containing documentation about "HTTPS-Only" mode -->
    <string name="preferences_http_only_learn_more">Dalšne informacije</string>
    <!-- Option for the https only setting -->
    <string name="preferences_https_only_in_all_tabs">We wšych rejtarikach zmóžniś</string>
    <!-- Option for the https only setting -->
    <string name="preferences_https_only_in_private_tabs">Jano w priwatnych rejtarikach zmóžniś</string>
    <!-- Title shown in the error page for when trying to access a http website while https only mode is enabled. -->
    <string name="errorpage_httpsonly_title">Wěste sedło njejo k dispoziciji</string>
    <!-- Message shown in the error page for when trying to access a http website while https only mode is enabled. The message has two paragraphs. This is the first. -->
    <string name="errorpage_httpsonly_message_title">Nejskerjej websedło jadnorje HTTPS njepódpěra.</string>
    <!-- Message shown in the error page for when trying to access a http website while https only mode is enabled. The message has two paragraphs. This is the second. -->
    <string name="errorpage_httpsonly_message_summary">Jo pak teke móžno, až se wó napad jadna. Jolic se websedłoju weto woglědujośo, wy njeměł sensibelne informacije zapódaś. Jolic pókšacujośo, se modus Jano-HTTPS nachylu za sedło znjemóžnijo.</string>
    <!-- Preference for accessibility -->
    <string name="preferences_accessibility">Bźezbariernosć</string>
    <!-- Preference to override the Firefox Account server -->
    <string name="preferences_override_fxa_server">Swójski kontowy serwer Firefox</string>
    <!-- Preference to override the Sync token server -->
    <string name="preferences_override_sync_tokenserver">Swójski synchronizěrowański serwer</string>
    <!-- Toast shown after updating the FxA/Sync server override preferences -->
    <string name="toast_override_fxa_sync_server_done">Kontowy resp. synchronizěrowański serwer Firefox jo se změnił. Nałoženje se kóńcy, aby se změny nałožyli…</string>
    <!-- Preference category for account information -->
    <string name="preferences_category_account">Konto</string>
    <!-- Preference for changing where the toolbar is positioned -->
    <string name="preferences_toolbar">Symbolowa rědka</string>
    <!-- Preference for changing default theme to dark or light mode -->
    <string name="preferences_theme">Drastwa</string>
    <!-- Preference for customizing the home screen -->
    <string name="preferences_home_2">Startowy bok</string>
    <!-- Preference for gestures based actions -->
    <string name="preferences_gestures">Gesty</string>
    <!-- Preference for settings related to visual options -->
    <string name="preferences_customize">Pśiměriś</string>
    <!-- Preference description for banner about signing in -->
    <string name="preferences_sign_in_description_2">Zregistrěrujśo se, aby rejtariki, cytańske znamjenja, gronidła a dalšne synchronizěrował.</string>
    <!-- Preference shown instead of account display name while account profile information isn't available yet. -->
    <string name="preferences_account_default_name">Konto Firefox</string>
    <!-- Preference text for account title when there was an error syncing FxA -->
    <string name="preferences_account_sync_error">Zasej zwězaś, aby ze synchronizaciju pókšacowało</string>
    <!-- Preference for language -->
    <string name="preferences_language">Rěc</string>
    <!-- Preference for data choices -->
    <string name="preferences_data_choices">Datowy wuběrki</string>
    <!-- Preference for data collection -->
    <string name="preferences_data_collection">Zběranje datow</string>
    <!-- Preference for developers -->
    <string name="preferences_remote_debugging">Daloke pytanje zmólkow pśez USB</string>
    <!-- Preference title for switch preference to show search engines -->
    <string name="preferences_show_search_engines">Pytnice pokazaś</string>
    <!-- Preference title for switch preference to show search suggestions -->
    <string name="preferences_show_search_suggestions">Pytańske naraźenja pokazaś</string>
    <!-- Preference title for switch preference to show voice search button -->
    <string name="preferences_show_voice_search">Głosowe pytanje pokazaś</string>
    <!-- Preference title for switch preference to show search suggestions also in private mode -->
    <string name="preferences_show_search_suggestions_in_private">W priwatnych pósejźenjach pokazaś</string>
    <!-- Preference title for switch preference to show a clipboard suggestion when searching -->
    <string name="preferences_show_clipboard_suggestions">Naraźenja z mjazywótkłada pokazaś</string>
    <!-- Preference title for switch preference to suggest browsing history when searching -->
    <string name="preferences_search_browsing_history">Pśeglědowańsku historiju pśepytaś</string>
    <!-- Preference title for switch preference to suggest bookmarks when searching -->
    <string name="preferences_search_bookmarks">Cytańske znamjenja pśepytaś</string>
    <!-- Preference title for switch preference to suggest synced tabs when searching -->
    <string name="preferences_search_synced_tabs">Synchronizěrowane rejtarki pytaś</string>
    <!-- Preference for account settings -->
    <string name="preferences_account_settings">Kontowe nastajenja</string>
    <!-- Preference for enabling url autocomplete-->
    <string name="preferences_enable_autocomplete_urls">URL awtomatiski wudopołniś</string>
    <!-- Preference for open links in third party apps -->
    <string name="preferences_open_links_in_apps">Wótkaze w nałoženjach wócyniś</string>

    <!-- Preference for open links in third party apps always open in apps option -->
    <string name="preferences_open_links_in_apps_always">Pśecej</string>
    <!-- Preference for open links in third party apps ask before opening option -->
    <string name="preferences_open_links_in_apps_ask">Pśed wócynjenim se pšašaś</string>
    <!-- Preference for open links in third party apps never open in apps option -->
    <string name="preferences_open_links_in_apps_never">Nigda</string>
    <!-- Preference for open download with an external download manager app -->
    <string name="preferences_external_download_manager">Eksterny zastojnik ześěgnjenjow</string>
    <!-- Preference for add_ons -->
    <string name="preferences_addons">Dodanki</string>

    <!-- Preference for notifications -->
    <string name="preferences_notifications">Powěźeńki</string>

    <!-- Summary for notification preference indicating notifications are allowed -->
    <string name="notifications_allowed_summary">Dowólony</string>
    <!-- Summary for notification preference indicating notifications are not allowed -->
    <string name="notifications_not_allowed_summary">Njedowólony</string>

    <!-- Add-on Preferences -->
    <!-- Preference to customize the configured AMO (addons.mozilla.org) collection -->
    <string name="preferences_customize_amo_collection">Swójska dodankowa zběrka</string>
    <!-- Button caption to confirm the add-on collection configuration -->
    <string name="customize_addon_collection_ok">W pórěźe</string>
    <!-- Button caption to abort the add-on collection configuration -->
    <string name="customize_addon_collection_cancel">Pśetergnuś</string>
    <!-- Hint displayed on input field for custom collection name -->
    <string name="customize_addon_collection_hint">Mě zběrki</string>
    <!-- Hint displayed on input field for custom collection user ID-->
    <string name="customize_addon_collection_user_hint">Wobsejźaŕ zběrki (wužywaŕski ID)</string>
    <!-- Toast shown after confirming the custom add-on collection configuration -->
    <string name="toast_customize_addon_collection_done">Dodankowa zběrka jo se změniła. Nałoženje se kóńcy, aby se změny nałožyli…</string>

    <!-- Customize Home -->
    <!-- Header text for jumping back into the recent tab in customize the home screen -->
    <string name="customize_toggle_jump_back_in">Slědk skócyś</string>
    <!-- Title for the customize home screen section with recently saved bookmarks. -->
    <string name="customize_toggle_recent_bookmarks">Nejnowše cytańske znamjenja</string>
    <!-- Title for the customize home screen section with recently visited. Recently visited is
    a section where users see a list of tabs that they have visited in the past few days -->
    <string name="customize_toggle_recently_visited">Pśed krotkim woglědane</string>

    <!-- Title for the customize home screen section with Pocket. -->
    <string name="customize_toggle_pocket_2">Tšojeńka, kótarež k rozmyslowanju pógnuwaju</string>
    <!-- Summary for the customize home screen section with Pocket. The first parameter is product name Pocket -->
    <string name="customize_toggle_pocket_summary">Nastawki spěchowane wót %s</string>
    <!-- Title for the customize home screen section with sponsored Pocket stories. -->
    <string name="customize_toggle_pocket_sponsored">Sponserowane tšojeńka</string>
    <!-- Title for the opening wallpaper settings screen -->
    <string name="customize_wallpapers">Slězynowe wobraze</string>
    <!-- Title for the customize home screen section with sponsored shortcuts. -->
    <string name="customize_toggle_contile">Sponserowane zwězanja</string>

    <!-- Wallpapers -->
    <!-- Content description for various wallpapers. The first parameter is the name of the wallpaper -->
    <string name="wallpapers_item_name_content_description">Element slězynowego wobraza: %1$s</string>
    <!-- Snackbar message for when wallpaper is selected -->
    <string name="wallpaper_updated_snackbar_message">Slězynowy wobraz jo se zaktualizěrował!</string>
    <!-- Snackbar label for action to view selected wallpaper -->
    <string name="wallpaper_updated_snackbar_action">Pokazaś</string>

    <!-- Snackbar message for when wallpaper couldn't be downloaded -->
    <string name="wallpaper_download_error_snackbar_message">Slězynowy wobraz njedajo se ześěgnuś</string>
    <!-- Snackbar label for action to retry downloading the wallpaper -->
    <string name="wallpaper_download_error_snackbar_action">Hyšći raz wopytaś</string>
    <!-- Snackbar message for when wallpaper couldn't be selected because of the disk error -->
    <string name="wallpaper_select_error_snackbar_message">Slězynowy wobraz njedajo se změniś</string>
    <!-- Text displayed that links to website containing documentation about the "Limited Edition" wallpapers. -->
    <string name="wallpaper_learn_more">Dalšne informacije</string>

    <!-- Text for classic wallpapers title. The first parameter is the Firefox name. -->
    <string name="wallpaper_classic_title">Klasiski %s</string>
    <!-- Text for limited edition wallpapers title. -->
    <string name="wallpaper_limited_edition_title">Limitěrowana edicija</string>
    <!-- Description text for the limited edition wallpapers with learn more link. The first parameter is the learn more string defined in wallpaper_learn_more-->
    <string name="wallpaper_limited_edition_description_with_learn_more">Nowa zběrka „Njewótwisne głose“. %s</string>
    <!-- Description text for the limited edition wallpapers. -->
    <string name="wallpaper_limited_edition_description">Nowa zběrka „Njewótwisne głose“.</string>
    <!-- Wallpaper onboarding dialog header text. -->
    <string name="wallpapers_onboarding_dialog_title_text">Wopytajśo chrapku barwy</string>
    <!-- Wallpaper onboarding dialog body text. -->
    <string name="wallpapers_onboarding_dialog_body_text">Wubjeŕśo slězynowy wobraz, kótaryž se wam spódoba.</string>
    <!-- Wallpaper onboarding dialog learn more button text. The button navigates to the wallpaper settings screen. -->
    <string name="wallpapers_onboarding_dialog_explore_more_button_text">Wuslěźćo dalšne slězynowe wobraze</string>

    <!-- Add-on Installation from AMO-->
    <!-- Error displayed when user attempts to install an add-on from AMO (addons.mozilla.org) that is not supported -->
    <string name="addon_not_supported_error">Dodank se njepódpěra</string>
    <!-- Error displayed when user attempts to install an add-on from AMO (addons.mozilla.org) that is already installed -->
    <string name="addon_already_installed">Dodank jo južo zainstalowany.</string>

    <!-- Account Preferences -->
    <!-- Preference for triggering sync -->
    <string name="preferences_sync_now">Něnto synchronizěrowaś</string>
    <!-- Preference category for sync -->
    <string name="preferences_sync_category">Wubjeŕśo, což ma se synchronizěrowaś</string>
    <!-- Preference for syncing history -->
    <string name="preferences_sync_history">Historija</string>
    <!-- Preference for syncing bookmarks -->
    <string name="preferences_sync_bookmarks">Cytańske znamjenja</string>
    <!-- Preference for syncing logins -->
    <string name="preferences_sync_logins">Pśizjawjenja</string>
    <!-- Preference for syncing tabs -->
    <string name="preferences_sync_tabs_2">Wócynjone rejtarki</string>
    <!-- Preference for signing out -->
    <string name="preferences_sign_out">Wótzjawiś</string>
    <!-- Preference displays and allows changing current FxA device name -->
    <string name="preferences_sync_device_name">Rědowe mě</string>
    <!-- Text shown when user enters empty device name -->
    <string name="empty_device_name_error">Rědowe mě njamóžo prozne byś.</string>
    <!-- Label indicating that sync is in progress -->
    <string name="sync_syncing_in_progress">Synchronizěrujo se…</string>
    <!-- Label summary indicating that sync failed. The first parameter is the date stamp showing last time it succeeded -->
    <string name="sync_failed_summary">Synchronizacija njejo se raźiła. Slědny wuspěch: %s</string>
    <!-- Label summary showing never synced -->
    <string name="sync_failed_never_synced_summary">Synchronizacija njejo se raźiła. Slědna synchronizacija: žedna</string>
    <!-- Label summary the date we last synced. The first parameter is date stamp showing last time synced -->
    <string name="sync_last_synced_summary">Slědna synchronizacija: %s</string>
    <!-- Label summary showing never synced -->
    <string name="sync_never_synced_summary">Slědna synchronizacija: žedna</string>

    <!-- Text for displaying the default device name.
        The first parameter is the application name, the second is the device manufacturer name
        and the third is the device model. -->
    <string name="default_device_name_2">%1$s wót %2$s %3$s</string>

    <!-- Preference for syncing credit cards -->
    <string name="preferences_sync_credit_cards">Kreditowe kórty</string>
    <!-- Preference for syncing addresses -->
    <string name="preferences_sync_address">Adrese</string>

    <!-- Send Tab -->
    <!-- Name of the "receive tabs" notification channel. Displayed in the "App notifications" system settings for the app -->
    <string name="fxa_received_tab_channel_name">Dostane rejtariki</string>
    <!-- Description of the "receive tabs" notification channel. Displayed in the "App notifications" system settings for the app -->
    <string name="fxa_received_tab_channel_description">Powěźeńki za rejtariki su se dostali z drugich rědow Firefox.</string>
    <!--  The body for these is the URL of the tab received  -->
    <string name="fxa_tab_received_notification_name">Dostany rejtarik</string>
    <!-- %s is the device name -->
    <string name="fxa_tab_received_from_notification_name">Rajtark z %s</string>

    <!-- Advanced Preferences -->
    <!-- Preference for tracking protection exceptions -->
    <string name="preferences_tracking_protection_exceptions">Wuwześa</string>
    <!-- Button in Exceptions Preference to turn on tracking protection for all sites (remove all exceptions) -->
    <string name="preferences_tracking_protection_exceptions_turn_on_for_all">Za wšykne sedła zmóžniś</string>
    <!-- Text displayed when there are no exceptions -->
    <string name="exceptions_empty_message_description">Wuwześa wam zmóžnjaju, slědowański šćit za wubrane sedła znjemóžniś.</string>
    <!-- Text displayed when there are no exceptions, with learn more link that brings users to a tracking protection SUMO page -->
    <string name="exceptions_empty_message_learn_more_link">Dalšne informacije</string>

    <!-- Preference switch for usage and technical data collection -->
    <string name="preference_usage_data">Wužyśe a techniske daty</string>
    <!-- Preference description for usage and technical data collection -->
    <string name="preferences_usage_data_description">Źěli wugbaśe, wužyśe, hardware a pśiměrjenja wašogo wobglědowaka z Mozilla, aby nam pomagała, %1$spólěpšyś</string>
    <!-- Preference switch for marketing data collection -->
    <string name="preferences_marketing_data">Marketingowe daty</string>
    <!-- Preference description for marketing data collection -->
    <string name="preferences_marketing_data_description2">Źěli zakładne wužywańske daty z Adjust, našym mobilnym marketingowym póbitowarjom</string>
    <!-- Title for studies preferences -->
    <string name="preference_experiments_2">Studije</string>
    <!-- Summary for studies preferences -->
    <string name="preference_experiments_summary_2">Mozilla dowóliś, studije instalěrowaś a pśewjasć</string>

    <!-- Turn On Sync Preferences -->
    <!-- Header of the Sync and save your data preference view -->
    <string name="preferences_sync_2">Synchronizěrowaś a waše daty składowaś</string>
    <!-- Preference for reconnecting to FxA sync -->
    <string name="preferences_sync_sign_in_to_reconnect">Pśizjawśo se, aby zasej zwězał</string>
    <!-- Preference for removing FxA account -->
    <string name="preferences_sync_remove_account">Konto wótónoźeś</string>

    <!-- Pairing Feature strings -->
    <!-- Instructions on how to access pairing -->
    <string name="pair_instructions_2"><![CDATA[Skannujśo QR-kod, kótaryž se na <b>firefox.com/pair</b> pokazujo]]></string>

    <!-- Toolbar Preferences -->
    <!-- Preference for using top toolbar -->
    <string name="preference_top_toolbar">Górjejce</string>
    <!-- Preference for using bottom toolbar -->
    <string name="preference_bottom_toolbar">Dołojce</string>

    <!-- Theme Preferences -->
    <!-- Preference for using light theme -->
    <string name="preference_light_theme">Swětły</string>

    <!-- Preference for using dark theme -->
    <string name="preference_dark_theme">Śamny</string>
    <!-- Preference for using using dark or light theme automatically set by battery -->
    <string name="preference_auto_battery_theme">Pó zažarjeńskich nastajenjach baterije</string>
    <!-- Preference for using following device theme -->
    <string name="preference_follow_device_theme">Na rědowu drastwu źiwaś</string>

    <!-- Gestures Preferences-->
    <!-- Preferences for using pull to refresh in a webpage -->
    <string name="preference_gestures_website_pull_to_refresh">Śěgniśo, aby aktualizěrował</string>
    <!-- Preference for using the dynamic toolbar -->
    <string name="preference_gestures_dynamic_toolbar">Kulniśo, aby symbolowu rědku schował</string>
    <!-- Preference for switching tabs by swiping horizontally on the toolbar -->
    <string name="preference_gestures_swipe_toolbar_switch_tabs">Trějśo symbolowu rědku na bok, aby rejtariki pśešaltował</string>
    <!-- Preference for showing the opened tabs by swiping up on the toolbar-->
    <string name="preference_gestures_swipe_toolbar_show_tabs">Trějśo symbolowu rědku górjej, aby rejtariki wócynił</string>

    <!-- Library -->
    <!-- Option in Library to open Downloads page -->
    <string name="library_downloads">Ześěgnjenja</string>
    <!-- Option in library to open Bookmarks page -->
    <string name="library_bookmarks">Cytańske znamjenja</string>
    <!-- Option in library to open Desktop Bookmarks root page -->
    <string name="library_desktop_bookmarks_root">Desktopowe cytańske znamjenja</string>
    <!-- Option in library to open Desktop Bookmarks "menu" page -->
    <string name="library_desktop_bookmarks_menu">Meni cytańskich znamjenjow</string>
    <!-- Option in library to open Desktop Bookmarks "toolbar" page -->
    <string name="library_desktop_bookmarks_toolbar">Rědka cytańskich znamjenjow</string>
    <!-- Option in library to open Desktop Bookmarks "unfiled" page -->
    <string name="library_desktop_bookmarks_unfiled">Druge cytańske znamjenja</string>
    <!-- Option in Library to open History page -->
    <string name="library_history">Historija</string>
    <!-- Option in Library to open a new tab -->
    <string name="library_new_tab">Nowy rejtarik</string>
    <!-- Settings Page Title -->
    <string name="settings_title">Nastajenja</string>
    <!-- Content description (not visible, for screen readers etc.): "Close button for library settings" -->
    <string name="content_description_close_button">Zacyniś</string>

    <!-- Title to show in alert when a lot of tabs are to be opened
    %d is a placeholder for the number of tabs that will be opened -->
    <string name="open_all_warning_title">Slědujucu licbu rejtarikow wócyniś? %d</string>
    <!-- Message to warn users that a large number of tabs will be opened
    %s will be replaced by app name. -->
    <string name="open_all_warning_message">Gaž to wócynjaśo, wjele rejtarikow %s spómałšujo, mjaztym až se boki zacytaju. Cośo napšawdu pókšacowaś?</string>
    <!-- Dialog button text for confirming open all tabs -->
    <string name="open_all_warning_confirm">Rejtarki wócyniś</string>
    <!-- Dialog button text for canceling open all tabs -->
    <string name="open_all_warning_cancel">Pśetergnuś</string>

    <!-- Text to show users they have one page in the history group section of the History fragment.
    %d is a placeholder for the number of pages in the group. -->
    <string name="history_search_group_site_1">%d bok</string>

    <!-- Text to show users they have multiple pages in the history group section of the History fragment.
    %d is a placeholder for the number of pages in the group. -->
    <string name="history_search_group_sites_1">Boki: %d</string>

    <!-- Option in library for Recently Closed Tabs -->
    <string name="library_recently_closed_tabs">Rowno zacynjone rejtariki</string>
    <!-- Option in library to open Recently Closed Tabs page -->
    <string name="recently_closed_show_full_history">Wšu historiju pokazaś</string>
    <!-- Text to show users they have multiple tabs saved in the Recently Closed Tabs section of history.
    %d is a placeholder for the number of tabs selected. -->
    <string name="recently_closed_tabs">Rejtariki: %d</string>
    <!-- Text to show users they have one tab saved in the Recently Closed Tabs section of history.
    %d is a placeholder for the number of tabs selected. -->
    <string name="recently_closed_tab">Rejtariki: %d</string>
    <!-- Recently closed tabs screen message when there are no recently closed tabs -->
    <string name="recently_closed_empty_message">How njejsu rowno zacynjone rejtarki</string>

    <!-- Tab Management -->
    <!-- Title of preference for tabs management -->
    <string name="preferences_tabs">Rejtariki</string>
    <!-- Title of preference that allows a user to specify the tab view -->
    <string name="preferences_tab_view">Rejtarikowy naglěd</string>
    <!-- Option for a list tab view -->
    <string name="tab_view_list">Lisćina</string>
    <!-- Option for a grid tab view -->
    <string name="tab_view_grid">Kśidno</string>
    <!-- Title of preference that allows a user to auto close tabs after a specified amount of time -->
    <string name="preferences_close_tabs">Rejtariki zacyniś</string>
    <!-- Option for auto closing tabs that will never auto close tabs, always allows user to manually close tabs -->
    <string name="close_tabs_manually">Manuelnje</string>
    <!-- Option for auto closing tabs that will auto close tabs after one day -->
    <string name="close_tabs_after_one_day">Pó jadnom dnju</string>
    <!-- Option for auto closing tabs that will auto close tabs after one week -->
    <string name="close_tabs_after_one_week">Pó jadnom tyźenju</string>
    <!-- Option for auto closing tabs that will auto close tabs after one month -->
    <string name="close_tabs_after_one_month">Pó jadnom mjasecu</string>

    <!-- Title of preference that allows a user to specify the auto-close settings for open tabs -->
    <string name="preference_auto_close_tabs" tools:ignore="UnusedResources">Rejtariki awtomatiski zacyniś</string>

    <!-- Opening screen -->
    <!-- Title of a preference that allows a user to choose what screen to show after opening the app -->
    <string name="preferences_opening_screen">Startowa wobrazowka</string>
    <!-- Option for always opening the homepage when re-opening the app -->
    <string name="opening_screen_homepage">Startowy bok</string>
    <!-- Option for always opening the user's last-open tab when re-opening the app -->
    <string name="opening_screen_last_tab">Slědny rejtarik</string>
    <!-- Option for always opening the homepage when re-opening the app after four hours of inactivity -->
    <string name="opening_screen_after_four_hours_of_inactivity">Startowy bok pó styrich góźinach inaktiwnosći</string>
    <!-- Summary for tabs preference when auto closing tabs setting is set to manual close-->
    <string name="close_tabs_manually_summary">Manuelnje zacyniś</string>
    <!-- Summary for tabs preference when auto closing tabs setting is set to auto close tabs after one day-->
    <string name="close_tabs_after_one_day_summary">Pó jadnom dnju zacyniś</string>
    <!-- Summary for tabs preference when auto closing tabs setting is set to auto close tabs after one week-->
    <string name="close_tabs_after_one_week_summary">Pó jadnom tyźenju zacyniś</string>
    <!-- Summary for tabs preference when auto closing tabs setting is set to auto close tabs after one month-->
    <string name="close_tabs_after_one_month_summary">Pó jadnom mjasecu zacyniś</string>

    <!-- Summary for homepage preference indicating always opening the homepage when re-opening the app -->
    <string name="opening_screen_homepage_summary">Na startowem boku wócyniś</string>
    <!-- Summary for homepage preference indicating always opening the last-open tab when re-opening the app -->
    <string name="opening_screen_last_tab_summary">Na slědne rejtariku wócyniś</string>

    <!-- Summary for homepage preference indicating opening the homepage when re-opening the app after four hours of inactivity -->
    <string name="opening_screen_after_four_hours_of_inactivity_summary">Pó styrich góźinach na startowem boku wócyniś</string>

    <!-- Inactive tabs -->
    <!-- Category header of a preference that allows a user to enable or disable the inactive tabs feature -->
    <string name="preferences_inactive_tabs">Stare rejtariki do „inaktiwne“ pśesunuś</string>

    <!-- Title of inactive tabs preference -->
    <string name="preferences_inactive_tabs_title">Rejtariki, kótarež njejsćo se woglědał dwa tyźenja, se do inaktiwnego wótrězka pśesunu.</string>

    <!-- Studies -->
    <!-- Title of the remove studies button -->
    <string name="studies_remove">Wótwónoźeś</string>
    <!-- Title of the active section on the studies list -->
    <string name="studies_active">Aktiwny</string>
    <!-- Description for studies, it indicates why Firefox use studies. The first parameter is the name of the application. -->
    <string name="studies_description_2">%1$s móžo wótergi studije instalěrowaś a pśewjasć.</string>
    <!-- Learn more link for studies, links to an article for more information about studies. -->
    <string name="studies_learn_more">Dalšne informacije</string>

    <!-- Dialog message shown after removing a study -->
    <string name="studies_restart_app">Nałoženje se skóńcyjo, aby se změny wustatkowali</string>
    <!-- Dialog button to confirm the removing a study. -->
    <string name="studies_restart_dialog_ok">W pórěźe</string>
    <!-- Dialog button text for canceling removing a study. -->
    <string name="studies_restart_dialog_cancel">Pśetergnuś</string>

    <!-- Toast shown after turning on/off studies preferences -->
    <string name="studies_toast_quit_application" tools:ignore="UnusedResources">Nałoženje se kóńcy, aby se změny wustatkowali …</string>

    <!-- Sessions -->
    <!-- Title for the list of tabs -->
    <string name="tab_header_label">Wócynjone rejtariki</string>
    <!-- Title for the list of tabs in the current private session -->
    <string name="tabs_header_private_tabs_title">Priwatne rejtariki</string>
    <!-- Title for the list of tabs in the synced tabs -->
    <string name="tabs_header_synced_tabs_title">Synchronizěrowane rejtarki</string>
    <!-- Content description (not visible, for screen readers etc.): Add tab button. Adds a news tab when pressed -->
    <string name="add_tab">Rejtarik pśidaś</string>
    <!-- Content description (not visible, for screen readers etc.): Add tab button. Adds a news tab when pressed -->
    <string name="add_private_tab">Priwatny rejtarik pśidaś</string>
    <!-- Text for the new tab button to indicate adding a new private tab in the tab -->
    <string name="tab_drawer_fab_content">Priwatny</string>
    <!-- Text for the new tab button to indicate syncing command on the synced tabs page -->
    <string name="tab_drawer_fab_sync">Snychronizěrowaś</string>
    <!-- Text shown in the menu for sharing all tabs -->
    <string name="tab_tray_menu_item_share">Wšykne rejtariki źěliś</string>
    <!-- Text shown in the menu to view recently closed tabs -->
    <string name="tab_tray_menu_recently_closed">Rowno zacynjone rejtariki</string>
    <!-- Text shown in the tabs tray inactive tabs section -->
    <string name="tab_tray_inactive_recently_closed" tools:ignore="UnusedResources">Njedawno zacynjone</string>
    <!-- Text shown in the menu to view account settings -->
    <string name="tab_tray_menu_account_settings">Kontowe nastajenja</string>
    <!-- Text shown in the menu to view tab settings -->
    <string name="tab_tray_menu_tab_settings">Nastajenja rejtarikow</string>
    <!-- Text shown in the menu for closing all tabs -->
    <string name="tab_tray_menu_item_close">Wšykne rejtariki zacyniś</string>
    <!-- Text shown in the multiselect menu for bookmarking selected tabs. -->
    <string name="tab_tray_multiselect_menu_item_bookmark">Cytańske znamje</string>
    <!-- Text shown in the multiselect menu for closing selected tabs. -->
    <string name="tab_tray_multiselect_menu_item_close">Zacyniś</string>
    <!-- Content description for tabs tray multiselect share button -->
    <string name="tab_tray_multiselect_share_content_description">Wubrane rejtariki źěliś</string>
    <!-- Content description for tabs tray multiselect menu -->
    <string name="tab_tray_multiselect_menu_content_description">Meni wubranych rejtarikow</string>
    <!-- Content description (not visible, for screen readers etc.): Removes tab from collection button. Removes the selected tab from collection when pressed -->
    <string name="remove_tab_from_collection">Rejtaŕk ze zběrki wótwónoźeś</string>
    <!-- Text for button to enter multiselect mode in tabs tray -->
    <string name="tabs_tray_select_tabs">Rejtariki wubraś</string>
    <!-- Content description (not visible, for screen readers etc.): Close tab button. Closes the current session when pressed -->
    <string name="close_tab">Rejtarik zacyniś</string>
    <!-- Content description (not visible, for screen readers etc.): Close tab <title> button. First parameter is tab title  -->
    <string name="close_tab_title">Rejtarik %s zacyniś</string>
    <!-- Content description (not visible, for screen readers etc.): Opens the open tabs menu when pressed -->
    <string name="open_tabs_menu">Meni wócynjonych rejtarikow</string>
    <!-- Open tabs menu item to save tabs to collection -->
    <string name="tabs_menu_save_to_collection1">Rejtariki do zběrki składowaś</string>
    <!-- Text for the menu button to delete a collection -->
    <string name="collection_delete">Zběrku wulašowaś</string>
    <!-- Text for the menu button to rename a collection -->
    <string name="collection_rename">Zběrku pśemjenowaś</string>
    <!-- Text for the button to open tabs of the selected collection -->
    <string name="collection_open_tabs">Wócynjone rejtariki</string>

    <!-- Hint for adding name of a collection -->
    <string name="collection_name_hint">Mě zběrki</string>
    <!-- Text for the menu button to rename a top site -->
	<string name="rename_top_site">Pśemjeniś</string>
	<!-- Text for the menu button to remove a top site -->
	<string name="remove_top_site">Wótwónoźeś</string>

    <!-- Text for the menu button to delete a top site from history -->
    <string name="delete_from_history">Z historije lašowaś</string>
    <!-- Postfix for private WebApp titles, placeholder is replaced with app name -->
    <string name="pwa_site_controls_title_private">%1$s (priwatny modus)</string>

    <!-- History -->
    <!-- Text for the button to search all history -->
    <string name="history_search_1">Pytańske wuraze zapódaś</string>
    <!-- Text for the button to clear all history -->
    <string name="history_delete_all">Historiju wulašowaś</string>
    <!-- Text for the snackbar to confirm that multiple browsing history items has been deleted -->
    <string name="history_delete_multiple_items_snackbar">Historija jo se wulašowała</string>
    <!-- Text for the snackbar to confirm that a single browsing history item has been deleted. The first parameter is the shortened URL of the deleted history item. -->
    <string name="history_delete_single_item_snackbar">%1$s jo se wulašował</string>
    <!-- Context description text for the button to delete a single history item -->
    <string name="history_delete_item">Lašowaś</string>
    <!-- History multi select title in app bar
    The first parameter is the number of bookmarks selected -->
    <string name="history_multi_select_title">Wubrane: %1$d</string>
    <!-- Text for the header that groups the history for today -->
    <string name="history_today">Źinsa</string>
    <!-- Text for the header that groups the history for yesterday -->
    <string name="history_yesterday">Cora</string>
    <!-- Text for the header that groups the history the past 7 days -->
    <string name="history_7_days">Zachadne 7 dnjow</string>
    <!-- Text for the header that groups the history the past 30 days -->
    <string name="history_30_days">Zachadne 30 dnjow</string>
    <!-- Text for the header that groups the history older than the last month -->
    <string name="history_older">Starše</string>
    <!-- Text shown when no history exists -->
    <string name="history_empty_message">How žedna historija njejo</string>

    <!-- Downloads -->
    <!-- Text for the snackbar to confirm that multiple downloads items have been removed -->
    <string name="download_delete_multiple_items_snackbar_1">Ześěgnjenja wótwónoźone</string>
    <!-- Text for the snackbar to confirm that a single download item has been removed. The first parameter is the name of the download item. -->
    <string name="download_delete_single_item_snackbar">%1$s jo se wótwónoźeł</string>
    <!-- Text shown when no download exists -->
    <string name="download_empty_message_1">Žadne ześěgnjone dataje</string>
    <!-- History multi select title in app bar
    The first parameter is the number of downloads selected -->
    <string name="download_multi_select_title">Wubrane: %1$d</string>


    <!-- Text for the button to remove a single download item -->
    <string name="download_delete_item_1">Wótwónoźeś</string>


    <!-- Crashes -->
    <!-- Title text displayed on the tab crash page. This first parameter is the name of the application (For example: Fenix) -->
    <string name="tab_crash_title_2">Bóžko %1$s njamóžo toś ten bok zacytaś.</string>
    <!-- Send crash report checkbox text on the tab crash page -->
    <string name="tab_crash_send_report">Mozilla rozpšawu wowalenja pósłaś</string>

    <!-- Close tab button text on the tab crash page -->
    <string name="tab_crash_close">Rejtarik zacyniś</string>
    <!-- Restore tab button text on the tab crash page -->
    <string name="tab_crash_restore">Rejtariki wótnowiś</string>

    <!-- Bookmarks -->
    <!-- Confirmation message for a dialog confirming if the user wants to delete the selected folder -->
    <string name="bookmark_delete_folder_confirmation_dialog">Cośo napšawdu toś ten zarědnik wulašowaś?</string>
    <!-- Confirmation message for a dialog confirming if the user wants to delete multiple items including folders. Parameter will be replaced by app name. -->
    <string name="bookmark_delete_multiple_folders_confirmation_dialog">%s wubrane zapiski wulašujo.</string>
    <!-- Text for the cancel button on delete bookmark dialog -->
    <string name="bookmark_delete_negative">Pśetergnuś</string>
    <!-- Screen title for adding a bookmarks folder -->
    <string name="bookmark_add_folder">Zarědnik pśidaś</string>
    <!-- Snackbar title shown after a bookmark has been created. -->
    <string name="bookmark_saved_snackbar">Cytańske znamje jo se składło!</string>
    <!-- Snackbar edit button shown after a bookmark has been created. -->
    <string name="edit_bookmark_snackbar_action">WOBŹĚŁAŚ</string>
    <!-- Bookmark overflow menu edit button -->
    <string name="bookmark_menu_edit_button">Wobźěłaś</string>
    <!-- Bookmark overflow menu copy button -->
    <string name="bookmark_menu_copy_button">Kopěrowaś</string>
    <!-- Bookmark overflow menu share button -->
    <string name="bookmark_menu_share_button">Źěliś</string>
    <!-- Bookmark overflow menu open in new tab button -->
    <string name="bookmark_menu_open_in_new_tab_button">W nowem rejtariku wócyniś</string>
    <!-- Bookmark overflow menu open in private tab button -->
    <string name="bookmark_menu_open_in_private_tab_button">W nowem priwatnem rejtariku wócyniś</string>
    <!-- Bookmark overflow menu open all in tabs button -->
    <string name="bookmark_menu_open_all_in_tabs_button">Wšykne w nowych rejtarikach wócyniś</string>
    <!-- Bookmark overflow menu open all in private tabs button -->
    <string name="bookmark_menu_open_all_in_private_tabs_button">Wšykne w nowych priwatnych rejtarikach wócyniś</string>
    <!-- Bookmark overflow menu delete button -->
    <string name="bookmark_menu_delete_button">Lašowaś</string>
    <!--Bookmark overflow menu save button -->
    <string name="bookmark_menu_save_button">Składowaś</string>
    <!-- Bookmark multi select title in app bar
     The first parameter is the number of bookmarks selected -->
    <string name="bookmarks_multi_select_title">Wubrane: %1$d</string>
    <!-- Bookmark editing screen title -->
    <string name="edit_bookmark_fragment_title">Cytańske znamje wobźěłaś</string>
    <!-- Bookmark folder editing screen title -->
    <string name="edit_bookmark_folder_fragment_title">Zarědnik wobźěłaś</string>
    <!-- Bookmark sign in button message -->
    <string name="bookmark_sign_in_button">Pśizjawśo se, aby synchronizěrowane cytańske znamjenja wiźeł</string>

    <!-- Bookmark URL editing field label -->
    <string name="bookmark_url_label">URL</string>
    <!-- Bookmark FOLDER editing field label -->
    <string name="bookmark_folder_label">ZARĚDNIK</string>
    <!-- Bookmark NAME editing field label -->
    <string name="bookmark_name_label">MĚ</string>
    <!-- Bookmark add folder screen title -->
    <string name="bookmark_add_folder_fragment_label">Zarědnik pśidaś</string>
    <!-- Bookmark select folder screen title -->
    <string name="bookmark_select_folder_fragment_label">Zarědnik wubraś</string>
    <!-- Bookmark editing error missing title -->
    <string name="bookmark_empty_title_error">musy titel měś</string>
    <!-- Bookmark editing error missing or improper URL -->
    <string name="bookmark_invalid_url_error">Njepłaśiwy URL</string>
    <!-- Bookmark screen message for empty bookmarks folder -->
    <string name="bookmarks_empty_message">How cytańske znamjenja njejsu</string>
    <!-- Bookmark snackbar message on deletion
     The first parameter is the host part of the URL of the bookmark deleted, if any -->
    <string name="bookmark_deletion_snackbar_message">%1$s wulašowany</string>
    <!-- Bookmark snackbar message on deleting multiple bookmarks not including folders-->
    <string name="bookmark_deletion_multiple_snackbar_message_2">Cytańske znamjenja su se wulašowali</string>
    <!-- Bookmark snackbar message on deleting multiple bookmarks including folders-->
    <string name="bookmark_deletion_multiple_snackbar_message_3">Wubrane zarědniki se lašuju</string>
    <!-- Bookmark undo button for deletion snackbar action -->
    <string name="bookmark_undo_deletion">ANULĚROWAŚ</string>

    <!-- Text for the button to search all bookmarks -->
    <string name="bookmark_search">Pytańske wuraze zapódaś</string>

    <!-- Site Permissions -->
    <!-- Button label that take the user to the Android App setting -->
    <string name="phone_feature_go_to_settings">K nastajenjam</string>
    <!-- Content description (not visible, for screen readers etc.): Quick settings sheet
        to give users access to site specific information / settings. For example:
        Secure settings status and a button to modify site permissions -->
    <string name="quick_settings_sheet">Malsne nastajenja</string>
    <!-- Label that indicates that this option it the recommended one -->
    <string name="phone_feature_recommended">Dopórucony</string>
    <!-- Button label for clearing all the information of site permissions-->
    <string name="clear_permissions">Sedłowe pšawa lašowaś</string>
    <!-- Text for the OK button on Clear permissions dialog -->
    <string name="clear_permissions_positive">W pórěźe</string>
    <!-- Text for the cancel button on Clear permissions dialog -->
    <string name="clear_permissions_negative">Pśetergnuś</string>
    <!-- Button label for clearing a site permission-->
    <string name="clear_permission">Sedłowe pšawo lašowaś</string>
    <!-- Text for the OK button on Clear permission dialog -->
    <string name="clear_permission_positive">W pórěźe</string>
    <!-- Text for the cancel button on Clear permission dialog -->
    <string name="clear_permission_negative">Pśetergnuś</string>
    <!-- Button label for clearing all the information on all sites-->
    <string name="clear_permissions_on_all_sites">Pšawa na wšych sedłach lašowaś</string>
    <!-- Preference for altering video and audio autoplay for all websites -->
    <string name="preference_browser_feature_autoplay">Awtomatiske wótgraśe</string>
    <!-- Preference for altering the camera access for all websites -->
    <string name="preference_phone_feature_camera">Kamera</string>
    <!-- Preference for altering the microphone access for all websites -->
    <string name="preference_phone_feature_microphone">Mikrofon</string>
    <!-- Preference for altering the location access for all websites -->
    <string name="preference_phone_feature_location">Stojnišćo</string>
    <!-- Preference for altering the notification access for all websites -->
    <string name="preference_phone_feature_notification">Powěźeńka</string>
    <!-- Preference for altering the persistent storage access for all websites -->
    <string name="preference_phone_feature_persistent_storage">Trajny składowak</string>
    <!-- Preference for altering the storage access setting for all websites -->
    <string name="preference_phone_feature_cross_origin_storage_access">Sedła pśesegajuce cookieje</string>
    <!-- Preference for altering the EME access for all websites -->
    <string name="preference_phone_feature_media_key_system_access">Wopśimjeśe wóźone pśez DRM</string>
    <!-- Label that indicates that a permission must be asked always -->
    <string name="preference_option_phone_feature_ask_to_allow">Wó dowólnosć se pšašaś</string>
    <!-- Label that indicates that a permission must be blocked -->
    <string name="preference_option_phone_feature_blocked">Zablokěrowany</string>
    <!-- Label that indicates that a permission must be allowed -->
    <string name="preference_option_phone_feature_allowed">Dowólony</string>
    <!--Label that indicates a permission is by the Android OS-->
    <string name="phone_feature_blocked_by_android">Pśez Android zablokěrowany</string>
    <!-- Preference for showing a list of websites that the default configurations won't apply to them -->
    <string name="preference_exceptions">Wuwześa</string>
    <!-- Summary of tracking protection preference if tracking protection is set to off -->
    <string name="tracking_protection_off">Wušaltowany</string>
    <!-- Summary of tracking protection preference if tracking protection is set to standard -->
    <string name="tracking_protection_standard">Standard</string>
    <!-- Summary of tracking protection preference if tracking protection is set to strict -->
    <string name="tracking_protection_strict">Striktny</string>
    <!-- Summary of tracking protection preference if tracking protection is set to custom -->
    <string name="tracking_protection_custom">Swójski</string>
    <!-- Label for global setting that indicates that all video and audio autoplay is allowed -->
    <string name="preference_option_autoplay_allowed2">Awdio a wideo dowóliś</string>
    <!-- Label for site specific setting that indicates that all video and audio autoplay is allowed -->
    <string name="quick_setting_option_autoplay_allowed">Awdio a wideo dowóliś</string>
    <!-- Label that indicates that video and audio autoplay is only allowed over Wi-Fi -->
    <string name="preference_option_autoplay_allowed_wifi_only2">Awdio a wideo jano za mobilny zwisk blokěrowaś</string>
    <!-- Subtext that explains 'autoplay on Wi-Fi only' option -->
    <string name="preference_option_autoplay_allowed_wifi_subtext">Awdio a wideo se pśez WLAN wótgrawatej</string>
    <!-- Label for global setting that indicates that video autoplay is allowed, but audio autoplay is blocked -->
    <string name="preference_option_autoplay_block_audio2">Jano awdio blokěrowaś</string>
    <!-- Label for site specific setting that indicates that video autoplay is allowed, but audio autoplay is blocked -->
    <string name="quick_setting_option_autoplay_block_audio">Jano awdio blokěrowaś</string>
    <!-- Label for global setting that indicates that all video and audio autoplay is blocked -->
    <string name="preference_option_autoplay_blocked3">Awdio a wideo blokěrowaś</string>
    <!-- Label for site specific setting that indicates that all video and audio autoplay is blocked -->
    <string name="quick_setting_option_autoplay_blocked">Awdio a wideo blokěrowaś</string>
    <!-- Summary of delete browsing data on quit preference if it is set to on -->
    <string name="delete_browsing_data_quit_on">Zašaltowany</string>
    <!-- Summary of delete browsing data on quit preference if it is set to off -->
    <string name="delete_browsing_data_quit_off">Wušaltowany</string>

    <!-- Summary of studies preference if it is set to on -->
    <string name="studies_on">Zmóžnjony</string>
    <!-- Summary of studies data on quit preference if it is set to off -->
    <string name="studies_off">Znjemóžnjony</string>

    <!-- Collections -->
    <!-- Collections header on home fragment -->
    <string name="collections_header">Zběrki</string>
    <!-- Content description (not visible, for screen readers etc.): Opens the collection menu when pressed -->
    <string name="collection_menu_button_content_description">Meni zběrkow</string>
    <!-- Label to describe what collections are to a new user without any collections -->
    <string name="no_collections_description2">Zběrajśo wěcy, kótarež su wam wažne.\nZrědujśo pódobne pytanja a rejtariki za malsny pśistup pózdźej.</string>
    <!-- Title for the "select tabs" step of the collection creator -->
    <string name="create_collection_select_tabs">Rejtariki wubraś</string>
    <!-- Title for the "select collection" step of the collection creator -->
    <string name="create_collection_select_collection">Zběrku wubraś</string>
    <!-- Title for the "name collection" step of the collection creator -->
    <string name="create_collection_name_collection">Zběrku pomjeniś</string>
    <!-- Button to add new collection for the "select collection" step of the collection creator -->
    <string name="create_collection_add_new_collection">Nowu zběrku pśidaś</string>
    <!-- Button to select all tabs in the "select tabs" step of the collection creator -->
    <string name="create_collection_select_all">Wšykne wubraś</string>
    <!-- Button to deselect all tabs in the "select tabs" step of the collection creator -->
    <string name="create_collection_deselect_all">Wšykne wótwóliś</string>
    <!-- Text to prompt users to select the tabs to save in the "select tabs" step of the collection creator -->
    <string name="create_collection_save_to_collection_empty">Rejtariki wubraś, kótarež maju se składowaś</string>
    <!-- Text to show users how many tabs they have selected in the "select tabs" step of the collection creator.
     %d is a placeholder for the number of tabs selected. -->
    <string name="create_collection_save_to_collection_tabs_selected">Wubrane rejtariki: %d</string>
    <!-- Text to show users they have one tab selected in the "select tabs" step of the collection creator.
    %d is a placeholder for the number of tabs selected. -->
    <string name="create_collection_save_to_collection_tab_selected">%d rejtarik wubrany</string>
    <!-- Text shown in snackbar when multiple tabs have been saved in a collection -->
    <string name="create_collection_tabs_saved">Rejtariki su skłaźone!</string>
    <!-- Text shown in snackbar when one or multiple tabs have been saved in a new collection -->
    <string name="create_collection_tabs_saved_new_collection">Zběrka skłaźona!</string>
    <!-- Text shown in snackbar when one tab has been saved in a collection -->
    <string name="create_collection_tab_saved">Rejtarik jo skłaźony!</string>
    <!-- Content description (not visible, for screen readers etc.): button to close the collection creator -->
    <string name="create_collection_close">Zacyniś</string>
    <!-- Button to save currently selected tabs in the "select tabs" step of the collection creator-->
    <string name="create_collection_save">Składowaś</string>

    <!-- Snackbar action to view the collection the user just created or updated -->
    <string name="create_collection_view">Pokazaś</string>

    <!-- Text for the OK button from collection dialogs -->
    <string name="create_collection_positive">W pórěźe</string>
    <!-- Text for the cancel button from collection dialogs -->
    <string name="create_collection_negative">Pśetergnuś</string>

    <!-- Default name for a new collection in "name new collection" step of the collection creator. %d is a placeholder for the number of collections-->
    <string name="create_collection_default_name">Zběrka %d</string>

    <!-- Share -->
    <!-- Share screen header -->
    <string name="share_header_2">Źěliś</string>
    <!-- Content description (not visible, for screen readers etc.):
        "Share" button. Opens the share menu when pressed. -->
    <string name="share_button_content_description">Źěliś</string>
    <!-- Text for the Save to PDF feature in the share menu -->
    <string name="share_save_to_pdf">Ako PDF składowaś</string>
    <!-- Text for error message when generating a PDF file Text for error message when generating a PDF file. -->
    <string name="unable_to_save_to_pdf_error">PDF njedajo se napóraś</string>
    <!-- Sub-header in the dialog to share a link to another sync device -->
    <string name="share_device_subheader">Rědoju pósłaś</string>
    <!-- Sub-header in the dialog to share a link to an app from the full list -->
    <string name="share_link_all_apps_subheader">Wšykne akcije</string>
    <!-- Sub-header in the dialog to share a link to an app from the most-recent sorted list -->
    <string name="share_link_recent_apps_subheader">Njedawno wužyte</string>
    <!-- Text for the copy link action in the share screen. -->
    <string name="share_copy_link_to_clipboard">Do mjazywótkłada kopěrowaś</string>
    <!-- Toast shown after copying link to clipboard -->
    <string name="toast_copy_link_to_clipboard">Do mjazyskłada kopěrowane</string>
    <!-- An option from the share dialog to sign into sync -->
    <string name="sync_sign_in">Pla Sync pśizjawiś</string>
     <!-- An option from the three dot menu to sync and save data -->
    <string name="sync_menu_sync_and_save_data">Synchronizěrowaś a daty składowaś</string>
    <!-- An option from the share dialog to send link to all other sync devices -->
    <string name="sync_send_to_all">Na wše rědy pósłaś</string>
    <!-- An option from the share dialog to reconnect to sync -->
    <string name="sync_reconnect">Zasej ze Sync zwězaś</string>
    <!-- Text displayed when sync is offline and cannot be accessed -->
    <string name="sync_offline">Offline</string>
    <!-- An option to connect additional devices -->
    <string name="sync_connect_device">Z drugim rědom zwězaś</string>
    <!-- The dialog text shown when additional devices are not available -->
    <string name="sync_connect_device_dialog">Aby rejtarik pósłał, pśizjawśo se pla Firefox na nanejmjenjej jadnom dalšnem rěźe.</string>
    <!-- Confirmation dialog button -->
    <string name="sync_confirmation_button">Som zrozměł</string>
    <!-- Share error message -->
    <string name="share_error_snackbar">Njedajo se z toś tym nałoženim źěliś</string>
    <!-- Add new device screen title -->
    <string name="sync_add_new_device_title">Na rěd pósłaś</string>
    <!-- Text for the warning message on the Add new device screen -->
    <string name="sync_add_new_device_message">Žedne rědy zwězane</string>
    <!-- Text for the button to learn about sending tabs -->
    <string name="sync_add_new_device_learn_button">Wěcej wó słanju rejtarikow zgóniś…</string>
    <!-- Text for the button to connect another device -->
    <string name="sync_add_new_device_connect_button">Drugi rěd zwězaś…</string>

    <!-- Notifications -->
    <!-- Text shown in the notification that pops up to remind the user that a private browsing session is active. -->
    <string name="notification_pbm_delete_text_2">Priwatne rejtariki zacyniś</string>
    <!-- Name of the marketing notification channel. Displayed in the "App notifications" system settings for the app -->
    <string name="notification_marketing_channel_name">Marketing</string>

    <!-- Title shown in the notification that pops up to remind the user to set fenix as default browser.
    The app name is in the text, due to limitations with localizing Nimbus experiments -->
    <string name="nimbus_notification_default_browser_title" tools:ignore="UnusedResources">Firefox jo malsny a priwatny</string>
    <!-- Text shown in the notification that pops up to remind the user to set fenix as default browser.
    The app name is in the text, due to limitations with localizing Nimbus experiments -->
    <string name="nimbus_notification_default_browser_text" tools:ignore="UnusedResources">Firefox k wašomu standardnemu wobglědowakej cyniś</string>
    <!-- Title shown in the notification that pops up to re-engage the user -->
    <string name="notification_re_engagement_title">Wopytajśo priwatny modus</string>
    <!-- Text shown in the notification that pops up to re-engage the user.
    %1$s is a placeholder that will be replaced by the app name. -->
    <string name="notification_re_engagement_text">Pśeglědujśo z %1$s bźez skłaźonych cookiejow abo historije</string>

    <!-- Title A shown in the notification that pops up to re-engage the user -->
    <string name="notification_re_engagement_A_title">Bźez slěda pśeglědowaś</string>

    <!-- Text A shown in the notification that pops up to re-engage the user.
    %1$s is a placeholder that will be replaced by the app name. -->
    <string name="notification_re_engagement_A_text">Priwatny modus waše informacije w %1$s njeskładujo.</string>
    <!-- Title B shown in the notification that pops up to re-engage the user -->
    <string name="notification_re_engagement_B_title">Startujśo swójo prědne pytanje</string>
    <!-- Text B shown in the notification that pops up to re-engage the user -->
    <string name="notification_re_engagement_B_text">Namakajśo něco w bliskosći. Abo namakajśo něco žortnego.</string>

    <!-- Survey -->
    <!-- Text shown in the fullscreen message that pops up to ask user to take a short survey.
    The app name is in the text, due to limitations with localizing Nimbus experiments -->
    <string name="nimbus_survey_message_text">Pšosym wobźělśo se na krotkem napšašowanju, aby pomagał, Firefox pólěpšowaś.</string>
    <!-- Preference for taking the short survey. -->
    <string name="preferences_take_survey">Wopšašanje wupołniś</string>
    <!-- Preference for not taking the short survey. -->
    <string name="preferences_not_take_survey">Ně, źěkujom se</string>

    <!-- Snackbar -->
    <!-- Text shown in snackbar when user deletes a collection -->
    <string name="snackbar_collection_deleted">Zběrka jo se wulašowała</string>
    <!-- Text shown in snackbar when user renames a collection -->
    <string name="snackbar_collection_renamed">Zběrka jo se pśemjeniła</string>
    <!-- Text shown in snackbar when user closes a tab -->
    <string name="snackbar_tab_closed">Rejtarik jo se zacynił</string>
    <!-- Text shown in snackbar when user closes all tabs -->
    <string name="snackbar_tabs_closed">Rejtariki su se zacynili</string>
    <!-- Text shown in snackbar when user bookmarks a list of tabs -->
    <string name="snackbar_message_bookmarks_saved">Cytańske znamjenja su se składli!</string>
    <!-- Text shown in snackbar when user adds a site to shortcuts -->
    <string name="snackbar_added_to_shortcuts">Zwězanjam pśidane!</string>
    <!-- Text shown in snackbar when user closes a private tab -->
    <string name="snackbar_private_tab_closed">Priwatny rejtarik jo se zacynił</string>
    <!-- Text shown in snackbar when user closes all private tabs -->
    <string name="snackbar_private_tabs_closed">Priwatne rejtariki su se zacynili</string>
    <!-- Text shown in snackbar to undo deleting a tab, top site or collection -->
    <string name="snackbar_deleted_undo">ANULĚROWAŚ</string>
    <!-- Text shown in snackbar when user removes a top site -->
    <string name="snackbar_top_site_removed">Sedło jo se wótwónoźeło</string>
    <!-- QR code scanner prompt which appears after scanning a code, but before navigating to it
        First parameter is the name of the app, second parameter is the URL or text scanned-->
    <string name="qr_scanner_confirmation_dialog_message">%1$s dowóliś %2$s wócyniś</string>
    <!-- QR code scanner prompt dialog positive option to allow navigation to scanned link -->
    <string name="qr_scanner_dialog_positive">DOWÓLIŚ</string>
    <!-- QR code scanner prompt dialog positive option to deny navigation to scanned link -->
    <string name="qr_scanner_dialog_negative">WÓTPOKAZAŚ</string>
    <!-- QR code scanner prompt dialog error message shown when a hostname does not contain http or https. -->
    <string name="qr_scanner_dialog_invalid">Webadresa njejo płaśiwa.</string>
    <!-- QR code scanner prompt dialog positive option when there is an error -->
    <string name="qr_scanner_dialog_invalid_ok">W pórěźe</string>
    <!-- Tab collection deletion prompt dialog message. Placeholder will be replaced with the collection name -->
    <string name="tab_collection_dialog_message">Cośo napšawdu %1$s lašowaś?</string>
    <!-- Collection and tab deletion prompt dialog message. This will show when the last tab from a collection is deleted -->
    <string name="delete_tab_and_collection_dialog_message">Gaž toś ten rejtarik wulašujośo, se ceła zběrka wulašujo. Móžośo kuždy cas nowe zběrki napóraś.</string>
    <!-- Collection and tab deletion prompt dialog title. Placeholder will be replaced with the collection name. This will show when the last tab from a collection is deleted -->
    <string name="delete_tab_and_collection_dialog_title">%1$s lašowaś?</string>
    <!-- Tab collection deletion prompt dialog option to delete the collection -->
    <string name="tab_collection_dialog_positive">Lašowaś</string>
    <!-- Text displayed in a notification when the user enters full screen mode -->
    <string name="full_screen_notification">Połna wobrazowka se pokazujo</string>
    <!-- Message for copying the URL via long press on the toolbar -->
    <string name="url_copied">URL jo kopěrowany</string>
    <!-- Sample text for accessibility font size -->
    <string name="accessibility_text_size_sample_text_1">To jo pśikładowy tekst. Pokazujo wam how, kak se tekst pokazujo, gaž wjelikosć z toś tym nastajenim pówušujośo abo pómjeńšujośo.</string>
    <!-- Summary for Accessibility Text Size Scaling Preference -->
    <string name="preference_accessibility_text_size_summary">Pówětšćo abo pómjeńšćo tekst na websedłach</string>
    <!-- Title for Accessibility Text Size Scaling Preference -->
    <string name="preference_accessibility_font_size_title">Pismowa wjelikosć</string>

    <!-- Title for Accessibility Text Automatic Size Scaling Preference -->
    <string name="preference_accessibility_auto_size_2">Awtomatiske pśiměrjenje pismoweje wjelikosći</string>
    <!-- Summary for Accessibility Text Automatic Size Scaling Preference -->
    <string name="preference_accessibility_auto_size_summary">Wjelikosć pisma buźo wašym nastajenjam Android wótpowědowaś. Znjemóžniśo how zastojanje wjelikosći pisma.</string>

    <!-- Title for the Delete browsing data preference -->
    <string name="preferences_delete_browsing_data">Pśeglědowańske daty wulašowaś</string>
    <!-- Title for the tabs item in Delete browsing data -->
    <string name="preferences_delete_browsing_data_tabs_title_2">Wócynjone rejtarki</string>
    <!-- Subtitle for the tabs item in Delete browsing data, parameter will be replaced with the number of open tabs -->
    <string name="preferences_delete_browsing_data_tabs_subtitle">Rejtariki: %d</string>
    <!-- Title for the data and history items in Delete browsing data -->
    <string name="preferences_delete_browsing_data_browsing_data_title">Pśeglědowańska historija a sedłowe daty</string>
    <!-- Subtitle for the data and history items in delete browsing data, parameter will be replaced with the
        number of history items the user has -->
    <string name="preferences_delete_browsing_data_browsing_data_subtitle">Adrese: %d</string>
    <!-- Title for the cookies item in Delete browsing data -->
    <string name="preferences_delete_browsing_data_cookies">Cookieje</string>
    <!-- Subtitle for the cookies item in Delete browsing data -->
    <string name="preferences_delete_browsing_data_cookies_subtitle">Wótzjawijośo se wót nejwěcej sedłow</string>
    <!-- Title for the cached images and files item in Delete browsing data -->
    <string name="preferences_delete_browsing_data_cached_files">Pufrowane wobraze a dataje</string>
    <!-- Subtitle for the cached images and files item in Delete browsing data -->
    <string name="preferences_delete_browsing_data_cached_files_subtitle">Pušćijo składowański rum</string>
    <!-- Title for the site permissions item in Delete browsing data -->
    <string name="preferences_delete_browsing_data_site_permissions">Sedłowe pšawa</string>
    <!-- Title for the downloads item in Delete browsing data -->
    <string name="preferences_delete_browsing_data_downloads">Ześěgnjenja</string>
    <!-- Text for the button to delete browsing data -->
    <string name="preferences_delete_browsing_data_button">Pśeglědowańske daty wulašowaś</string>
    <!-- Title for the Delete browsing data on quit preference -->
    <string name="preferences_delete_browsing_data_on_quit">Pśeglědowańske daty pśi kóńcenju wulašowaś</string>
    <!-- Summary for the Delete browsing data on quit preference. "Quit" translation should match delete_browsing_data_on_quit_action translation. -->
    <string name="preference_summary_delete_browsing_data_on_quit_2">Wulašujo pśeglědowańske daty awtomatiski, gaž „Skóńcyś“ z głownego menija wuběraśo</string>
    <!-- Action item in menu for the Delete browsing data on quit feature -->
    <string name="delete_browsing_data_on_quit_action">Skóńcyś</string>

    <!-- Title text of a delete browsing data dialog. -->
    <string name="delete_history_prompt_title">Casowy wótrězk za lašowanje</string>
    <!-- Body text of a delete browsing data dialog. -->
    <string name="delete_history_prompt_body" moz:RemovedIn="130" tools:ignore="UnusedResources">Wótwónoźijo historiju (mjazy njeju historiju, kótaraž jo se synchronizěrowała z drugich rědow), cookieje a druge pśeglědowańske daty.</string>
    <!-- Body text of a delete browsing data dialog. -->
    <string name="delete_history_prompt_body_2">Wótwónoźijo historiju (mjazy njeju historiju, kótaraž jo se synchronizěrowała z drugimi rědami)</string>
    <!-- Radio button in the delete browsing data dialog to delete history items for the last hour. -->
    <string name="delete_history_prompt_button_last_hour">Zachadna góźina</string>
    <!-- Radio button in the delete browsing data dialog to delete history items for today and yesterday. -->
    <string name="delete_history_prompt_button_today_and_yesterday">Źinsa a cora</string>
    <!-- Radio button in the delete browsing data dialog to delete all history. -->
    <string name="delete_history_prompt_button_everything">Wšykno</string>

    <!-- Dialog message to the user asking to delete browsing data. Parameter will be replaced by app name. -->
    <string name="delete_browsing_data_prompt_message_3">%s wubrane pśeglědowańske daty wulašujo.</string>
    <!-- Text for the cancel button for the data deletion dialog -->
    <string name="delete_browsing_data_prompt_cancel">Pśetergnuś</string>
    <!-- Text for the allow button for the data deletion dialog -->
    <string name="delete_browsing_data_prompt_allow">Lašowaś</string>
    <!-- Text for the snackbar confirmation that the data was deleted -->
    <string name="preferences_delete_browsing_data_snackbar">Pśeglědowańske daty su se wulašowali</string>
    <!-- Text for the snackbar to show the user that the deletion of browsing data is in progress -->
    <string name="deleting_browsing_data_in_progress">Pśeglědowańske daty se lašuju…</string>

    <!-- Dialog message to the user asking to delete all history items inside the opened group. Parameter will be replaced by a history group name. -->
    <string name="delete_all_history_group_prompt_message">Wšykne sedła w „%s“ lašowaś</string>
    <!-- Text for the cancel button for the history group deletion dialog -->
    <string name="delete_history_group_prompt_cancel">Pśetergnuś</string>
    <!-- Text for the allow button for the history group dialog -->
    <string name="delete_history_group_prompt_allow">Lašowaś</string>
    <!-- Text for the snackbar confirmation that the history group was deleted -->
    <string name="delete_history_group_snackbar">Kupka so se wulašowała</string>

    <!-- Onboarding -->
    <!-- Text for onboarding welcome header. -->
    <string name="onboarding_header_2">Witajśo k lěpšemu internetoju</string>
    <!-- Text for the onboarding welcome message. -->
    <string name="onboarding_message">Wobglědowak za luźi, nic za wudobytk.</string>
    <!-- Text for the Firefox account onboarding sign in card header. -->
    <string name="onboarding_account_sign_in_header">Cyńśo tam dalej, źož sćo pśestał</string>
    <!-- Text for the button to learn more about signing in to your Firefox account. -->
    <string name="onboarding_manual_sign_in_description">Synchronizěrujśo rejtariki a gronidła pśez rědy za njepósrědnu wuměnu wobrazowki.</string>
    <!-- Text for the button to manually sign into Firefox account. -->
    <string name="onboarding_firefox_account_sign_in">Pśizjawiś</string>
    <!-- text to display in the snackbar once account is signed-in -->
    <string name="onboarding_firefox_account_sync_is_on">Synchronizacija jo zmóžnjona</string>
    <!-- Text for the tracking protection onboarding card header -->
    <string name="onboarding_tracking_protection_header">Šćit priwatnosći pó standarźe</string>
    <!-- Text for the tracking protection card description. The first parameter is the name of the application.-->
    <string name="onboarding_tracking_protection_description_old">%1$s awtomatiski pśedewześam zawoborujo, wam kšajźu pó webje slědowaś.</string>
    <!-- Text for the tracking protection card description. -->
    <string name="onboarding_tracking_protection_description">Z dopołnym cookiejowy šćitom, aby wy tomu zajźował, až pśeslědowaki cookieje wužywaju, aby was pśez sedła pśeslědowali.</string>
    <!-- text for tracking protection radio button option for standard level of blocking -->
    <string name="onboarding_tracking_protection_standard_button_2">Standard</string>
    <!-- text for standard blocking option button description -->
    <string name="onboarding_tracking_protection_standard_button_description_3">Wuwažony za priwatnosć a wugbaśe. Boki se normalnje zacytaju.</string>
    <!-- text for tracking protection radio button option for strict level of blocking -->
    <string name="onboarding_tracking_protection_strict_option">Striktny</string>
    <!-- text for strict blocking option button description -->
    <string name="onboarding_tracking_protection_strict_button_description_3">Blokěrujo dalšne pśeslědowaki, aby se boki malsnjej zacytali, ale někotare boki snaź korektnje njefunkcioněruju.</string>
    <!-- text for the toolbar position card header  -->
    <string name="onboarding_toolbar_placement_header_1">Wubjeŕśo poziciju za swóju symbolowu rědku</string>

    <!-- Text for the toolbar position card description -->
    <string name="onboarding_toolbar_placement_description">Dołojce wóstajiś abo górjej pśesunuś.</string>
    <!-- Text for the privacy notice onboarding card header -->
    <string name="onboarding_privacy_notice_header_1">Kontrolěrujośo swóje daty</string>
    <!-- Text for the privacy notice onboarding card description. -->
    <string name="onboarding_privacy_notice_description">Firefox wam kontrolu wó tom dajo, co online źěliśo a co z nami.</string>
    <!-- Text for the button to read the privacy notice -->
    <string name="onboarding_privacy_notice_read_button">Cytajśo našu powěźeńku priwatnosći</string>

    <!-- Text for the conclusion onboarding message -->
    <string name="onboarding_conclusion_header">Sćo gótowy późiwabny internet namakaś?</string>
    <!-- text for the button to finish onboarding -->
    <string name="onboarding_finish">Pśeglědowanje zachopiś</string>

    <!-- Onboarding theme -->
    <!-- text for the theme picker onboarding card header -->
    <string name="onboarding_theme_picker_header">Wubjeŕśo swóju drastwu</string>
    <!-- text for the theme picker onboarding card description -->
    <string name="onboarding_theme_picker_description_2">Zmóžniśo śamny modus, aby šonował swóju bateriju a swóje wócy.</string>
    <!-- Automatic theme setting (will follow device setting) -->
    <string name="onboarding_theme_automatic_title">Awtomatiski</string>
    <!-- Summary of automatic theme setting (will follow device setting) -->
    <string name="onboarding_theme_automatic_summary">Pśiměrja se wašym rědowym nastajenjam</string>
    <!-- Theme setting for dark mode -->
    <string name="onboarding_theme_dark_title">Śamna drastwa</string>
    <!-- Theme setting for light mode -->
    <string name="onboarding_theme_light_title">Swětła drastwa</string>

    <!-- Text shown in snackbar when multiple tabs have been sent to device -->
    <string name="sync_sent_tabs_snackbar">Rejtariki su se pósłali!</string>
    <!-- Text shown in snackbar when one tab has been sent to device  -->
    <string name="sync_sent_tab_snackbar">Rejtarik jo se pósłał!</string>
    <!-- Text shown in snackbar when sharing tabs failed  -->
    <string name="sync_sent_tab_error_snackbar">Słanje njejo móžne</string>
    <!-- Text shown in snackbar for the "retry" action that the user has after sharing tabs failed -->
    <string name="sync_sent_tab_error_snackbar_action">ZNOWEGO WOPYTAŚ</string>
    <!-- Title of QR Pairing Fragment -->
    <string name="sync_scan_code">Kod skannowaś</string>
    <!-- Instructions on how to access pairing -->
    <string name="sign_in_instructions"><![CDATA[Wócyńśo Firefox na swójom licadle a źiśo k <b>https://firefox.com/pair</b>]]></string>
    <!-- Text shown for sign in pairing when ready -->
    <string name="sign_in_ready_for_scan">Gótowy za skannowanje</string>
    <!-- Text shown for settings option for sign with pairing -->
    <string name="sign_in_with_camera">Pśizjawśo se ze swójeju kameru</string>
    <!-- Text shown for settings option for sign with email -->
    <string name="sign_in_with_email">E-mail město togo wužywaś</string>
    <!-- Text shown for settings option for create new account text.'Firefox' intentionally hardcoded here.-->
    <string name="sign_in_create_account_text"><![CDATA[Žedno konto? <u>Załožćo take</u>, aby Firefox mjazy rědami synchronizěrował.]]></string>
    <!-- Text shown in confirmation dialog to sign out of account. The first parameter is the name of the app (e.g. Firefox Preview) -->
    <string name="sign_out_confirmation_message_2">%s pśestanjo z wašym kontom synchronizěrowaś, ale njewulašujo pśeglědowańske daty na toś tom rěźe.</string>
    <!-- Option to continue signing out of account shown in confirmation dialog to sign out of account -->
    <string name="sign_out_disconnect">Zwisk źěliś</string>
    <!-- Option to cancel signing out shown in confirmation dialog to sign out of account -->
    <string name="sign_out_cancel">Pśetergnuś</string>
    <!-- Error message snackbar shown after the user tried to select a default folder which cannot be altered -->
    <string name="bookmark_cannot_edit_root">Standardne zarědniki njedaju se wobźěłaś</string>

    <!-- Enhanced Tracking Protection -->
    <!-- Link displayed in enhanced tracking protection panel to access tracking protection settings -->
    <string name="etp_settings">Šćitowe nastajenja</string>
    <!-- Preference title for enhanced tracking protection settings -->
    <string name="preference_enhanced_tracking_protection">Pólěpšony slědowański šćit</string>
    <!-- Title for the description of enhanced tracking protection -->
    <string name="preference_enhanced_tracking_protection_explanation_title" moz:removedIn="114" tools:ignore="UnusedResources">Pśeglědujśo bźez togo, aby wam slědowało</string>
    <!-- Preference summary for enhanced tracking protection settings on/off switch -->
    <string name="preference_enhanced_tracking_protection_summary">Něnto z dospołnm šćitom pśeśiwo cookiejam, našeju nejmócnjejšeju barieru pśeśiwo sedła pśesegajucym slědowakam.</string>
    <!-- Description of enhanced tracking protection. The first parameter is the name of the application (For example: Fenix) -->
    <string name="preference_enhanced_tracking_protection_explanation" moz:removedIn="114" tools:ignore="UnusedResources">Wobchowajśo swóje daty za sebje. %s was pśed wjele z nejcesćejych pśeslědowakow šćita, kótarež slěduju, což online gótujośo.</string>
    <!-- Description of enhanced tracking protection. The parameter is the name of the application (For example: Firefox Fenix) -->
    <string name="preference_enhanced_tracking_protection_explanation_2">%s was pśed wjele z nejcesćejych pśeslědowakow šćita, kótarež slěduju, což online gótujośo.</string>
    <!-- Text displayed that links to website about enhanced tracking protection -->
    <string name="preference_enhanced_tracking_protection_explanation_learn_more">Dalšne informacije</string>
    <!-- Preference for enhanced tracking protection for the standard protection settings -->
    <string name="preference_enhanced_tracking_protection_standard_default_1">Standard</string>
    <!-- Preference description for enhanced tracking protection for the standard protection settings -->
    <string name="preference_enhanced_tracking_protection_standard_description_4" moz:removedIn="114" tools:ignore="UnusedResources">Wuwažony za priwatnosć a wugbaśe. Boki se normalnje zacytaju.</string>
    <!-- Preference description for enhanced tracking protection for the standard protection settings -->
    <string name="preference_enhanced_tracking_protection_standard_description_5">Boki se normalnje zacytaju, ale blokěrujo se mjenjej pśeslědowakow.</string>
    <!--  Accessibility text for the Standard protection information icon  -->
    <string name="preference_enhanced_tracking_protection_standard_info_button">Co se pśez standardny slědowański šćit blokěrujo?</string>
    <!-- Preference for enhanced tracking protection for the strict protection settings -->
    <string name="preference_enhanced_tracking_protection_strict">Striktny</string>
    <!-- Preference description for enhanced tracking protection for the strict protection settings -->
    <string name="preference_enhanced_tracking_protection_strict_description_3" moz:removedIn="114" tools:ignore="UnusedResources">Blokěrujo dalšne pśeslědowaki, aby se boki malsnjej zacytali, ale někotare boki snaź korektnje njefunkcioněruju.</string>
    <!-- Preference description for enhanced tracking protection for the strict protection settings -->
    <string name="preference_enhanced_tracking_protection_strict_description_4">Mócnjejšy slědowański šćit a malsnjejše wugbaśe, ale někotare sedła snaź pórědnje njefunlcioněruju.</string>
    <!--  Accessibility text for the Strict protection information icon  -->
    <string name="preference_enhanced_tracking_protection_strict_info_button">Co se pśez striktny slědowański šćit blokěrujo?</string>
    <!-- Preference for enhanced tracking protection for the custom protection settings -->
    <string name="preference_enhanced_tracking_protection_custom">Swójski</string>
    <!-- Preference description for enhanced tracking protection for the strict protection settings -->
    <string name="preference_enhanced_tracking_protection_custom_description_2">Wubjeŕśo, kótare pśeslědowaki a skripty maju se blokěrowaś.</string>
    <!--  Accessibility text for the Strict protection information icon  -->
    <string name="preference_enhanced_tracking_protection_custom_info_button">Co se pśez swójski slědowański šćit blokěrujo?</string>
    <!-- Header for categories that are being blocked by current Enhanced Tracking Protection settings -->
    <!-- Preference for enhanced tracking protection for the custom protection settings for cookies-->
    <string name="preference_enhanced_tracking_protection_custom_cookies">Cookieje</string>
    <!-- Option for enhanced tracking protection for the custom protection settings for cookies-->
    <string name="preference_enhanced_tracking_protection_custom_cookies_1">Pśeslědowaki mjazy sedłami a socialnych medijow</string>
    <!-- Option for enhanced tracking protection for the custom protection settings for cookies-->
    <string name="preference_enhanced_tracking_protection_custom_cookies_2">Cookieje z njewoglědanych sedłow</string>
    <!-- Option for enhanced tracking protection for the custom protection settings for cookies-->
    <string name="preference_enhanced_tracking_protection_custom_cookies_3">Wšykne cookieje tśeśich (móžo zawinowaś, až websedła njefunkcioněruju)</string>
    <!-- Option for enhanced tracking protection for the custom protection settings for cookies-->
    <string name="preference_enhanced_tracking_protection_custom_cookies_4">Wšykne cookieje (buźo zawinowaś, až websedła njefunkcioněruju)</string>
    <!-- Option for enhanced tracking protection for the custom protection settings for cookies-->
    <string name="preference_enhanced_tracking_protection_custom_cookies_5">Sedła pśesegajuce cookieje izolěrowaś</string>
    <!-- Preference for enhanced tracking protection for the custom protection settings for tracking content -->
    <string name="preference_enhanced_tracking_protection_custom_tracking_content">Slědujuce wopśimjeśe</string>
    <!-- Option for enhanced tracking protection for the custom protection settings for tracking content-->
    <string name="preference_enhanced_tracking_protection_custom_tracking_content_1">We wšyknych rejtarikach</string>
    <!-- Option for enhanced tracking protection for the custom protection settings for tracking content-->
    <string name="preference_enhanced_tracking_protection_custom_tracking_content_2">Jano w priwatnych rejtarikach</string>
    <!-- Preference for enhanced tracking protection for the custom protection settings -->
    <string name="preference_enhanced_tracking_protection_custom_cryptominers">Kryptokopaki</string>
    <!-- Preference for enhanced tracking protection for the custom protection settings -->
    <string name="preference_enhanced_tracking_protection_custom_fingerprinters">Palcowe wótśišće</string>
    <!-- Button label for navigating to the Enhanced Tracking Protection details -->
    <string name="enhanced_tracking_protection_details">Drobnostki</string>
    <!-- Header for categories that are being being blocked by current Enhanced Tracking Protection settings -->
    <string name="enhanced_tracking_protection_blocked">Zablokěrowane</string>
    <!-- Header for categories that are being not being blocked by current Enhanced Tracking Protection settings -->
    <string name="enhanced_tracking_protection_allowed">Dowólone</string>
    <!-- Category of trackers (social media trackers) that can be blocked by Enhanced Tracking Protection -->
    <string name="etp_social_media_trackers_title">Pśeslědowaki socialnych medijow</string>
    <!-- Description of social media trackers that can be blocked by Enhanced Tracking Protection -->
    <string name="etp_social_media_trackers_description">Wobgranicujo móžnosći socialnych seśow, wašej pśeglědowańskej aktiwiśe pó webje slědowaś.</string>
    <!-- Category of trackers (cross-site tracking cookies) that can be blocked by Enhanced Tracking Protection -->
    <string name="etp_cookies_title">Slědujuce cookieje mjazy sedłami</string>
    <!-- Category of trackers (cross-site tracking cookies) that can be blocked by Enhanced Tracking Protection -->
    <string name="etp_cookies_title_2">Sedła pśesegajuce cookieje</string>
    <!-- Description of cross-site tracking cookies that can be blocked by Enhanced Tracking Protection -->
    <string name="etp_cookies_description">Blokěrujo cookieje, kótarež wabjeńske seśi a analyzowe pśedewześa wužywaju, aby waše pśeglědowańske daty na wjele websedłach zestajali.</string>

    <!-- Description of cross-site tracking cookies that can be blocked by Enhanced Tracking Protection -->
    <string name="etp_cookies_description_2">Dopołny šćit pśed cookiejami cookieje k sedłoju, na kótaremž sćo, izolěrujo, až njeby pśeslědowaki a wabjeńske seśi mógli je wužywaś, aby was na rozdźělnych sedłach slědowali.</string>
    <!-- Category of trackers (cryptominers) that can be blocked by Enhanced Tracking Protection -->
    <string name="etp_cryptominers_title">Kryptokopaki</string>

    <!-- Description of cryptominers that can be blocked by Enhanced Tracking Protection -->
    <string name="etp_cryptominers_description">Zawoborujo złosnym skriptam pśistup k wašomu rědoju a kopanje digitalnych pjenjez.</string>
    <!-- Category of trackers (fingerprinters) that can be blocked by Enhanced Tracking Protection -->
    <string name="etp_fingerprinters_title">Palcowe wótśišće</string>

    <!-- Description of fingerprinters that can be blocked by Enhanced Tracking Protection -->
    <string name="etp_fingerprinters_description">Zajźujo gromaźenjeju jasnje identificěrujobnych datow wó wašom rěźe, kótarež daju se za slědowańske zaměry wužywaś.</string>
    <!-- Category of trackers (tracking content) that can be blocked by Enhanced Tracking Protection -->
    <string name="etp_tracking_content_title">Slědujuce wopśimjeśe</string>
    <!-- Description of tracking content that can be blocked by Enhanced Tracking Protection -->
    <string name="etp_tracking_content_description">Zaźujo zacytanjeju wabjenja, wideo a drugego wopśimjeśa, kótarež slědowański kod wopśimuju. Móžo někotare funkcije websedłow kazyś.</string>
    <!-- Enhanced Tracking Protection message that protection is currently on for this site -->
    <string name="etp_panel_on">Šćit jo zmóžnjony za toś to sedło</string>
    <!-- Enhanced Tracking Protection message that protection is currently off for this site -->
    <string name="etp_panel_off">Šćit jo znjemóžnjony za toś to sedło</string>
    <!-- Header for exceptions list for which sites enhanced tracking protection is always off -->
    <string name="enhanced_tracking_protection_exceptions">Pólěpšony slědowański šćit jo znjemóžnjony za toś te sedła</string>
    <!-- Content description (not visible, for screen readers etc.): Navigate
    back from ETP details (Ex: Tracking content) -->
    <string name="etp_back_button_content_description">Slědk nawigěrowaś</string>
    <!-- About page link text to open what's new link -->
    <string name="about_whats_new">Nowe funkcije a změny w %s</string>
    <!-- Open source licenses page title
    The first parameter is the app name -->
    <string name="open_source_licenses_title">%s | OSS-biblioteki</string>

    <!-- Category of trackers (redirect trackers) that can be blocked by Enhanced Tracking Protection -->
    <string name="etp_redirect_trackers_title">Dalejpósrědnjańske pśeslědowaki</string>
    <!-- Description of redirect tracker cookies that can be blocked by Enhanced Tracking Protection -->
    <string name="etp_redirect_trackers_description">Wulašujo cookije, kótarež su se stajili pśez dalejpósrědnjenja k znatym slědujucym websedłam.</string>

    <!-- Description of the SmartBlock Enhanced Tracking Protection feature. The * symbol is intentionally hardcoded here,
         as we use it on the UI to indicate which trackers have been partially unblocked.  -->
    <string name="preference_etp_smartblock_description">Blokěrowanje někotarych dołojce markěrowanych pśeslědowakow jo se pó zdźělach wótpórało na toś tom boku, dokulaž sćo interagěrował z nimi *.</string>
    <!-- Text displayed that links to website about enhanced tracking protection SmartBlock -->
    <string name="preference_etp_smartblock_learn_more">Dalšne informacije</string>

    <!-- Content description (not visible, for screen readers etc.):
    Enhanced tracking protection exception preference icon for ETP settings. -->
    <string name="preference_etp_exceptions_icon_description">Symbol wuwześowego nastajenja za pólěpšony slědowański šćit</string>

    <!-- About page link text to open support link -->
    <string name="about_support">Pomoc</string>
    <!-- About page link text to list of past crashes (like about:crashes on desktop) -->
    <string name="about_crashes">Wówalenja</string>
    <!-- About page link text to open privacy notice link -->
    <string name="about_privacy_notice">Powěźeńka priwatnosći</string>
    <!-- About page link text to open know your rights link -->
    <string name="about_know_your_rights">Waše pšawa</string>
    <!-- About page link text to open licensing information link -->
    <string name="about_licensing_information">Licencne informacije</string>
    <!-- About page link text to open a screen with libraries that are used -->
    <string name="about_other_open_source_libraries">Biblioteki, kótarež wužywamy</string>

    <!-- Toast shown to the user when they are activating the secret dev menu
        The first parameter is number of long clicks left to enable the menu -->
    <string name="about_debug_menu_toast_progress">Meni pytanja zmólkow - licba lěwych kliknjenjow za zmóžnjenje: %1$d</string>
    <string name="about_debug_menu_toast_done">Meni pytanja zmólkow jo zmóžnjony</string>

    <!-- Browser long press popup menu -->
    <!-- Copy the current url -->
    <string name="browser_toolbar_long_press_popup_copy">Kopěrowaś</string>
    <!-- Paste & go the text in the clipboard. '&amp;' is replaced with the ampersand symbol: & -->
    <string name="browser_toolbar_long_press_popup_paste_and_go">Zasajźiś a zachopiś</string>
    <!-- Paste the text in the clipboard -->
    <string name="browser_toolbar_long_press_popup_paste">Zasajźiś</string>
    <!-- Snackbar message shown after an URL has been copied to clipboard. -->
    <string name="browser_toolbar_url_copied_to_clipboard_snackbar">URL kopěrowany do mjazywótkłada</string>

    <!-- Title text for the Add To Homescreen dialog -->
    <string name="add_to_homescreen_title">Startowej wobrazowce pśidaś</string>
    <!-- Cancel button text for the Add to Homescreen dialog -->
    <string name="add_to_homescreen_cancel">Pśetergnuś</string>
    <!-- Add button text for the Add to Homescreen dialog -->
    <string name="add_to_homescreen_add">Pśidaś</string>
    <!-- Continue to website button text for the first-time Add to Homescreen dialog -->
    <string name="add_to_homescreen_continue">Dalej k websedłoju</string>
    <!-- Placeholder text for the TextView in the Add to Homescreen dialog -->
    <string name="add_to_homescreen_text_placeholder">Mě skrotconki</string>

    <!-- Describes the add to homescreen functionality -->
    <string name="add_to_homescreen_description_2">Móžośo startowej wobrazowce swójogo rěda toś to websedło lažko pśidaś, aby direktny pśistup měł a malsnjej z dožywjenim nałoženja pśeglědował.</string>

    <!-- Preference for managing the settings for logins and passwords in Fenix -->
    <string name="preferences_passwords_logins_and_passwords">Pśizjawjenja a gronidła</string>
    <!-- Preference for managing the saving of logins and passwords in Fenix -->
    <string name="preferences_passwords_save_logins">Pśizjawjenja a gronidła składowaś</string>
    <!-- Preference option for asking to save passwords in Fenix -->
    <string name="preferences_passwords_save_logins_ask_to_save">Pśed składowanim se pšašaś</string>
    <!-- Preference option for never saving passwords in Fenix -->
    <string name="preferences_passwords_save_logins_never_save">Nigda njeskładowaś</string>
    <!-- Preference for autofilling saved logins in Firefox (in web content), %1$s will be replaced with the app name -->
    <string name="preferences_passwords_autofill2">W %1$s awtomatiski wupołniś</string>
    <!-- Description for the preference for autofilling saved logins in Firefox (in web content), %1$s will be replaced with the app name -->
    <string name="preferences_passwords_autofill_description">Wužywaŕske mjenja a gronidła na websedłach zasajźiś a składowaś, mjaztym až %1$s wužywaśo.</string>
    <!-- Preference for autofilling logins from Fenix in other apps (e.g. autofilling the Twitter app) -->
    <string name="preferences_android_autofill">W drugich nałoženjach awtomatiski wupołniś</string>
    <!-- Description for the preference for autofilling logins from Fenix in other apps (e.g. autofilling the Twitter app) -->
    <string name="preferences_android_autofill_description">Wužywaŕske mjenja a gronidła w drugich nałoženjach na wašom rěźe zasajźiś.</string>

    <!-- Preference option for adding a login -->
    <string name="preferences_logins_add_login">Pśizjawjenje pśidaś</string>

    <!-- Preference for syncing saved logins in Fenix -->
    <string name="preferences_passwords_sync_logins">Pśizjawjenja synchronizěrowaś</string>
    <!-- Preference for syncing saved logins in Fenix, when not signed in-->
    <string name="preferences_passwords_sync_logins_across_devices">Pśizjawjenja mjazy rědami synchronizěrowaś</string>
    <!-- Preference to access list of saved logins -->
    <string name="preferences_passwords_saved_logins">Skłaźone pśizjawjenja</string>
    <!-- Description of empty list of saved passwords. Placeholder is replaced with app name.  -->
    <string name="preferences_passwords_saved_logins_description_empty_text">Pśizjawjenja, kótarež składujośo abo z %s synchronizěrujośo, se how pokažu.</string>
    <!-- Preference to access list of saved logins -->
    <string name="preferences_passwords_saved_logins_description_empty_learn_more_link">Zgóńśo wěcej wó Sync.</string>
    <!-- Preference to access list of login exceptions that we never save logins for -->
    <string name="preferences_passwords_exceptions">Wuwześa</string>
    <!-- Empty description of list of login exceptions that we never save logins for -->
    <string name="preferences_passwords_exceptions_description_empty">Pśizjawjenja a gronidła, kótarež se njeskładuju, se how pokažu.</string>
    <!-- Description of list of login exceptions that we never save logins for -->
    <string name="preferences_passwords_exceptions_description">Pśizjawjenja a gronidła se za toś te sedła njeskładuju.</string>
    <!-- Text on button to remove all saved login exceptions -->
    <string name="preferences_passwords_exceptions_remove_all">Wšykne wuwześa wulašowaś</string>
    <!-- Hint for search box in logins list -->
    <string name="preferences_passwords_saved_logins_search">Pśizjawjenja pytaś</string>
    <!-- The header for the site that a login is for -->
    <string name="preferences_passwords_saved_logins_site">Sedło</string>
    <!-- The header for the username for a login -->
    <string name="preferences_passwords_saved_logins_username">Wužywarske mě</string>
    <!-- The header for the password for a login -->
    <string name="preferences_passwords_saved_logins_password">Gronidło</string>

    <!-- Shown in snackbar to tell user that the password has been copied -->
    <string name="logins_password_copied">Gronidło jo se do mjazywótkłada kopěrowało</string>
    <!-- Shown in snackbar to tell user that the username has been copied -->
    <string name="logins_username_copied">Wužywaŕske mě jo se kopěrowało do mjazywótkłada</string>
    <!-- Content Description (for screenreaders etc) read for the button to copy a password in logins-->
    <string name="saved_logins_copy_password">Gronidło kopěrowaś</string>
    <!-- Content Description (for screenreaders etc) read for the button to clear a password while editing a login-->
    <string name="saved_logins_clear_password">Gronidło lašowaś</string>
    <!-- Content Description (for screenreaders etc) read for the button to copy a username in logins -->
    <string name="saved_login_copy_username">Wužywaŕske mě kopěrowaś</string>
    <!-- Content Description (for screenreaders etc) read for the button to clear a username while editing a login -->
    <string name="saved_login_clear_username">Wužywaŕske mě lašowaś</string>
    <!-- Content Description (for screenreaders etc) read for the button to clear the hostname field while creating a login -->
    <string name="saved_login_clear_hostname">Hostmě lašowaś</string>
    <!-- Content Description (for screenreaders etc) read for the button to open a site in logins -->
    <string name="saved_login_open_site">Sedło we wobglědowaku wócyniś</string>
    <!-- Content Description (for screenreaders etc) read for the button to reveal a password in logins -->
    <string name="saved_login_reveal_password">Gronidło pokazaś</string>
    <!-- Content Description (for screenreaders etc) read for the button to hide a password in logins -->
    <string name="saved_login_hide_password">Gronidła schowaś</string>
    <!-- Message displayed in biometric prompt displayed for authentication before allowing users to view their logins -->
    <string name="logins_biometric_prompt_message">Za zwobraznjowanje wašych skłaźonych pśizjawjenjow wótwóriś</string>
    <!-- Title of warning dialog if users have no device authentication set up -->
    <string name="logins_warning_dialog_title">Zawěsććo swóje pśizjawjenja a gronidła</string>
    <!-- Message of warning dialog if users have no device authentication set up -->
    <string name="logins_warning_dialog_message">Nastajśo rědowy zastajeński muster, PIN abo gronidło, aby pśistupoju k swójim skłaźonym pśizjawjenjam a gronidłam zajźował, jolic něchten drugi ma waš rěd.</string>
    <!-- Negative button to ignore warning dialog if users have no device authentication set up -->
    <string name="logins_warning_dialog_later">Pózdźej</string>
    <!-- Positive button to send users to set up a pin of warning dialog if users have no device authentication set up -->
    <string name="logins_warning_dialog_set_up_now">Něnto konfigurěrowaś</string>
    <!-- Title of PIN verification dialog to direct users to re-enter their device credentials to access their logins -->
    <string name="logins_biometric_prompt_message_pin">Wótwóŕśo swój rěd</string>
    <!-- Title for Accessibility Force Enable Zoom Preference -->
    <string name="preference_accessibility_force_enable_zoom">Skalěrowanje na wšych websedłach</string>

    <!-- Summary for Accessibility Force Enable Zoom Preference -->
    <string name="preference_accessibility_force_enable_zoom_summary">Zmóžniśo to, aby roz- a zaśěgowanje z dwěma palcoma dowólił, samo na websedłach, kótarež toś tej gesće zajźuju.</string>

    <!-- Saved logins sorting strategy menu item -by name- (if selected, it will sort saved logins alphabetically) -->
    <string name="saved_logins_sort_strategy_alphabetically">Mjenju (A-Z)</string>
    <!-- Saved logins sorting strategy menu item -by last used- (if selected, it will sort saved logins by last used) -->
    <string name="saved_logins_sort_strategy_last_used">Slědnem wužyśu</string>
    <!-- Content description (not visible, for screen readers etc.): Sort saved logins dropdown menu chevron icon -->
    <string name="saved_logins_menu_dropdown_chevron_icon_content_description">Meni pśizjawjeńskich datow sortěrowaś</string>

    <!-- Autofill -->
    <!-- Preference and title for managing the autofill settings -->
    <string name="preferences_autofill">Awtomatiski wupołniś</string>
    <!-- Preference and title for managing the settings for addresses -->
    <string name="preferences_addresses">Adrese</string>
    <!-- Preference and title for managing the settings for credit cards -->
    <string name="preferences_credit_cards">Kreditowe kórty</string>
    <!-- Preference for saving and autofilling credit cards -->
    <string name="preferences_credit_cards_save_and_autofill_cards">Kórty składowaś a awtomatiski wupołniś</string>
    <!-- Preference summary for saving and autofilling credit card data -->
    <string name="preferences_credit_cards_save_and_autofill_cards_summary">Daty su skoděrowane</string>
    <!-- Preference option for syncing credit cards across devices. This is displayed when the user is not signed into sync -->
    <string name="preferences_credit_cards_sync_cards_across_devices">Kórty pśez rědy synchronizěrowaś</string>
    <!-- Preference option for syncing credit cards across devices. This is displayed when the user is signed into sync -->
    <string name="preferences_credit_cards_sync_cards">Kórty synchronizěrowaś</string>
    <!-- Preference option for adding a credit card -->
    <string name="preferences_credit_cards_add_credit_card">Kreditowu kórtu pśidaś</string>

    <!-- Preference option for managing saved credit cards -->
    <string name="preferences_credit_cards_manage_saved_cards">Skłaźone kórty zastojaś</string>
    <!-- Preference option for adding an address -->
    <string name="preferences_addresses_add_address">Adresu pśidaś</string>
    <!-- Preference option for managing saved addresses -->
    <string name="preferences_addresses_manage_addresses">Adrese zastojaś</string>
    <!-- Preference for saving and autofilling addresses -->
    <string name="preferences_addresses_save_and_autofill_addresses">Adrese składowaś a awtomatiski wupołniś</string>
    <!-- Preference summary for saving and autofilling address data -->
    <string name="preferences_addresses_save_and_autofill_addresses_summary">Informacije ako licby, e-mailowe a rozpósłańske adrese zapśimjeś</string>

    <!-- Title of the "Add card" screen -->
    <string name="credit_cards_add_card">Kórtu pśidaś</string>
    <!-- Title of the "Edit card" screen -->
    <string name="credit_cards_edit_card">Kórtu wobźěłaś</string>
    <!-- The header for the card number of a credit card -->
    <string name="credit_cards_card_number">Kórtowy numer</string>
    <!-- The header for the expiration date of a credit card -->
    <string name="credit_cards_expiration_date">Datum płaśiwosći</string>
    <!-- The label for the expiration date month of a credit card to be used by a11y services-->
    <string name="credit_cards_expiration_date_month">Datum płaśiwosći (mjasec)</string>
    <!-- The label for the expiration date year of a credit card to be used by a11y services-->
    <string name="credit_cards_expiration_date_year">Datum płaśiwosći (lěto)</string>
    <!-- The header for the name on the credit card -->
    <string name="credit_cards_name_on_card">Mě na kórśe</string>
    <!-- The text for the "Delete card" menu item for deleting a credit card -->
    <string name="credit_cards_menu_delete_card">Kórtu wulašowaś</string>
    <!-- The text for the "Delete card" button for deleting a credit card -->
    <string name="credit_cards_delete_card_button">Kórtu wulašowaś</string>
    <!-- The text for the confirmation message of "Delete card" dialog -->
    <string name="credit_cards_delete_dialog_confirmation">Cośo napšawdu toś tu kreditowu kórtu lašowaś?</string>
    <!-- The text for the positive button on "Delete card" dialog -->
    <string name="credit_cards_delete_dialog_button">Lašowaś</string>
    <!-- The title for the "Save" menu item for saving a credit card -->
    <string name="credit_cards_menu_save">Składowaś</string>
    <!-- The text for the "Save" button for saving a credit card -->
    <string name="credit_cards_save_button">Składowaś</string>
    <!-- The text for the "Cancel" button for cancelling adding, updating or deleting a credit card -->
    <string name="credit_cards_cancel_button">Pśetergnuś</string>

    <!-- Title of the "Saved cards" screen -->
    <string name="credit_cards_saved_cards">Skłaźone kórty</string>

    <!-- Error message for credit card number validation -->
    <string name="credit_cards_number_validation_error_message">Pšosym zapódajśo płaśiwy numer kreditoweje kórty</string>

    <!-- Error message for credit card name on card validation -->
    <string name="credit_cards_name_on_card_validation_error_message">Pšosym wupołńśo toś to pólo</string>
    <!-- Message displayed in biometric prompt displayed for authentication before allowing users to view their saved credit cards -->
    <string name="credit_cards_biometric_prompt_message">Za zwobraznjowanje wašych skłaźonych kreditowych kórtow wótwóriś</string>
    <!-- Title of warning dialog if users have no device authentication set up -->
    <string name="credit_cards_warning_dialog_title">Kreditowe kórty zawěsćiś</string>
    <!-- Message of warning dialog if users have no device authentication set up -->
    <string name="credit_cards_warning_dialog_message">Nastajśo rědowy zastajeński muster, PIN abo gronidło, aby pśistupoju k swójim skłaźonym kreditowym kórtam zajźował, jolic něchten drugi ma waš rěd.</string>
    <!-- Positive button to send users to set up a pin of warning dialog if users have no device authentication set up -->
    <string name="credit_cards_warning_dialog_set_up_now">Něnto konfigurěrowaś</string>
    <!-- Negative button to ignore warning dialog if users have no device authentication set up -->
    <string name="credit_cards_warning_dialog_later">Pózdźej</string>
    <!-- Title of PIN verification dialog to direct users to re-enter their device credentials to access their credit cards -->
    <string name="credit_cards_biometric_prompt_message_pin">Wótwóŕśo swój rěd</string>

    <!-- Message displayed in biometric prompt for authentication, before allowing users to use their stored credit card information -->
    <string name="credit_cards_biometric_prompt_unlock_message">Blokěrowanje wótpóraś, aby se skłaźone informacije kreditoweje kórty wužywali</string>

    <!-- Title of the "Add address" screen -->
    <string name="addresses_add_address">Adresu pśidaś</string>
    <!-- Title of the "Edit address" screen -->
    <string name="addresses_edit_address">Adresu wobźěłaś</string>
    <!-- Title of the "Manage addresses" screen -->
    <string name="addresses_manage_addresses">Adrese zastojaś</string>
    <!-- The header for the first name of an address -->
    <string name="addresses_first_name">Pśedmě</string>
    <!-- The header for the middle name of an address -->
    <string name="addresses_middle_name">Druge pśedmě</string>
    <!-- The header for the last name of an address -->
    <string name="addresses_last_name">Familijowe mě</string>
    <!-- The header for the street address of an address -->
    <string name="addresses_street_address">Adresa drogi</string>
    <!-- The header for the city of an address -->
    <string name="addresses_city">Město</string>
    <!-- The header for the subregion of an address when "state" should be used -->
    <string name="addresses_state">Zwězkowy kraj</string>
    <!-- The header for the subregion of an address when "province" should be used -->
    <string name="addresses_province">Prowinca</string>
    <!-- The header for the zip code of an address -->
    <string name="addresses_zip">Postowa licba</string>
    <!-- The header for the country or region of an address -->
    <string name="addresses_country">Kraj abo region</string>
    <!-- The header for the phone number of an address -->
    <string name="addresses_phone">Telefonowy numer</string>
    <!-- The header for the email of an address -->
    <string name="addresses_email">E-mailowa adresa</string>
    <!-- The text for the "Save" button for saving an address -->
    <string name="addresses_save_button">Składowaś</string>
    <!-- The text for the "Cancel" button for cancelling adding, updating or deleting an address -->
    <string name="addresses_cancel_button">Pśetergnuś</string>
    <!-- The text for the "Delete address" button for deleting an address -->
    <string name="addressess_delete_address_button">Adresu lašowaś</string>

    <!-- The title for the "Delete address" confirmation dialog -->
    <string name="addressess_confirm_dialog_message">Cośo napšawdu toś tu adresu wulašowaś?</string>
    <!-- The text for the positive button on "Delete address" dialog -->
    <string name="addressess_confirm_dialog_ok_button">Lašowaś</string>
    <!-- The text for the negative button on "Delete address" dialog -->
    <string name="addressess_confirm_dialog_cancel_button">Pśetergnuś</string>
    <!-- The text for the "Save address" menu item for saving an address -->
    <string name="address_menu_save_address">Adresu składowaś</string>
    <!-- The text for the "Delete address" menu item for deleting an address -->
    <string name="address_menu_delete_address">Adresu lašowaś</string>

    <!-- Title of the Add search engine screen -->
    <string name="search_engine_add_custom_search_engine_title">Pytnicu pśidaś</string>
    <!-- Title of the Edit search engine screen -->
    <string name="search_engine_edit_custom_search_engine_title">Pytnicu wobźěłaś</string>
    <!-- Content description (not visible, for screen readers etc.): Title for the button to add a search engine in the action bar -->
    <string name="search_engine_add_button_content_description">Pśidaś</string>
    <!-- Content description (not visible, for screen readers etc.): Title for the button to save a search engine in the action bar -->
    <string name="search_engine_add_custom_search_engine_edit_button_content_description">Składowaś</string>
    <!-- Text for the menu button to edit a search engine -->
    <string name="search_engine_edit">Wobźěłaś</string>
    <!-- Text for the menu button to delete a search engine -->
    <string name="search_engine_delete">Lašowaś</string>

    <!-- Text for the button to create a custom search engine on the Add search engine screen -->
    <string name="search_add_custom_engine_label_other">Druge</string>
    <!-- Placeholder text shown in the Search Engine Name TextField before a user enters text -->
    <string name="search_add_custom_engine_name_hint">Mě</string>
    <!-- Placeholder text shown in the Search String TextField before a user enters text -->
    <string name="search_add_custom_engine_search_string_hint">Pytański wuraz, kótaryž ma se wužywaś</string>
    <!-- Description text for the Search String TextField. The %s is part of the string -->
    <string name="search_add_custom_engine_search_string_example" formatted="false">Napšašowanje z „%s“ wuměniś. Pśikład: \nhttps://www.google.com/search?q=%s</string>

    <!-- Accessibility description for the form in which details about the custom search engine are entered -->
    <string name="search_add_custom_engine_form_description">Drobnostki swójskeje pytnice</string>

    <!-- Text shown when a user leaves the name field empty -->
    <string name="search_add_custom_engine_error_empty_name">Mě pytnice zapódaś</string>
    <!-- Text shown when a user leaves the search string field empty -->
    <string name="search_add_custom_engine_error_empty_search_string">Pytański wuraz zapódaś</string>
    <!-- Text shown when a user leaves out the required template string -->
    <string name="search_add_custom_engine_error_missing_template">Pśeglědajśo, lěc pytański wuraz pśikładowemu formatoju wótpowědujo</string>
    <!-- Text shown when we aren't able to validate the custom search query. The first parameter is the url of the custom search engine -->
    <string name="search_add_custom_engine_error_cannot_reach">Zmólka pśi zwězowanju z „%s“</string>
    <!-- Text shown when a user creates a new search engine -->
    <string name="search_add_custom_engine_success_message">Pytnica %s jo napórana</string>
    <!-- Text shown when a user successfully edits a custom search engine -->
    <string name="search_edit_custom_engine_success_message">Pytnica %s jo skłaźona</string>
    <!-- Text shown when a user successfully deletes a custom search engine -->
    <string name="search_delete_search_engine_success_message">Pytnica %s jo wulašowana</string>

    <!-- Heading for the instructions to allow a permission -->
    <string name="phone_feature_blocked_intro">Aby to dowólił:</string>
    <!-- First step for the allowing a permission -->
    <string name="phone_feature_blocked_step_settings">1. Źiśo k nastajenjam Android</string>
    <!-- Second step for the allowing a permission -->
    <string name="phone_feature_blocked_step_permissions"><![CDATA[2. Pótusniśo zapisk <b>Berechtigungen</b> (Pšawa)]]></string>
    <!-- Third step for the allowing a permission (Fore example: Camera) -->
    <string name="phone_feature_blocked_step_feature"><![CDATA[3. ZAŠALTUJŚO <b>%1$s</b>]]></string>

    <!-- Label that indicates a site is using a secure connection -->
    <string name="quick_settings_sheet_secure_connection_2">Zwisk jo wěsty</string>
    <!-- Label that indicates a site is using a insecure connection -->
    <string name="quick_settings_sheet_insecure_connection_2">Zwisk njejo wěsty</string>
    <!-- Label to clear site data -->
    <string name="clear_site_data">Cookieje a sedłowe daty wulašowaś</string>
    <!-- Confirmation message for a dialog confirming if the user wants to delete all data for current site -->
    <string name="confirm_clear_site_data"><![CDATA[Cośo napšawdu wšykne cookieje a daty za sedło <b>%s</b> lašowaś?]]></string>
    <!-- Confirmation message for a dialog confirming if the user wants to delete all the permissions for all sites-->
    <string name="confirm_clear_permissions_on_all_sites">Cośo napšawdu wšykne pšawa za wšykne sedła lašowaś?</string>
    <!-- Confirmation message for a dialog confirming if the user wants to delete all the permissions for a site-->
    <string name="confirm_clear_permissions_site">Cośo napšawdu wšykne pšawa za toś to sedło lašowaś?</string>
    <!-- Confirmation message for a dialog confirming if the user wants to set default value a permission for a site-->
    <string name="confirm_clear_permission_site">Cośo napšawdu toś to pšawo za toś to sedło lašowaś?</string>
    <!-- label shown when there are not site exceptions to show in the site exception settings -->
    <string name="no_site_exceptions">Žedne sedłowe wuwześa</string>
    <!-- Bookmark deletion confirmation -->
    <string name="bookmark_deletion_confirmation">Cośo napšawdu toś to cytańske znamje lašowaś?</string>
    <!-- Browser menu button that adds a shortcut to the home fragment -->
    <string name="browser_menu_add_to_shortcuts">Zwězanjam pśidaś</string>
    <!-- Browser menu button that removes a shortcut from the home fragment -->
    <string name="browser_menu_remove_from_shortcuts">Ze zwězanjow wótwónoźeś</string>
    <!-- text shown before the issuer name to indicate who its verified by, parameter is the name of
     the certificate authority that verified the ticket-->
    <string name="certificate_info_verified_by">Pśeglědany wót: %1$s </string>
    <!-- Login overflow menu delete button -->
    <string name="login_menu_delete_button">Lašowaś</string>
    <!-- Login overflow menu edit button -->
    <string name="login_menu_edit_button">Wobźěłaś</string>
    <!-- Message in delete confirmation dialog for logins -->
    <string name="login_deletion_confirmation">Cośo napšawdu toś to pśizjawjenje lašowaś?</string>
    <!-- Positive action of a dialog asking to delete  -->
    <string name="dialog_delete_positive">Lašowaś</string>
    <!-- Negative action of a dialog asking to delete login -->
    <string name="dialog_delete_negative">Pśetergnuś</string>
    <!--  The saved login options menu description. -->
    <string name="login_options_menu">Pśizjawjeńske nastajenja</string>
    <!--  The editable text field for a login's web address. -->
    <string name="saved_login_hostname_description">Wobźěłujobne tekstowe pólo za webadresu pśizjawjenja.</string>
    <!--  The editable text field for a login's username. -->
    <string name="saved_login_username_description">Wobźěłujobne tekstowe pólo za wužywaŕske mě pśizjawjenja.</string>
    <!--  The editable text field for a login's password. -->
    <string name="saved_login_password_description">Wobźěłujobne tekstowe pólo za gronidło pśizjawjenja.</string>
    <!--  The button description to save changes to an edited login. -->
    <string name="save_changes_to_login">Změny pśizjawjenja składowaś</string>
    <!--  The page title for editing a saved login. -->
    <string name="edit">Wobźěłaś</string>
    <!--  The page title for adding new login. -->
    <string name="add_login">Nowe pśizjawjenje pśidaś</string>
    <!--  The error message in add/edit login view when password field is blank. -->
    <string name="saved_login_password_required">Gronidło trěbne</string>
    <!--  The error message in add login view when username field is blank. -->
    <string name="saved_login_username_required">Wužywaŕske mě trěbne.</string>
    <!--  The error message in add login view when hostname field is blank. -->
    <string name="saved_login_hostname_required" tools:ignore="UnusedResources">Hostmě trěbne.</string>
    <!-- Voice search button content description  -->
    <string name="voice_search_content_description">Głosowe pytanje</string>
    <!-- Voice search prompt description displayed after the user presses the voice search button -->
    <string name="voice_search_explainer">Něnto powědaś</string>

    <!--  The error message in edit login view when a duplicate username exists. -->
    <string name="saved_login_duplicate">Pśizjawjenje z tym wužywaŕskim mjenim južo esistěrujo</string>

    <!-- This is the hint text that is shown inline on the hostname field of the create new login page. 'https://www.example.com' intentionally hardcoded here -->
    <string name="add_login_hostname_hint_text">https://www.example.com</string>
    <!-- This is an error message shown below the hostname field of the add login page when a hostname does not contain http or https. -->
    <string name="add_login_hostname_invalid_text_3">Webadresa musy „https://“ abo „http://“ wopśimowaś</string>
    <!-- This is an error message shown below the hostname field of the add login page when a hostname is invalid. -->
    <string name="add_login_hostname_invalid_text_2">Płaśiwe hostmě trěbne</string>

    <!-- Synced Tabs -->
    <!-- Text displayed to ask user to connect another device as no devices found with account -->
    <string name="synced_tabs_connect_another_device">Z drugim rědom zwězaś.</string>
    <!-- Text displayed asking user to re-authenticate -->
    <string name="synced_tabs_reauth">Pšosym awtentificěrujśo znowego.</string>
    <!-- Text displayed when user has disabled tab syncing in Firefox Sync Account -->
    <string name="synced_tabs_enable_tab_syncing">Pšosym zmóžniśo synchronizěrowanje rejtarikow.</string>

    <!-- Text displayed when user has no tabs that have been synced -->
    <string name="synced_tabs_no_tabs">Njamaśo žedne wócynjone rejtariki na swójich drugich rědach.</string>
    <!-- Text displayed in the synced tabs screen when a user is not signed in to Firefox Sync describing Synced Tabs -->
    <string name="synced_tabs_sign_in_message">Woglědajśo se lisćinu rejtarikow ze swójich rědow.</string>
    <!-- Text displayed on a button in the synced tabs screen to link users to sign in when a user is not signed in to Firefox Sync -->
    <string name="synced_tabs_sign_in_button">Pla Sync pśizjawiś</string>

    <!-- The text displayed when a synced device has no tabs to show in the list of Synced Tabs. -->
    <string name="synced_tabs_no_open_tabs">Žedne wócynjone rejtarki</string>

    <!-- Content description for expanding a group of synced tabs. -->
    <string name="synced_tabs_expand_group">Kupku synchronizěrowanych rejtarikow pokazaś</string>
    <!-- Content description for collapsing a group of synced tabs. -->
    <string name="synced_tabs_collapse_group">Kupku synchronizěrowanych rejtarikow schowaś</string>

    <!-- Top Sites -->
    <!-- Title text displayed in the dialog when shortcuts limit is reached. -->
    <string name="shortcut_max_limit_title">Zwězański limit dostany</string>
    <!-- Content description text displayed in the dialog when shortcut limit is reached. -->
    <string name="shortcut_max_limit_content">Aby nowe zwězanje pśidał, wótwónoźćo jadno z nich. Dotykniśo a źaržćo sedło a wubjeŕśo „Wótwónoźeś“.</string>
    <!-- Confirmation dialog button text when top sites limit is reached. -->
    <string name="top_sites_max_limit_confirmation_button">W pórěźe, som zrozměł</string>

    <!-- Label for the preference to show the shortcuts for the most visited top sites on the homepage -->
    <string name="top_sites_toggle_top_recent_sites_4">Zwězanja</string>
	<!-- Title text displayed in the rename top site dialog. -->
	<string name="top_sites_rename_dialog_title">Mě</string>
    <!-- Hint for renaming title of a shortcut -->
    <string name="shortcut_name_hint">Mě zwězanja</string>
	<!-- Button caption to confirm the renaming of the top site. -->
	<string name="top_sites_rename_dialog_ok">W pórěźe</string>
	<!-- Dialog button text for canceling the rename top site prompt. -->
	<string name="top_sites_rename_dialog_cancel">Pśetergnuś</string>

    <!-- Text for the menu button to open the homepage settings. -->
    <string name="top_sites_menu_settings">Nastajenja</string>
    <!-- Text for the menu button to navigate to sponsors and privacy support articles. '&amp;' is replaced with the ampersand symbol: & -->
    <string name="top_sites_menu_sponsor_privacy">Naše sponsory a waša priwatnosć</string>
    <!-- Label text displayed for a sponsored top site. -->
    <string name="top_sites_sponsored_label">Sponserowany</string>

    <!-- Inactive tabs in the tabs tray -->
    <!-- Title text displayed in the tabs tray when a tab has been unused for 14 days. -->
    <string name="inactive_tabs_title">Inaktiwne rejtariki</string>
    <!-- Content description for closing all inactive tabs -->
    <string name="inactive_tabs_delete_all">Wšykne inaktiwne rejtariki zacyniś</string>

    <!-- Content description for expanding the inactive tabs section. -->
    <string name="inactive_tabs_expand_content_description">Inaktiwne rejtariki pokazaś</string>
    <!-- Content description for collapsing the inactive tabs section. -->
    <string name="inactive_tabs_collapse_content_description">Inaktiwne rejtariki schowaś</string>

    <!-- Inactive tabs auto-close message in the tabs tray -->
    <!-- The header text of the auto-close message when the user is asked if they want to turn on the auto-closing of inactive tabs. -->
    <string name="inactive_tabs_auto_close_message_header" tools:ignore="UnusedResources">Pó jadnem mjasecu awtomatiski zacyniś?</string>
    <!-- A description below the header to notify the user what the inactive tabs auto-close feature is. -->
    <string name="inactive_tabs_auto_close_message_description" tools:ignore="UnusedResources">Firefox móžo rejtariki zacyniś, kótarež njejsćo se woglědał zajźony mjasec.</string>
    <!-- A call to action below the description to allow the user to turn on the auto closing of inactive tabs. -->
    <string name="inactive_tabs_auto_close_message_action" tools:ignore="UnusedResources">AWTOMATISKE ZACYNJANJE ZMÓŽNIŚ</string>

    <!-- Text for the snackbar to confirm auto-close is enabled for inactive tabs -->
    <string name="inactive_tabs_auto_close_message_snackbar">Awtomatiske zacynjanje zmóžnjone</string>

    <!-- Awesome bar suggestion's headers -->
    <!-- Search suggestions title for Firefox Suggest. -->
    <string name="firefox_suggest_header">Naraźenja Firefox</string>

    <!-- Title for search suggestions when Google is the default search suggestion engine. -->
    <string name="google_search_engine_suggestion_header">Pytanje z Google</string>
    <!-- Title for search suggestions when the default search suggestion engine is anything other than Google. The first parameter is default search engine name. -->
    <string name="other_default_search_engine_suggestion_header">Z %s pytaś</string>

    <!-- Default browser experiment -->
    <string name="default_browser_experiment_card_text">Nastajśo wótkaze z websedłow, mejlkow a powěsćow, aby se awtomatiski we Firefox wócynili.</string>

    <!-- Content description for close button in collection placeholder. -->
    <string name="remove_home_collection_placeholder_content_description">Wótwónoźeś</string>

    <!-- Content description radio buttons with a link to more information -->
    <string name="radio_preference_info_content_description">Klikniśo za dalšne drobnostki</string>

    <!-- Content description for the action bar "up" button -->
    <string name="action_bar_up_description">Górjej</string>

    <!-- Content description for privacy content close button -->
    <string name="privacy_content_close_button_content_description">Zacyniś</string>

    <!-- Pocket recommended stories -->
    <!-- Header text for a section on the home screen. -->
    <string name="pocket_stories_header_1">Tšojeńka, kótarež k rozmyslowanju pógnuwaju</string>
    <!-- Header text for a section on the home screen. -->
    <string name="pocket_stories_categories_header">Tšojeńka pó temje</string>
    <!-- Text of a button allowing users to access an external url for more Pocket recommendations. -->
    <string name="pocket_stories_placeholder_text">Wěcej wuslěźiś</string>
    <!-- Title of an app feature. Smaller than a heading. The first parameter is product name Pocket -->
    <string name="pocket_stories_feature_title_2">Spěchowany wót %s.</string>
    <!-- Caption for describing a certain feature. The placeholder is for a clickable text (eg: Learn more) which will load an url in a new tab when clicked.  -->
    <string name="pocket_stories_feature_caption">Źěl swójźby Firefox. %s</string>

    <!-- Clickable text for opening an external link for more information about Pocket. -->
    <string name="pocket_stories_feature_learn_more">Dalšne informacije</string>
    <!-- Text indicating that the Pocket story that also displays this text is a sponsored story by other 3rd party entity. -->
    <string name="pocket_stories_sponsor_indication">Sponsorowany</string>

    <!-- Snackbar message for enrolling in a Nimbus experiment from the secret settings when Studies preference is Off.-->
    <string name="experiments_snackbar">Zmóžniśo telemetriju, aby daty słał.</string>
    <!-- Snackbar button text to navigate to telemetry settings.-->
    <string name="experiments_snackbar_button">K nastajenjam</string>

    <!-- Accessibility services actions labels. These will be appended to accessibility actions like "Double tap to.." but not by or applications but by services like Talkback. -->
    <!-- Action label for elements that can be collapsed if interacting with them. Talkback will append this to say "Double tap to collapse". -->
    <string name="a11y_action_label_collapse">schowaś</string>
    <!-- Action label for elements that can be expanded if interacting with them. Talkback will append this to say "Double tap to expand". -->
    <string name="a11y_action_label_expand">pokazaś</string>
    <!-- Action label for links to a website containing documentation about a wallpaper collection. Talkback will append this to say "Double tap to open link to learn more about this collection". -->
    <string name="a11y_action_label_wallpaper_collection_learn_more">wocyńśo wótkaz, aby wěcej wó toś tej zběrce zgónił</string>
    <!-- Action label for links that point to an article. Talkback will append this to say "Double tap to read the article". -->
    <string name="a11y_action_label_read_article">nastawk cytaś</string>
    <!-- Action label for links to the Firefox Pocket website. Talkback will append this to say "Double tap to open link to learn more". -->
    <string name="a11y_action_label_pocket_learn_more">wótkaz wócyniś, aby wy wěcej zgónił</string>
</resources><|MERGE_RESOLUTION|>--- conflicted
+++ resolved
@@ -409,17 +409,6 @@
     <!-- Text for cancel button indicating that cookie banner reduction is not supported for the current site, this is shown as part of the cookie banner details view. -->
     <string name="cookie_banner_handling_details_site_is_not_supported_cancel_button">Pśetergnuś</string>
     <!-- Text for request support button indicating that cookie banner reduction is not supported for the current site, this is shown as part of the cookie banner details view. -->
-<<<<<<< HEAD
-    <string name="cookie_banner_handling_details_site_is_not_supported_request_support_button">Pomoc póžedaś</string>
-    <!-- Text for title indicating that cookie banner reduction is not supported for the current site, this is shown as part of the cookie banner details view. -->
-    <string name="cookie_banner_handling_details_site_is_not_supported_title">Reducěrowanje cookiejowych chórgojow</string>
-    <!-- Label for the snackBar, after the user reports with success a website where cookie banner reducer did not work -->
-    <string name="cookie_banner_handling_report_site_snack_bar_text">Napšašowanje na sedło pomocy jo se wótpósłało.</string>
-    <!-- Text for indicating cookie banner handling is on this site, this is shown as part of the protections panel with the tracking protection toggle -->
-    <string name="reduce_cookie_banner_on_for_site">Za toś to sedło zmóžnjony</string>
-    <!-- Text for indicating that a request for unsupported site was sent to Nimbus (it's a Mozilla library for experiments), this is shown as part of the protections panel with the tracking protection toggle -->
-    <string name="reduce_cookie_banner_unsupported_site_request_submitted">Napšašowanje na sedło pomocy jo se wótpósłało</string>
-=======
     <string name="cookie_banner_handling_details_site_is_not_supported_request_support_button" moz:RemovedIn="115" tools:ignore="UnusedResources">Pomoc póžedaś</string>
     <!-- Text for request support button indicating that cookie banner reduction is not supported for the current site, this is shown as part of the cookie banner details view. -->
     <string name="cookie_banner_handling_details_site_is_not_supported_request_support_button_2">Napšašowanje pósłaś</string>
@@ -437,7 +426,6 @@
     <string name="reduce_cookie_banner_unsupported_site_request_submitted" moz:RemovedIn="114" tools:ignore="UnusedResources">Napšašowanje na sedło pomocy jo se wótpósłało</string>
     <!-- Text for indicating that a request for unsupported site was sent to Nimbus (it's a Mozilla library for experiments), this is shown as part of the protections panel with the tracking protection toggle -->
     <string name="reduce_cookie_banner_unsupported_site_request_submitted_2">Pšosba wó pódpěru pósłana</string>
->>>>>>> fa51e99d
     <!-- Text for indicating cookie banner handling is currently not supported for this site, this is shown as part of the protections panel with the tracking protection toggle -->
     <string name="reduce_cookie_banner_unsupported_site">Sedło se tuchylu njepódpěra</string>
     <!-- Title text for a detail explanation indicating cookie banner handling is on this site, this is shown as part of the cookie banner panel in the toolbar. The first parameter is a shortened URL of the current site-->
@@ -445,53 +433,21 @@
     <!-- Title text for a detail explanation indicating cookie banner handling is off this site, this is shown as part of the cookie banner panel in the toolbar. The first parameter is a shortened URL of the current site-->
     <string name="reduce_cookie_banner_details_panel_title_off_for_site">Reducěrowanje cookiejowych chórgojow za %1$s znjemóžniś?</string>
     <!-- Title text for a detail explanation indicating cookie banner reducer didn't work for the current site, this is shown as part of the cookie banner panel in the toolbar.-->
-<<<<<<< HEAD
-    <string name="reduce_cookie_banner_details_panel_title_unsupported_site_request">Toś to sedło se tuchylu pśez redukciju cookiejowych chórgojow. Cośo, až naš team toś to websedło pśeglědujo a pomoc w pśichoźe pśidawa?</string>
-=======
     <string name="reduce_cookie_banner_details_panel_title_unsupported_site_request" moz:RemovedIn="114" tools:ignore="UnusedResources">Toś to sedło se tuchylu pśez redukciju cookiejowych chórgojow. Cośo, až naš team toś to websedło pśeglědujo a pomoc w pśichoźe pśidawa?</string>
     <!-- Title text for a detail explanation indicating cookie banner reducer didn't work for the current site, this is shown as part of the cookie banner panel in the toolbar. The first parameter is the application name-->
     <string name="reduce_cookie_banner_details_panel_title_unsupported_site_request_2">%1$s njamóžo cookiejowe napšašowanja na toś tom sedle awtomatiski wótpokazaś. Móžośo pšosbu wó pódpěru toś togo sedła w pśichoźe pósłaś.</string>
->>>>>>> fa51e99d
     <!-- Long text for a detail explanation indicating what will happen if cookie banner handling is off for a site, this is shown as part of the cookie banner panel in the toolbar. The first parameter is the application name -->
     <string name="reduce_cookie_banner_details_panel_description_off_for_site">%1$s cookieje sedła lašujo a buźo bok aktualizěrowaś. Lašowanje wšych cookiejow móžo was pśizjawiś abo nakupowańske wózyki wuprozniś.</string>
     <!-- Long text for a detail explanation indicating what will happen if cookie banner handling is on for a site, this is shown as part of the cookie banner panel in the toolbar. The first parameter is the application name -->
     <string name="reduce_cookie_banner_details_panel_description_on_for_site_2">%1$s wopytujo wšykne cookiejowe napšašowanja na pódprětych sedłach awtomatiski wótpokazaś.</string>
-<<<<<<< HEAD
-    <!-- Title text for the dialog use on the control branch of the experiment to determine which context users engaged the most -->
-    <string name="reduce_cookie_banner_control_experiment_dialog_title" moz:RemovedIn="112" tools:ignore="UnusedResources">Firefox dowóliś, cookiejowe chórgoji wótpokazaś?</string>
     <!-- Title text for the cookie banner re-engagement dialog. The first parameter is the application name. -->
     <string name="reduce_cookie_banner_dialog_title">%1$s dowóliś, cookiejowe chórgoji wótpokazaś?</string>
-    <!-- Body text for the dialog use on the control branch of the experiment to determine which context users engaged the most.The first parameter is the application name -->
-    <string name="reduce_cookie_banner_control_experiment_dialog_body_2" moz:RemovedIn="112" tools:ignore="UnusedResources">%1$s dowóliś, cookiejowe napšašowanja awtomatiski wótpokazaś, jolic móžno?</string>
-=======
-    <!-- Title text for the cookie banner re-engagement dialog. The first parameter is the application name. -->
-    <string name="reduce_cookie_banner_dialog_title">%1$s dowóliś, cookiejowe chórgoji wótpokazaś?</string>
->>>>>>> fa51e99d
     <!-- Body text for the cookie banner re-engagement dialog use. The first parameter is the application name. -->
     <string name="reduce_cookie_banner_dialog_body">%1$s móžo wjele napšašowanjow wó cookiejowych chórgojach awtomatiski wótpokazaś.</string>
     <!-- Remind me later text button for the onboarding dialog -->
     <string name="reduce_cookie_banner_dialog_not_now_button">Nic něnto</string>
-<<<<<<< HEAD
-    <!-- Change setting text button, for the dialog use on the control branch of the experiment to determine which context users engaged the most -->
-    <string name="reduce_cookie_banner_control_experiment_dialog_change_setting_button" moz:RemovedIn="112" tools:ignore="UnusedResources">Chórgoje zachyśiś</string>
     <!-- Snack text for the cookie banner dialog, after user hit the dismiss banner button -->
     <string name="reduce_cookie_banner_dialog_snackbar_text">Buźośo mjenjej cookiejowych napšašowanjow wiźeś</string>
-    <!-- Title text for the dialog use on the variant 1 branch of the experiment to determine which context users engaged the most -->
-    <string name="reduce_cookie_banner_variant_1_experiment_dialog_title" moz:RemovedIn="112" tools:ignore="UnusedResources">Mjenjej cookiejowych wuskokujucych woknow wiźeś</string>
-    <!-- Body text for the dialog use on the variant 1 branch of the experiment to determine which context users engaged the most. The first parameter is the application name. -->
-    <string name="reduce_cookie_banner_variant_1_experiment_dialog_body_1" moz:RemovedIn="112" tools:ignore="UnusedResources">Wótegrońśo awtomatiski na cookiejowe wuskokujuce wokna za pśeglědowanje bźez wótchylenja. %1$s wšykne napšašowanja wótpokažo, jolic móžno.</string>
-    <!-- Change setting text button, for the onboarding dialog use on the variant 1 branch of the experiment to determine which context users engaged the most -->
-    <string name="reduce_cookie_banner_variant_1_experiment_dialog_change_setting_button" moz:RemovedIn="112" tools:ignore="UnusedResources">Wuskokujuce wokna zachyśiś</string>
-    <!-- Title text for the dialog use on the variant 2 branch of the experiment to determine which context users engaged the most -->
-    <string name="reduce_cookie_banner_variant_2_experiment_dialog_title" moz:RemovedIn="112" tools:ignore="UnusedResources">Reducěrowanje cookiejowych chórgojow</string>
-    <!-- Body text for the dialog use on the variant 2 branch of the experiment to determine which context users engaged the most. The first parameter is the application name. -->
-    <string name="reduce_cookie_banner_variant_2_experiment_dialog_body_1" moz:RemovedIn="112" tools:ignore="UnusedResources">%1$s dowóliś, napšašowanje sedła za cookiejowym pśizwólenim wótpokazaś, jolic trjeba?</string>
-    <!-- Change setting text button, for the dialog use on the variant 2 branch of the experiment to determine which context users engaged the most -->
-    <string name="reduce_cookie_banner_variant_2_experiment_dialog_change_setting_button" moz:RemovedIn="112" tools:ignore="UnusedResources">Dowóliś</string>
-=======
-    <!-- Snack text for the cookie banner dialog, after user hit the dismiss banner button -->
-    <string name="reduce_cookie_banner_dialog_snackbar_text">Buźośo mjenjej cookiejowych napšašowanjow wiźeś</string>
->>>>>>> fa51e99d
 
     <!-- Change setting text button, for the cookie banner re-engagement dialog -->
     <string name="reduce_cookie_banner_dialog_change_setting_button">Dowóliś</string>
