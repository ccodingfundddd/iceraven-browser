--- conflicted
+++ resolved
@@ -301,38 +301,6 @@
     <!-- Juno first user onboarding flow experiment -->
     <!-- Title for set firefox as default browser screen.
         The first parameter is the name of the app defined in app_name (for example: Fenix) -->
-<<<<<<< HEAD
-    <string name="juno_onboarding_default_browser_title" tools:ignore="UnusedResources">Gør %s til din standard-browser</string>
-    <!-- Description for set firefox as default browser screen.
-        The first parameter is the Firefox brand name.
-        The second parameter is the string with key "juno_onboarding_default_browser_description_link_text". -->
-    <string name="juno_onboarding_default_browser_description" tools:ignore="UnusedResources">%1$s sætter mennesker før profit og beskytter dit privatliv ved at blokere sporing på tværs af websteder.\n\nLæs mere om vores %2$s.</string>
-    <!-- Text for the link to the privacy notice webpage for set as firefox default browser screen.
-    This is part of the string with the key "juno_onboarding_default_browser_description". -->
-    <string name="juno_onboarding_default_browser_description_link_text" tools:ignore="UnusedResources">privatlivserklæring</string>
-    <!-- Text for the button to set firefox as default browser on the device -->
-    <string name="juno_onboarding_default_browser_positive_button" tools:ignore="UnusedResources">Angiv som standard-browser</string>
-    <!-- Text for the button dismiss the screen and move on with the flow -->
-    <string name="juno_onboarding_default_browser_negative_button" tools:ignore="UnusedResources">Ikke nu</string>
-    <!-- Title for sign in to sync screen. -->
-    <string name="juno_onboarding_sign_in_title" tools:ignore="UnusedResources">Fra telefon til computer og tilbage</string>
-    <!-- Description for sign in to sync screen. -->
-    <string name="juno_onboarding_sign_in_description" tools:ignore="UnusedResources">Hent faneblade og adgangskoder fra dine andre enheder for at fortsætte, hvor du slap.</string>
-    <!-- Text for the button to sign in to sync on the device -->
-    <string name="juno_onboarding_sign_in_positive_button" tools:ignore="UnusedResources">Log ind</string>
-    <!-- Text for the button dismiss the screen and move on with the flow -->
-    <string name="juno_onboarding_sign_in_negative_button" tools:ignore="UnusedResources">Ikke nu</string>
-    <!-- Title for enable notification permission screen.
-        The first parameter is the name of the app defined in app_name (for example: Fenix) -->
-    <string name="juno_onboarding_enable_notifications_title" tools:ignore="UnusedResources">Meddelelser hjælper dig med at gøre mere med %s</string>
-    <!-- Description for enable notification permission screen.
-        The first parameter is the name of the app defined in app_name (for example: Fenix) -->
-    <string name="juno_onboarding_enable_notifications_description" tools:ignore="UnusedResources">Send faneblade mellem enheder, håndter filhentninger og få tips til at få mest muligt ud af %s.</string>
-    <!-- Text for the button to request notification permission on the device -->
-    <string name="juno_onboarding_enable_notifications_positive_button" tools:ignore="UnusedResources">Slå meddelelser til</string>
-    <!-- Text for the button dismiss the screen and move on with the flow -->
-    <string name="juno_onboarding_enable_notifications_negative_button" tools:ignore="UnusedResources">Ikke nu</string>
-=======
     <string name="juno_onboarding_default_browser_title">Gør %s til din standard-browser</string>
     <!-- Description for set firefox as default browser screen.
         The first parameter is the Firefox brand name.
@@ -363,7 +331,6 @@
     <string name="juno_onboarding_enable_notifications_positive_button">Slå meddelelser til</string>
     <!-- Text for the button dismiss the screen and move on with the flow -->
     <string name="juno_onboarding_enable_notifications_negative_button">Ikke nu</string>
->>>>>>> daf88cc5
 
     <!-- Search Widget -->
     <!-- Content description for searching with a widget. The first parameter is the name of the application.-->
@@ -1301,19 +1268,11 @@
     <!-- Survey -->
     <!-- Text shown in the fullscreen message that pops up to ask user to take a short survey.
     The app name is in the text, due to limitations with localizing Nimbus experiments -->
-<<<<<<< HEAD
-    <string name="nimbus_survey_message_text" tools:ignore="UnusedResources">Hjælp med at gøre Firefox bedre ved at deltage i en kort undersøgelse.</string>
-    <!-- Preference for taking the short survey. -->
-    <string name="preferences_take_survey" tools:ignore="UnusedResources">Deltag i undersøgelsen</string>
-    <!-- Preference for not taking the short survey. -->
-    <string name="preferences_not_take_survey" tools:ignore="UnusedResources">Nej tak</string>
-=======
     <string name="nimbus_survey_message_text">Hjælp med at gøre Firefox bedre ved at deltage i en kort undersøgelse.</string>
     <!-- Preference for taking the short survey. -->
     <string name="preferences_take_survey">Deltag i undersøgelsen</string>
     <!-- Preference for not taking the short survey. -->
     <string name="preferences_not_take_survey">Nej tak</string>
->>>>>>> daf88cc5
 
     <!-- Snackbar -->
     <!-- Text shown in snackbar when user deletes a collection -->
@@ -1527,15 +1486,6 @@
     <!-- Preference title for enhanced tracking protection settings -->
     <string name="preference_enhanced_tracking_protection">Udvidet beskyttelse mod sporing</string>
     <!-- Title for the description of enhanced tracking protection -->
-<<<<<<< HEAD
-    <string name="preference_enhanced_tracking_protection_explanation_title">Brug nettet uden at blive overvåget</string>
-    <!-- Preference summary for enhanced tracking protection settings on/off switch -->
-    <string name="preference_enhanced_tracking_protection_summary" tools:ignore="UnusedResources">Nu med Komplet Cookiebeskyttelse, vores hidtil stærkeste barriere mod sporing på tværs af websteder.</string>
-    <!-- Description of enhanced tracking protection. The first parameter is the name of the application (For example: Fenix) -->
-    <string name="preference_enhanced_tracking_protection_explanation">Dine data tilhører dig. %s beskytter dig mod mange af de mest almindelige sporings-teknologier, der følger med i, hvad du laver på nettet.</string>
-    <!-- Description of enhanced tracking protection. The parameter is the name of the application (For example: Firefox Fenix) -->
-    <string name="preference_enhanced_tracking_protection_explanation_2" tools:ignore="UnusedResources">%s beskytter dig mod mange af de mest almindelige sporings-teknologier, der følger med i, hvad du laver på nettet.</string>
-=======
     <string name="preference_enhanced_tracking_protection_explanation_title" moz:removedIn="114" tools:ignore="UnusedResources">Brug nettet uden at blive overvåget</string>
     <!-- Preference summary for enhanced tracking protection settings on/off switch -->
     <string name="preference_enhanced_tracking_protection_summary">Nu med Komplet Cookiebeskyttelse, vores hidtil stærkeste barriere mod sporing på tværs af websteder.</string>
@@ -1543,35 +1493,22 @@
     <string name="preference_enhanced_tracking_protection_explanation" moz:removedIn="114" tools:ignore="UnusedResources">Dine data tilhører dig. %s beskytter dig mod mange af de mest almindelige sporings-teknologier, der følger med i, hvad du laver på nettet.</string>
     <!-- Description of enhanced tracking protection. The parameter is the name of the application (For example: Firefox Fenix) -->
     <string name="preference_enhanced_tracking_protection_explanation_2">%s beskytter dig mod mange af de mest almindelige sporings-teknologier, der følger med i, hvad du laver på nettet.</string>
->>>>>>> daf88cc5
     <!-- Text displayed that links to website about enhanced tracking protection -->
     <string name="preference_enhanced_tracking_protection_explanation_learn_more">Læs mere</string>
     <!-- Preference for enhanced tracking protection for the standard protection settings -->
     <string name="preference_enhanced_tracking_protection_standard_default_1">Standard</string>
     <!-- Preference description for enhanced tracking protection for the standard protection settings -->
-<<<<<<< HEAD
-    <string name="preference_enhanced_tracking_protection_standard_description_4">Balanceret mellem privatliv og ydelse. Sider indlæses som normalt.</string>
-    <!-- Preference description for enhanced tracking protection for the standard protection settings -->
-    <string name="preference_enhanced_tracking_protection_standard_description_5" tools:ignore="UnusedResources">Sider indlæses normalt, men færre sporings-teknologier blokeres.</string>
-=======
     <string name="preference_enhanced_tracking_protection_standard_description_4" moz:removedIn="114" tools:ignore="UnusedResources">Balanceret mellem privatliv og ydelse. Sider indlæses som normalt.</string>
     <!-- Preference description for enhanced tracking protection for the standard protection settings -->
     <string name="preference_enhanced_tracking_protection_standard_description_5">Sider indlæses normalt, men færre sporings-teknologier blokeres.</string>
->>>>>>> daf88cc5
     <!--  Accessibility text for the Standard protection information icon  -->
     <string name="preference_enhanced_tracking_protection_standard_info_button">Hvad der bliver blokeret af standard-opsætningen af beskyttelse mod sporing</string>
     <!-- Preference for enhanced tracking protection for the strict protection settings -->
     <string name="preference_enhanced_tracking_protection_strict">Striks</string>
     <!-- Preference description for enhanced tracking protection for the strict protection settings -->
-<<<<<<< HEAD
-    <string name="preference_enhanced_tracking_protection_strict_description_3">Blokerer flere sporings-mekanismer. Sider indlæses hurtigere, men noget funktionalitet virker måske ikke.</string>
-    <!-- Preference description for enhanced tracking protection for the strict protection settings -->
-    <string name="preference_enhanced_tracking_protection_strict_description_4" tools:ignore="UnusedResources">Stærkere beskyttelse mod sporing og hurtigere ydelse, men nogle websteder virker måske ikke ordentligt.</string>
-=======
     <string name="preference_enhanced_tracking_protection_strict_description_3" moz:removedIn="114" tools:ignore="UnusedResources">Blokerer flere sporings-mekanismer. Sider indlæses hurtigere, men noget funktionalitet virker måske ikke.</string>
     <!-- Preference description for enhanced tracking protection for the strict protection settings -->
     <string name="preference_enhanced_tracking_protection_strict_description_4">Stærkere beskyttelse mod sporing og hurtigere ydelse, men nogle websteder virker måske ikke ordentligt.</string>
->>>>>>> daf88cc5
     <!--  Accessibility text for the Strict protection information icon  -->
     <string name="preference_enhanced_tracking_protection_strict_info_button">Hvad der bliver blokeret af striks beskyttelse mod sporing</string>
     <!-- Preference for enhanced tracking protection for the custom protection settings -->
