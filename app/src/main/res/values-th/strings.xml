<?xml version="1.0" encoding="utf-8"?>
<resources xmlns:tools="http://schemas.android.com/tools" xmlns:moz="http://mozac.org/tools">
    <!-- App name for private browsing mode. The first parameter is the name of the app defined in app_name (for example: Fenix)-->
    <string name="app_name_private_5">%s ส่วนตัว</string>
    <!-- App name for private browsing mode. The first parameter is the name of the app defined in app_name (for example: Fenix)-->
    <string name="app_name_private_4">%s (ส่วนตัว)</string>

    <!-- Home Fragment -->
    <!-- Content description (not visible, for screen readers etc.): "Three dot" menu button. -->
    <string name="content_description_menu">ตัวเลือกเพิ่มเติม</string>
    <!-- Content description (not visible, for screen readers etc.): "Private Browsing" menu button. -->
    <string name="content_description_private_browsing_button">เปิดใช้งานการเรียกดูแบบส่วนตัว</string>
    <!-- Content description (not visible, for screen readers etc.): "Private Browsing" menu button. -->
    <string name="content_description_disable_private_browsing_button">ปิดใช้งานการเรียกดูแบบส่วนตัว</string>
    <!-- Placeholder text shown in the search bar before a user enters text for the default engine -->
    <string name="search_hint">ค้นหาหรือป้อนที่อยู่</string>
    <!-- Placeholder text shown in the search bar before a user enters text for a general engine -->
    <string name="search_hint_general_engine">ค้นหาเว็บ</string>
    <!-- Placeholder text shown in search bar when using history search -->
    <string name="history_search_hint">ค้นหาประวัติ</string>
    <!-- Placeholder text shown in search bar when using bookmarks search -->
    <string name="bookmark_search_hint">ค้นหาที่คั่นหน้า</string>
    <!-- Placeholder text shown in search bar when using tabs search -->
    <string name="tab_search_hint">ค้นหาแท็บ</string>
    <!-- Placeholder text shown in the search bar when using application search engines -->
    <string name="application_search_hint">ป้อนคำค้นหา</string>
    <!-- No Open Tabs Message Description -->
    <string name="no_open_tabs_description">แท็บที่คุณเปิดจะถูกแสดงที่นี่</string>

    <!-- No Private Tabs Message Description -->
    <string name="no_private_tabs_description">แท็บส่วนตัวของคุณจะถูกแสดงที่นี่</string>

    <!-- Tab tray multi select title in app bar. The first parameter is the number of tabs selected -->
    <string name="tab_tray_multi_select_title">เลือกอยู่ %1$d</string>
    <!-- Label of button in create collection dialog for creating a new collection  -->
    <string name="tab_tray_add_new_collection">เพิ่มชุดสะสมใหม่</string>
    <!-- Label of editable text in create collection dialog for naming a new collection  -->
    <string name="tab_tray_add_new_collection_name">ชื่อ</string>
    <!-- Label of button in save to collection dialog for selecting a current collection  -->
    <string name="tab_tray_select_collection">เลือกชุดสะสม</string>
    <!-- Content description for close button while in multiselect mode in tab tray -->
    <string name="tab_tray_close_multiselect_content_description">ออกจากโหมดเลือกหลายรายการ</string>
    <!-- Content description for save to collection button while in multiselect mode in tab tray -->
    <string name="tab_tray_collection_button_multiselect_content_description">บันทึกแท็บที่เลือกลงในชุดสะสม</string>
    <!-- Content description on checkmark while tab is selected in multiselect mode in tab tray -->
    <string name="tab_tray_multiselect_selected_content_description">เลือกแล้ว</string>

    <!-- Home - Recently saved bookmarks -->
    <!-- Title for the home screen section with recently saved bookmarks. -->
    <string name="recently_saved_title">บันทึกไว้ล่าสุด</string>
    <!-- Content description for the button which navigates the user to show all of their saved bookmarks. -->
    <string name="recently_saved_show_all_content_description_2">แสดงที่คั่นหน้าทั้งหมดที่บันทึกไว้</string>

    <!-- Text for the menu button to remove a recently saved bookmark from the user's home screen -->
    <string name="recently_saved_menu_item_remove">เอาออก</string>

    <!-- About content. The first parameter is the name of the application. (For example: Fenix) -->
    <string name="about_content">%1$s ผลิตขึ้นโดย Mozilla</string>

    <!-- Private Browsing -->
    <!-- Explanation for private browsing displayed to users on home view when they first enable private mode
        The first parameter is the name of the app defined in app_name (for example: Fenix) -->
    <string name="private_browsing_placeholder_description_2">%1$s จะล้างประวัติการค้นหาและประวัติการเรียกดูของคุณจากแท็บส่วนตัวเมื่อคุณปิดแท็บเหล่านั้นหรือออกจากแอป แม้ว่าสิ่งนี้จะไม่ทำให้คุณไม่เปิดเผยตัวตนกับเว็บไซต์หรือผู้ให้บริการอินเทอร์เน็ตของคุณ แต่จะทำให้การรักษาความเป็นส่วนตัวของสิ่งที่คุณทำออนไลน์จากผู้อื่นที่ใช้อุปกรณ์เครื่องนี้ง่ายขึ้น</string>
    <string name="private_browsing_common_myths">ความเข้าใจผิดที่พบบ่อยเกี่ยวกับการท่องเว็บแบบส่วนตัว</string>

    <!-- Private mode shortcut "contextual feature recommendation" (CFR) -->
    <!-- Text for the Private mode shortcut CFR message for adding a private mode shortcut to open private tabs from the Home screen -->
    <string name="private_mode_cfr_message_2">เปิดแท็บส่วนตัวถัดไปของคุณโดยแตะเพียงครั้งเดียว</string>
    <!-- Text for the positive button to accept adding a Private Browsing shortcut to the Home screen -->
    <string name="private_mode_cfr_pos_button_text">เพิ่มไปยังหน้าจอหลัก</string>
    <!-- Text for the negative button to decline adding a Private Browsing shortcut to the Home screen -->
    <string name="cfr_neg_button_text">ไม่ ขอบคุณ</string>

    <!-- Open in App "contextual feature recommendation" (CFR) -->
    <!-- Text for the info message. The first parameter is the name of the application.-->
    <string name="open_in_app_cfr_info_message_2">คุณสามารถตั้งค่าให้ %1$s เปิดลิงก์ในแอปโดยอัตโนมัติได้</string>
    <!-- Text for the positive action button -->
    <string name="open_in_app_cfr_positive_button_text">ไปยังการตั้งค่า</string>
    <!-- Text for the negative action button -->
    <string name="open_in_app_cfr_negative_button_text">ยกเลิก</string>

    <!-- Total cookie protection "contextual feature recommendation" (CFR) -->
    <!-- Text for the message displayed in the contextual feature recommendation popup promoting the total cookie protection feature. -->
    <string name="tcp_cfr_message">คุณลักษณะความเป็นส่วนตัวที่ทรงพลังที่สุดของเราแยกตัวติดตามข้ามไซต์</string>
    <!-- Text displayed that links to website containing documentation about the "Total cookie protection" feature. -->
    <string name="tcp_cfr_learn_more">เรียนรู้เกี่ยวกับการป้องกันคุกกี้ทั้งหมด</string>

    <!-- Text for the info dialog when camera permissions have been denied but user tries to access a camera feature. -->
    <string name="camera_permissions_needed_message">จำเป็นต้องมีการเข้าถึงกล้อง ไปที่การตั้งค่า Android แตะสิทธิอนุญาต แล้วแตะอนุญาต</string>
    <!-- Text for the positive action button to go to Android Settings to grant permissions. -->
    <string name="camera_permissions_needed_positive_button_text">ไปยังการตั้งค่า</string>
    <!-- Text for the negative action button to dismiss the dialog. -->
    <string name="camera_permissions_needed_negative_button_text">ยกเลิก</string>

    <!-- Text for the banner message to tell users about our auto close feature. -->
    <string name="tab_tray_close_tabs_banner_message">ตั้งค่าแท็บที่เปิดอยู่ให้ปิดโดยอัตโนมัติที่ไม่ได้เข้าดูในวัน สัปดาห์ หรือเดือนที่ผ่านมา</string>
    <!-- Text for the positive action button to go to Settings for auto close tabs. -->
    <string name="tab_tray_close_tabs_banner_positive_button_text">ดูตัวเลือก</string>
    <!-- Text for the negative action button to dismiss the Close Tabs Banner. -->
    <string name="tab_tray_close_tabs_banner_negative_button_text">ยกเลิก</string>

    <!-- Text for the banner message to tell users about our inactive tabs feature. -->
    <string name="tab_tray_inactive_onboarding_message">แท็บที่คุณไม่ได้ดูเป็นเวลา 2 สัปดาห์จะถูกย้ายมาที่นี่</string>
    <!-- Text for the action link to go to Settings for inactive tabs. -->
    <string name="tab_tray_inactive_onboarding_button_text">ปิดในการตั้งค่า</string>
    <!-- Text for title for the auto-close dialog of the inactive tabs. -->
    <string name="tab_tray_inactive_auto_close_title">ปิดอัตโนมัติหลังจากหนึ่งเดือน?</string>
    <!-- Text for the body for the auto-close dialog of the inactive tabs.
        The first parameter is the name of the application.-->
    <string name="tab_tray_inactive_auto_close_body_2">%1$s สามารถปิดแท็บที่คุณไม่ได้ดูในช่วงเดือนที่ผ่านมาได้</string>
    <!-- Content description for close button in the auto-close dialog of the inactive tabs. -->
    <string name="tab_tray_inactive_auto_close_button_content_description">ปิด</string>


    <!-- Text for turn on auto close tabs button in the auto-close dialog of the inactive tabs. -->
    <string name="tab_tray_inactive_turn_on_auto_close_button_2">เปิดการปิดอัตโนมัติ</string>


    <!-- Home screen icons - Long press shortcuts -->
    <!-- Shortcut action to open new tab -->
    <string name="home_screen_shortcut_open_new_tab_2">แท็บใหม่</string>
    <!-- Shortcut action to open new private tab -->
    <string name="home_screen_shortcut_open_new_private_tab_2">แท็บส่วนตัวใหม่</string>

    <!-- Recent Tabs -->
    <!-- Header text for jumping back into the recent tab in the home screen -->
    <string name="recent_tabs_header">กลับเข้าไป</string>
    <!-- Button text for showing all the tabs in the tabs tray -->
    <string name="recent_tabs_show_all">แสดงหมด</string>

    <!-- Content description for the button which navigates the user to show all recent tabs in the tabs tray. -->
    <string name="recent_tabs_show_all_content_description_2">แสดงปุ่มแท็บล่าสุดทั้งหมด</string>

    <!-- Text for button in synced tab card that opens synced tabs tray -->
    <string name="recent_tabs_see_all_synced_tabs_button_text">ดูแท็บที่ซิงค์ทั้งหมด</string>
    <!-- Accessibility description for device icon used for recent synced tab -->
    <string name="recent_tabs_synced_device_icon_content_description">อุปกรณ์ที่ซิงค์</string>
    <!-- Text for the dropdown menu to remove a recent synced tab from the homescreen -->
    <string name="recent_synced_tab_menu_item_remove">เอาออก</string>
    <!-- Text for the menu button to remove a grouped highlight from the user's browsing history
         in the Recently visited section -->
    <string name="recent_tab_menu_item_remove">เอาออก</string>

    <!-- History Metadata -->
    <!-- Header text for a section on the home screen that displays grouped highlights from the
         user's browsing history, such as topics they have researched or explored on the web -->
    <string name="history_metadata_header_2">เยี่ยมชมล่าสุด</string>
    <!-- Text for the menu button to remove a grouped highlight from the user's browsing history
         in the Recently visited section -->
    <string name="recently_visited_menu_item_remove">ลบ</string>

    <!-- Content description for the button which navigates the user to show all of their history. -->
    <string name="past_explorations_show_all_content_description_2">แสดงการสำรวจที่ผ่านมาทั้งหมด</string>

    <!-- Browser Fragment -->
    <!-- Content description (not visible, for screen readers etc.): Navigate backward (browsing history) -->
    <string name="browser_menu_back">ย้อนกลับ</string>

    <!-- Content description (not visible, for screen readers etc.): Navigate forward (browsing history) -->
    <string name="browser_menu_forward">เดินหน้า</string>
    <!-- Content description (not visible, for screen readers etc.): Refresh current website -->
    <string name="browser_menu_refresh">เรียกใหม่</string>
    <!-- Content description (not visible, for screen readers etc.): Stop loading current website -->
    <string name="browser_menu_stop">หยุด</string>
    <!-- Browser menu button that opens the addon manager -->
    <string name="browser_menu_add_ons">ส่วนเสริม</string>
    <!-- Browser menu button that opens account settings -->
    <string name="browser_menu_account_settings">ข้อมูลบัญชี</string>
    <!-- Text displayed when there are no add-ons to be shown -->
    <string name="no_add_ons">ไม่มีส่วนเสริมที่นี่</string>
    <!-- Browser menu button that sends a user to help articles -->
    <string name="browser_menu_help">ช่วยเหลือ</string>
    <!-- Browser menu button that sends a to a the what's new article -->
    <string name="browser_menu_whats_new">มีอะไรใหม่</string>
    <!-- Browser menu button that opens the settings menu -->
    <string name="browser_menu_settings">การตั้งค่า</string>
    <!-- Browser menu button that opens a user's library -->
    <string name="browser_menu_library">ห้องสมุด</string>
    <!-- Browser menu toggle that requests a desktop site -->
    <string name="browser_menu_desktop_site">ไซต์เดสก์ท็อป</string>
    <!-- Browser menu toggle that adds a shortcut to the site on the device home screen. -->
    <string name="browser_menu_add_to_homescreen">เพิ่มไปยังหน้าจอหลัก</string>
    <!-- Browser menu toggle that installs a Progressive Web App shortcut to the site on the device home screen. -->
    <string name="browser_menu_install_on_homescreen">ติดตั้ง</string>
    <!-- Content description (not visible, for screen readers etc.) for the Resync tabs button -->
    <string name="resync_button_content_description">ซิงค์ใหม่</string>
    <!-- Browser menu button that opens the find in page menu -->
    <string name="browser_menu_find_in_page">ค้นหาในหน้า</string>
    <!-- Browser menu button that saves the current tab to a collection -->
    <string name="browser_menu_save_to_collection_2">บันทึกไปยังชุดสะสม</string>
    <!-- Browser menu button that open a share menu to share the current site -->
    <string name="browser_menu_share">แบ่งปัน</string>
    <!-- Browser menu button shown in custom tabs that opens the current tab in Fenix
        The first parameter is the name of the app defined in app_name (for example: Fenix) -->
    <string name="browser_menu_open_in_fenix">เปิดใน %1$s</string>
    <!-- Browser menu text shown in custom tabs to indicate this is a Fenix tab
        The first parameter is the name of the app defined in app_name (for example: Fenix) -->
    <string name="browser_menu_powered_by">ขับเคลื่อนโดย %1$s</string>
    <!-- Browser menu text shown in custom tabs to indicate this is a Fenix tab
        The first parameter is the name of the app defined in app_name (for example: Fenix) -->
    <string name="browser_menu_powered_by2">ขับเคลื่อนโดย %1$s</string>
    <!-- Browser menu button to put the current page in reader mode -->
    <string name="browser_menu_read">มุมมองผู้อ่าน</string>
    <!-- Browser menu button content description to close reader mode and return the user to the regular browser -->
    <string name="browser_menu_read_close">ปิดมุมมองผู้อ่าน</string>
    <!-- Browser menu button to open the current page in an external app -->
    <string name="browser_menu_open_app_link">เปิดในแอป</string>

    <!-- Browser menu button to show reader view appearance controls e.g. the used font type and size -->
    <string name="browser_menu_customize_reader_view">ปรับแต่งมุมมองผู้อ่าน</string>
    <!-- Browser menu label for adding a bookmark -->
    <string name="browser_menu_add">เพิ่ม</string>
    <!-- Browser menu label for editing a bookmark -->
    <string name="browser_menu_edit">แก้ไข</string>

    <!-- Button shown on the home page that opens the Customize home settings -->
    <string name="browser_menu_customize_home_1">ปรับแต่งหน้าแรก</string>
    <!-- Browser Toolbar -->
    <!-- Content description for the Home screen button on the browser toolbar -->
    <string name="browser_toolbar_home">หน้าแรก</string>

    <!-- Locale Settings Fragment -->
    <!-- Content description for tick mark on selected language -->
    <string name="a11y_selected_locale_content_description">ภาษาที่เลือก</string>
    <!-- Text for default locale item -->
    <string name="default_locale_text">ตามภาษาอุปกรณ์</string>
    <!-- Placeholder text shown in the search bar before a user enters text -->
    <string name="locale_search_hint">ค้นหาภาษา</string>

    <!-- Search Fragment -->
    <!-- Button in the search view that lets a user search by scanning a QR code -->
    <string name="search_scan_button">สแกน</string>
    <!-- Button in the search view that lets a user change their search engine -->
    <string name="search_engine_button">เครื่องมือค้นหา</string>
    <!-- Button in the search view when shortcuts are displayed that takes a user to the search engine settings -->
    <string name="search_shortcuts_engine_settings">การตั้งค่าเครื่องมือค้นหา</string>
    <!-- Button in the search view that lets a user navigate to the site in their clipboard -->
    <string name="awesomebar_clipboard_title">เติมลิงก์จากคลิปบอร์ด</string>
    <!-- Button in the search suggestions onboarding that allows search suggestions in private sessions -->
    <string name="search_suggestions_onboarding_allow_button">อนุญาต</string>
    <!-- Button in the search suggestions onboarding that does not allow search suggestions in private sessions -->
    <string name="search_suggestions_onboarding_do_not_allow_button">ไม่อนุญาต</string>
    <!-- Search suggestion onboarding hint title text -->
    <string name="search_suggestions_onboarding_title">อนุญาตคำแนะนำการค้นหาในวาระส่วนตัวหรือไม่?</string>

    <!-- Search suggestion onboarding hint description text, first parameter is the name of the app defined in app_name (for example: Fenix)-->
    <string name="search_suggestions_onboarding_text">%s จะแบ่งปันทุกอย่างที่คุณพิมพ์ในแถบที่อยู่ไปยังเครื่องมือค้นหาเริ่มต้นของคุณ</string>

    <!-- Search engine suggestion title text. The first parameter is the name of teh suggested engine-->
    <string name="search_engine_suggestions_title">ค้นหา %s</string>
    <!-- Search engine suggestion description text -->
    <string name="search_engine_suggestions_description">ค้นหาโดยตรงจากแถบที่อยู่</string>

    <!-- Menu option in the search selector menu to open the search settings -->
    <string name="search_settings_menu_item">ตั้งค่าการค้นหา</string>

    <!-- Header text for the search selector menu -->
    <string name="search_header_menu_item_2">ครั้งนี้ค้นหาใน:</string>

    <!-- Home onboarding -->
    <!-- Onboarding home screen popup dialog, shown on top of the Jump back in section. -->
    <string name="onboarding_home_screen_jump_back_contextual_hint_2">พบกับโฮมเพจส่วนบุคคลของคุณ แท็บล่าสุด ที่คั่นหน้า และผลการค้นหาจะปรากฏที่นี่</string>
    <!-- Home onboarding dialog welcome screen title text. -->
    <string name="onboarding_home_welcome_title_2">ยินดีต้อนรับสู่อินเทอร์เน็ตที่เป็นส่วนตัวมากขึ้น</string>
    <!-- Home onboarding dialog welcome screen description text. -->
    <string name="onboarding_home_welcome_description">สีสันที่มากขึ้น ความเป็นส่วนตัวที่ดีขึ้น ให้ความมุ่งมั่นกับผู้คนมากกว่าผลกำไร</string>
    <!-- Home onboarding dialog sign into sync screen title text. -->
    <string name="onboarding_home_sync_title_3">สลับหน้าจอง่ายกว่าที่เคย</string>
    <!-- Home onboarding dialog sign into sync screen description text. -->
    <string name="onboarding_home_sync_description">เรียกดูต่อจากที่คุณค้างไว้ด้วยแท็บจากอุปกรณ์อื่นๆ บนหน้าแรกของคุณได้แล้วตอนนี้</string>

    <!-- Text for the button to continue the onboarding on the home onboarding dialog. -->
    <string name="onboarding_home_get_started_button">เริ่มต้นใช้งาน</string>
    <!-- Text for the button to navigate to the sync sign in screen on the home onboarding dialog. -->
    <string name="onboarding_home_sign_in_button">ลงชื่อเข้า</string>
    <!-- Text for the button to skip the onboarding on the home onboarding dialog. -->
    <string name="onboarding_home_skip_button">ข้าม</string>
    <!-- Onboarding home screen sync popup dialog message, shown on top of Recent Synced Tabs in the Jump back in section. -->
    <string name="sync_cfr_message">กำลังซิงค์แท็บของคุณ! เรียกดูต่อจากที่คุณค้างไว้บนอุปกรณ์อื่นๆ ของคุณ</string>

    <!-- Content description (not visible, for screen readers etc.): Close button for the home onboarding dialog -->
    <string name="onboarding_home_content_description_close_button">ปิด</string>

    <!-- Notification pre-permission dialog -->
    <!-- Enable notification pre permission dialog title
        The first parameter is the name of the app defined in app_name (for example: Fenix) -->
    <string name="onboarding_home_enable_notifications_title">การแจ้งเตือนช่วยให้คุณทำสิ่งต่างๆ ได้มากขึ้นด้วย %s</string>
    <!-- Enable notification pre permission dialog description with rationale
        The first parameter is the name of the app defined in app_name (for example: Fenix) -->
    <string name="onboarding_home_enable_notifications_description">ซิงค์แท็บของคุณระหว่างอุปกรณ์ต่างๆ จัดการการดาวน์โหลด รับคำแนะนำเกี่ยวกับการใช้ประโยชน์สูงสุดจากการปกป้องความเป็นส่วนตัวของ %s และอื่นๆ</string>
    <!-- Text for the button to request notification permission on the device -->
    <string name="onboarding_home_enable_notifications_positive_button">ดำเนินการต่อ</string>
    <!-- Text for the button to not request notification permission on the device and dismiss the dialog -->
    <string name="onboarding_home_enable_notifications_negative_button">ไม่ใช่ตอนนี้</string>

    <!-- Juno first user onboarding flow experiment -->
    <!-- Title for set firefox as default browser screen.
        The first parameter is the name of the app defined in app_name (for example: Fenix) -->
    <string name="juno_onboarding_default_browser_title">ทำให้ %s เป็นเบราว์เซอร์เริ่มต้นของคุณ</string>
    <!-- Description for set firefox as default browser screen.
        The first parameter is the Firefox brand name.
        The second parameter is the string with key "juno_onboarding_default_browser_description_link_text". -->
    <string name="juno_onboarding_default_browser_description">%1$s ให้ความสำคัญกับผู้คนมากกว่าผลกำไรและปกป้องความเป็นส่วนตัวของคุณด้วยการปิดกั้นเครื่องมือติดตามข้ามไซต์\n\nเรียนรู้เพิ่มเติมใน %2$s ของเรา</string>
    <!-- Text for the link to the privacy notice webpage for set as firefox default browser screen.
    This is part of the string with the key "juno_onboarding_default_browser_description". -->
    <string name="juno_onboarding_default_browser_description_link_text">ประกาศความเป็นส่วนตัว</string>
    <!-- Text for the button to set firefox as default browser on the device -->
    <string name="juno_onboarding_default_browser_positive_button">ตั้งเป็นเบราว์เซอร์เริ่มต้น</string>
    <!-- Text for the button dismiss the screen and move on with the flow -->
    <string name="juno_onboarding_default_browser_negative_button">ไม่ใช่ตอนนี้</string>
    <!-- Title for sign in to sync screen. -->
    <string name="juno_onboarding_sign_in_title">สับเปลี่ยนไปมาระหว่างโทรศัพท์กับแล็ปท็อป</string>
    <!-- Description for sign in to sync screen. -->
    <string name="juno_onboarding_sign_in_description">นำแท็บและรหัสผ่านจากอุปกรณ์อื่น ๆ ของคุณเข้ามาเพื่อเรียกดูต่อจากที่คุณค้างไว้</string>
    <!-- Text for the button to sign in to sync on the device -->
    <string name="juno_onboarding_sign_in_positive_button">ลงชื่อเข้า</string>
    <!-- Text for the button dismiss the screen and move on with the flow -->
    <string name="juno_onboarding_sign_in_negative_button">ไม่ใช่ตอนนี้</string>
    <!-- Title for enable notification permission screen.
        The first parameter is the name of the app defined in app_name (for example: Fenix) -->
    <string name="juno_onboarding_enable_notifications_title">การแจ้งเตือนช่วยให้คุณทำสิ่งต่างๆ ได้มากขึ้นด้วย %s</string>
    <!-- Description for enable notification permission screen.
        The first parameter is the name of the app defined in app_name (for example: Fenix) -->
    <string name="juno_onboarding_enable_notifications_description">ส่งแท็บระหว่างอุปกรณ์ จัดการการดาวน์โหลด และรับเคล็ดลับในการใช้ประโยชน์สูงสุดจาก %s</string>
    <!-- Text for the button to request notification permission on the device -->
    <string name="juno_onboarding_enable_notifications_positive_button">เปิดการแจ้งเตือน</string>
    <!-- Text for the button dismiss the screen and move on with the flow -->
    <string name="juno_onboarding_enable_notifications_negative_button">ไม่ใช่ตอนนี้</string>

    <!-- Search Widget -->
    <!-- Content description for searching with a widget. The first parameter is the name of the application.-->
    <string name="search_widget_content_description_2">เปิดแท็บ %1$s ใหม่</string>
    <!-- Text preview for smaller sized widgets -->
    <string name="search_widget_text_short">ค้นหา</string>
    <!-- Text preview for larger sized widgets -->
    <string name="search_widget_text_long">ค้นหาเว็บ</string>

    <!-- Content description (not visible, for screen readers etc.): Voice search -->
    <string name="search_widget_voice">ค้นหาด้วยเสียง</string>

    <!-- Preferences -->
    <!-- Title for the settings page-->
    <string name="settings">การตั้งค่า</string>
    <!-- Preference category for general settings -->
    <string name="preferences_category_general">ทั่วไป</string>
    <!-- Preference category for all links about Fenix -->
    <string name="preferences_category_about">เกี่ยวกับ</string>
    <!-- Preference for settings related to changing the default search engine -->
    <string name="preferences_default_search_engine">เครื่องมือค้นหาเริ่มต้น</string>
    <!-- Preference for settings related to Search -->
    <string name="preferences_search">ค้นหา</string>
    <!-- Preference for settings related to Search address bar -->
    <string name="preferences_search_address_bar">แถบที่อยู่</string>
    <!-- Preference link to rating Fenix on the Play Store -->
    <string name="preferences_rate">ให้คะแนนบน Google Play</string>
    <!-- Preference linking to about page for Fenix
        The first parameter is the name of the app defined in app_name (for example: Fenix) -->
    <string name="preferences_about">เกี่ยวกับ %1$s</string>
    <!-- Preference for settings related to changing the default browser -->
    <string name="preferences_set_as_default_browser">ตั้งเป็นเบราว์เซอร์เริ่มต้น</string>
    <!-- Preference category for advanced settings -->
    <string name="preferences_category_advanced">ขั้นสูง</string>
    <!-- Preference category for privacy and security settings -->
    <string name="preferences_category_privacy_security">ความเป็นส่วนตัวและความปลอดภัย</string>
    <!-- Preference for advanced site permissions -->
    <string name="preferences_site_permissions">สิทธิอนุญาตไซต์</string>

    <!-- Preference for private browsing options -->
    <string name="preferences_private_browsing_options">การเรียกดูแบบส่วนตัว</string>
    <!-- Preference for opening links in a private tab-->
    <string name="preferences_open_links_in_a_private_tab">เปิดลิงก์ในแท็บส่วนตัว</string>
    <!-- Preference for allowing screenshots to be taken while in a private tab-->
    <string name="preferences_allow_screenshots_in_private_mode">อนุญาตภาพหน้าจอในการเรียกดูแบบส่วนตัว</string>
    <!-- Will inform the user of the risk of activating Allow screenshots in private browsing option -->
    <string name="preferences_screenshots_in_private_mode_disclaimer">ถ้าอนุญาต แท็บส่วนตัวจะปรากฏให้เห็นเมื่อมีหลายแอปที่เปิดอยู่</string>
    <!-- Preference for adding private browsing shortcut -->
    <string name="preferences_add_private_browsing_shortcut">เพิ่มทางลัดการเรียกดูแบบส่วนตัว</string>
    <!-- Preference for enabling "HTTPS-Only" mode -->
    <string name="preferences_https_only_title">โหมด HTTPS-Only</string>

    <!-- Preference for removing cookie/consent banners from sites automatically. See reduce_cookie_banner_summary for additional context. -->
    <string name="preferences_cookie_banner_reduction">การลดคุกกี้แบนเนอร์</string>
    <!-- Preference for rejecting or removing as many cookie/consent banners as possible on sites. See reduce_cookie_banner_summary for additional context. -->
    <string name="reduce_cookie_banner_option">ลดคุกกี้แบนเนอร์</string>
    <!-- Summary of cookie banner handling preference if the setting disabled is set to off -->
    <string name="reduce_cookie_banner_option_off">ปิด</string>
    <!-- Summary of cookie banner handling preference if the setting enabled is set to on -->
    <string name="reduce_cookie_banner_option_on">เปิด</string>

    <!-- Summary for the preference for rejecting all cookies whenever possible. The first parameter is the application name -->
    <string name="reduce_cookie_banner_summary_1">%1$s จะพยายามปฏิเสธคำขอคุกกี้บนแบนเนอร์คุกกี้โดยอัตโนมัติ</string>
    <!-- Text for indicating cookie banner handling is off this site, this is shown as part of the protections panel with the tracking protection toggle -->
    <string name="reduce_cookie_banner_off_for_site">ปิดสำหรับไซต์นี้</string>
    <!-- Text for cancel button indicating that cookie banner reduction is not supported for the current site, this is shown as part of the cookie banner details view. -->
    <string name="cookie_banner_handling_details_site_is_not_supported_cancel_button">ยกเลิก</string>
    <!-- Text for request support button indicating that cookie banner reduction is not supported for the current site, this is shown as part of the cookie banner details view. -->
    <string name="cookie_banner_handling_details_site_is_not_supported_request_support_button">ขอการรองรับ</string>
    <!-- Text for title indicating that cookie banner reduction is not supported for the current site, this is shown as part of the cookie banner details view. -->
    <string name="cookie_banner_handling_details_site_is_not_supported_title">การลดแบนเนอร์คุกกี้</string>
    <!-- Label for the snackBar, after the user reports with success a website where cookie banner reducer did not work -->
    <string name="cookie_banner_handling_report_site_snack_bar_text">ส่งคำขอรองรับไซต์แล้ว</string>
    <!-- Text for indicating cookie banner handling is on this site, this is shown as part of the protections panel with the tracking protection toggle -->
    <string name="reduce_cookie_banner_on_for_site">เปิดสำหรับไซต์นี้</string>

    <!-- Text for indicating that a request for unsupported site was sent to Nimbus (it's a Mozilla library for experiments), this is shown as part of the protections panel with the tracking protection toggle -->
    <string name="reduce_cookie_banner_unsupported_site_request_submitted">ส่งคำขอรองรับไซต์แล้ว</string>
    <!-- Text for indicating cookie banner handling is currently not supported for this site, this is shown as part of the protections panel with the tracking protection toggle -->
    <string name="reduce_cookie_banner_unsupported_site">ไม่รองรับไซต์ในขณะนี้</string>
    <!-- Title text for a detail explanation indicating cookie banner handling is on this site, this is shown as part of the cookie banner panel in the toolbar. The first parameter is a shortened URL of the current site-->
    <string name="reduce_cookie_banner_details_panel_title_on_for_site">ต้องการเปิดการลดแบนเนอร์คุกกี้สำหรับ %1$s หรือไม่?</string>
    <!-- Title text for a detail explanation indicating cookie banner handling is off this site, this is shown as part of the cookie banner panel in the toolbar. The first parameter is a shortened URL of the current site-->
    <string name="reduce_cookie_banner_details_panel_title_off_for_site">ต้องการปิดการลดแบนเนอร์คุกกี้สำหรับ %1$s หรือไม่?</string>
    <!-- Title text for a detail explanation indicating cookie banner reducer didn't work for the current site, this is shown as part of the cookie banner panel in the toolbar.-->
    <string name="reduce_cookie_banner_details_panel_title_unsupported_site_request">ขณะนี้ไซต์นี้ไม่รองรับการลดแบนเนอร์คุกกี้ คุณต้องการให้ทีมงานของเราตรวจสอบเว็บไซต์นี้และเพิ่มการรองรับในอนาคตหรือไม่?</string>
    <!-- Long text for a detail explanation indicating what will happen if cookie banner handling is off for a site, this is shown as part of the cookie banner panel in the toolbar. The first parameter is the application name -->
    <string name="reduce_cookie_banner_details_panel_description_off_for_site">%1$s จะล้างคุกกี้ของไซต์นี้และรีเฟรชหน้า การล้างคุกกี้ทั้งหมดอาจนำคุณออกจากระบบหรือล้างรถเข็นช็อปปิ้ง</string>

    <!-- Long text for a detail explanation indicating what will happen if cookie banner handling is on for a site, this is shown as part of the cookie banner panel in the toolbar. The first parameter is the application name -->
    <string name="reduce_cookie_banner_details_panel_description_on_for_site_2">%1$s จะพยายามปฏิเสธคำขอคุกกี้ทั้งหมดบนไซต์ที่รองรับโดยอัตโนมัติ</string>
    <!-- Title text for the dialog use on the control branch of the experiment to determine which context users engaged the most -->
    <string name="reduce_cookie_banner_control_experiment_dialog_title" moz:RemovedIn="112" tools:ignore="UnusedResources">เอาแบนเนอร์คุกกี้ออกไปให้พ้น!</string>
    <!-- Title text for the cookie banner re-engagement dialog. The first parameter is the application name. -->
    <string name="reduce_cookie_banner_dialog_title">อนุญาตให้ %1$s ปฏิเสธแบนเนอร์คุกกี้หรือไม่?</string>
<<<<<<< HEAD
    <!-- Body text for the dialog use on the control branch of the experiment to determine which context users engaged the most -->
    <string name="reduce_cookie_banner_control_experiment_dialog_body_1" moz:RemovedIn="111" tools:ignore="UnusedResources">ปฏิเสธคำขอคุกกี้โดยอัตโนมัติเมื่อเป็นไปได้</string>
=======
>>>>>>> daf88cc5
    <!-- Body text for the dialog use on the control branch of the experiment to determine which context users engaged the most.The first parameter is the application name -->
    <string name="reduce_cookie_banner_control_experiment_dialog_body_2" moz:RemovedIn="112" tools:ignore="UnusedResources">อนุญาตให้ %1$s ปฏิเสธคำขอคุกกี้โดยอัตโนมัติเมื่อเป็นไปได้หรือไม่?</string>
    <!-- Body text for the cookie banner re-engagement dialog use. The first parameter is the application name. -->
    <string name="reduce_cookie_banner_dialog_body">%1$s สามารถปฏิเสธคำขอคุกกี้จำนวนมากได้โดยอัตโนมัติ</string>
    <!-- Remind me later text button for the onboarding dialog -->
    <string name="reduce_cookie_banner_dialog_not_now_button">ไม่ใช่ตอนนี้</string>
    <!-- Change setting text button, for the dialog use on the control branch of the experiment to determine which context users engaged the most -->
    <string name="reduce_cookie_banner_control_experiment_dialog_change_setting_button" moz:RemovedIn="112" tools:ignore="UnusedResources">ปิดแบนเนอร์</string>

    <!-- Snack text for the cookie banner dialog, after user hit the dismiss banner button -->
    <string name="reduce_cookie_banner_dialog_snackbar_text">คุณจะเห็นคำขอคุกกี้น้อยลง</string>
    <!-- Title text for the dialog use on the variant 1 branch of the experiment to determine which context users engaged the most -->
    <string name="reduce_cookie_banner_variant_1_experiment_dialog_title" moz:RemovedIn="112" tools:ignore="UnusedResources">เห็นป๊อปอัปคุกกี้น้อยลง</string>
    <!-- Body text for the dialog use on the variant 1 branch of the experiment to determine which context users engaged the most. The first parameter is the application name. -->
    <string name="reduce_cookie_banner_variant_1_experiment_dialog_body_1" moz:RemovedIn="112" tools:ignore="UnusedResources">ตอบป๊อปอัปคุกกี้โดยอัตโนมัติเพื่อให้คุณท่องเว็บโดยปราศจากสิ่งรบกวน %1$s จะปฏิเสธคำขอทั้งหมดเมื่อเป็นไปได้</string>
    <!-- Change setting text button, for the onboarding dialog use on the variant 1 branch of the experiment to determine which context users engaged the most -->
    <string name="reduce_cookie_banner_variant_1_experiment_dialog_change_setting_button" moz:RemovedIn="112" tools:ignore="UnusedResources">ปิดป๊อปอัป</string>
    <!-- Title text for the dialog use on the variant 2 branch of the experiment to determine which context users engaged the most -->
    <string name="reduce_cookie_banner_variant_2_experiment_dialog_title" moz:RemovedIn="112" tools:ignore="UnusedResources">การลดแบนเนอร์คุกกี้</string>
    <!-- Body text for the dialog use on the variant 2 branch of the experiment to determine which context users engaged the most. The first parameter is the application name. -->
    <string name="reduce_cookie_banner_variant_2_experiment_dialog_body_1" moz:RemovedIn="112" tools:ignore="UnusedResources">อนุญาตให้ %1$s ปฏิเสธคำขอยินยอมคุกกี้ของไซต์เมื่อเป็นไปได้หรือไม่?</string>
    <!-- Change setting text button, for the dialog use on the variant 2 branch of the experiment to determine which context users engaged the most -->
    <string name="reduce_cookie_banner_variant_2_experiment_dialog_change_setting_button" moz:RemovedIn="112" tools:ignore="UnusedResources">อนุญาต</string>

    <!-- Change setting text button, for the cookie banner re-engagement dialog -->
    <string name="reduce_cookie_banner_dialog_change_setting_button">อนุญาต</string>

    <!-- Description of the preference to enable "HTTPS-Only" mode. -->
    <string name="preferences_https_only_summary">พยายามเชื่อมต่อกับเว็บไซต์โดยใช้โปรโตคอลการเข้ารหัส HTTPS โดยอัตโนมัติเพื่อเพิ่มความปลอดภัย</string>
    <!-- Summary of https only preference if https only is set to off -->
    <string name="preferences_https_only_off">ปิด</string>
    <!-- Summary of https only preference if https only is set to on in all tabs -->
    <string name="preferences_https_only_on_all">เปิดในทุกแท็บ</string>
    <!-- Summary of https only preference if https only is set to on in private tabs only -->
    <string name="preferences_https_only_on_private">เปิดในแท็บส่วนตัว</string>
    <!-- Text displayed that links to website containing documentation about "HTTPS-Only" mode -->
    <string name="preferences_http_only_learn_more">เรียนรู้เพิ่มเติม</string>
    <!-- Option for the https only setting -->
    <string name="preferences_https_only_in_all_tabs">เปิดใช้งานในทุกแท็บ</string>
    <!-- Option for the https only setting -->
    <string name="preferences_https_only_in_private_tabs">เปิดใช้งานเฉพาะในแท็บส่วนตัว</string>
    <!-- Title shown in the error page for when trying to access a http website while https only mode is enabled. -->
    <string name="errorpage_httpsonly_title">ไซต์ที่ปลอดภัยไม่พร้อมใช้งาน</string>
    <!-- Message shown in the error page for when trying to access a http website while https only mode is enabled. The message has two paragraphs. This is the first. -->
    <string name="errorpage_httpsonly_message_title">อาจเป็นไปได้มากว่าเว็บไซต์ไม่รองรับ HTTPS</string>
    <!-- Message shown in the error page for when trying to access a http website while https only mode is enabled. The message has two paragraphs. This is the second. -->
    <string name="errorpage_httpsonly_message_summary">อย่างไรก็ตาม อาจเป็นไปได้ว่าผู้โจมตีมีส่วนเกี่ยวข้อง หากคุณเข้าสู่เว็บไซต์ต่อไป คุณไม่ควรป้อนข้อมูลที่ละเอียดอ่อนใด ๆ หากคุณดำเนินการต่อ โหมด HTTPS-Only จะปิดชั่วคราวสำหรับเว็บไซต์นี้</string>
    <!-- Preference for accessibility -->
    <string name="preferences_accessibility">การช่วยเข้าถึง</string>
    <!-- Preference to override the Firefox Account server -->
    <string name="preferences_override_fxa_server">เซิร์ฟเวอร์บัญชี Firefox ที่กำหนดเอง</string>
    <!-- Preference to override the Sync token server -->
    <string name="preferences_override_sync_tokenserver">เซิร์ฟเวอร์ Sync ที่กำหนดเอง</string>
    <!-- Toast shown after updating the FxA/Sync server override preferences -->
    <string name="toast_override_fxa_sync_server_done">เปลี่ยนแปลงเซิร์ฟเวอร์บัญชี Firefox/Sync แล้ว กำลังออกจากแอปพลิเคชันเพื่อนำการเปลี่ยนแปลงไปใช้…</string>
    <!-- Preference category for account information -->
    <string name="preferences_category_account">บัญชี</string>
    <!-- Preference for changing where the toolbar is positioned -->
    <string name="preferences_toolbar">แถบเครื่องมือ</string>
    <!-- Preference for changing default theme to dark or light mode -->
    <string name="preferences_theme">ชุดตกแต่ง</string>
    <!-- Preference for customizing the home screen -->
    <string name="preferences_home_2">หน้าแรก</string>
    <!-- Preference for gestures based actions -->
    <string name="preferences_gestures">ท่าทาง</string>
    <!-- Preference for settings related to visual options -->
    <string name="preferences_customize">ปรับแต่ง</string>
    <!-- Preference description for banner about signing in -->
    <string name="preferences_sign_in_description_2">ลงชื่อเข้าเพื่อซิงค์แท็บ ที่คั่นหน้า รหัสผ่าน และอื่น ๆ ของคุณ</string>
    <!-- Preference shown instead of account display name while account profile information isn't available yet. -->
    <string name="preferences_account_default_name">บัญชี Firefox</string>
    <!-- Preference text for account title when there was an error syncing FxA -->
    <string name="preferences_account_sync_error">เชื่อมต่ออีกครั้งเพื่อทำการซิงค์ต่อ</string>
    <!-- Preference for language -->
    <string name="preferences_language">ภาษา</string>
    <!-- Preference for data choices -->
    <string name="preferences_data_choices">ตัวเลือกข้อมูล</string>
    <!-- Preference for data collection -->
    <string name="preferences_data_collection">การเก็บรวบรวมข้อมูล</string>
    <!-- Preference for developers -->
    <string name="preferences_remote_debugging">การดีบั๊กระยะไกลผ่าน USB</string>
    <!-- Preference title for switch preference to show search engines -->
    <string name="preferences_show_search_engines">แสดงเครื่องมือค้นหา</string>
    <!-- Preference title for switch preference to show search suggestions -->
    <string name="preferences_show_search_suggestions">แสดงข้อเสนอแนะการค้นหา</string>
    <!-- Preference title for switch preference to show voice search button -->
    <string name="preferences_show_voice_search">แสดงการค้นหาด้วยเสียง</string>
    <!-- Preference title for switch preference to show search suggestions also in private mode -->
    <string name="preferences_show_search_suggestions_in_private">แสดงในวาระส่วนตัว</string>
    <!-- Preference title for switch preference to show a clipboard suggestion when searching -->
    <string name="preferences_show_clipboard_suggestions">แสดงข้อเสนอแนะคลิปบอร์ด</string>
    <!-- Preference title for switch preference to suggest browsing history when searching -->
    <string name="preferences_search_browsing_history">ค้นหาประวัติการเรียกดู</string>
    <!-- Preference title for switch preference to suggest bookmarks when searching -->
    <string name="preferences_search_bookmarks">ค้นหาที่คั่นหน้า</string>
    <!-- Preference title for switch preference to suggest synced tabs when searching -->
    <string name="preferences_search_synced_tabs">ค้นหาแท็บที่ซิงค์</string>
    <!-- Preference for account settings -->
    <string name="preferences_account_settings">การตั้งค่าบัญชี</string>
    <!-- Preference for enabling url autocomplete-->
    <string name="preferences_enable_autocomplete_urls">เติม URL อัตโนมัติ</string>
    <!-- Preference for open links in third party apps -->
    <string name="preferences_open_links_in_apps">เปิดลิงก์ในแอป</string>

    <!-- Preference for open links in third party apps always open in apps option -->
    <string name="preferences_open_links_in_apps_always">ทุกครั้ง</string>
    <!-- Preference for open links in third party apps ask before opening option -->
    <string name="preferences_open_links_in_apps_ask">ถามก่อนเปิด</string>
    <!-- Preference for open links in third party apps never open in apps option -->
    <string name="preferences_open_links_in_apps_never">ไม่เลย</string>
    <!-- Preference for open download with an external download manager app -->
    <string name="preferences_external_download_manager">ตัวจัดการการดาวน์โหลดภายนอก</string>
    <!-- Preference for add_ons -->
    <string name="preferences_addons">ส่วนเสริม</string>

    <!-- Preference for notifications -->
    <string name="preferences_notifications">การแจ้งเตือน</string>

    <!-- Summary for notification preference indicating notifications are allowed -->
    <string name="notifications_allowed_summary">อนุญาต</string>
    <!-- Summary for notification preference indicating notifications are not allowed -->
    <string name="notifications_not_allowed_summary">ไม่อนุญาต</string>

    <!-- Add-on Preferences -->
    <!-- Preference to customize the configured AMO (addons.mozilla.org) collection -->
    <string name="preferences_customize_amo_collection">ชุดสะสมส่วนเสริมที่กำหนดเอง</string>
    <!-- Button caption to confirm the add-on collection configuration -->
    <string name="customize_addon_collection_ok">ตกลง</string>
    <!-- Button caption to abort the add-on collection configuration -->
    <string name="customize_addon_collection_cancel">ยกเลิก</string>
    <!-- Hint displayed on input field for custom collection name -->
    <string name="customize_addon_collection_hint">ชื่อชุดสะสม</string>
    <!-- Hint displayed on input field for custom collection user ID-->
    <string name="customize_addon_collection_user_hint">เจ้าของชุดสะสม (ไอดีผู้ใช้)</string>
    <!-- Toast shown after confirming the custom add-on collection configuration -->
    <string name="toast_customize_addon_collection_done">ชุดสะสมส่วนเสริมได้ถูกแก้ไขแล้ว ออกจากแอปพลิเคชันเพื่อใช้การเปลี่ยนแปลง…</string>

    <!-- Customize Home -->
    <!-- Header text for jumping back into the recent tab in customize the home screen -->
    <string name="customize_toggle_jump_back_in">กลับเข้าไป</string>
    <!-- Title for the customize home screen section with recently saved bookmarks. -->
    <string name="customize_toggle_recent_bookmarks">ที่คั่นหน้าล่าสุด</string>
    <!-- Title for the customize home screen section with recently visited. Recently visited is
    a section where users see a list of tabs that they have visited in the past few days -->
    <string name="customize_toggle_recently_visited">เยี่ยมชมล่าสุด</string>

    <!-- Title for the customize home screen section with Pocket. -->
    <string name="customize_toggle_pocket_2">เรื่องราวที่จุดประกายความคิด</string>
    <!-- Summary for the customize home screen section with Pocket. The first parameter is product name Pocket -->
    <string name="customize_toggle_pocket_summary">บทความขับเคลื่อนโดย %s</string>
    <!-- Title for the customize home screen section with sponsored Pocket stories. -->
    <string name="customize_toggle_pocket_sponsored">เรื่องราวที่ได้รับการสนับสนุน</string>
    <!-- Title for the opening wallpaper settings screen -->
    <string name="customize_wallpapers">รูปพื้นหลัง</string>

    <!-- Title for the customize home screen section with sponsored shortcuts. -->
    <string name="customize_toggle_contile">ทางลัดที่ได้รับการสนับสนุน</string>

    <!-- Wallpapers -->
    <!-- Content description for various wallpapers. The first parameter is the name of the wallpaper -->
    <string name="wallpapers_item_name_content_description">รายการรูปพื้นหลัง: %1$s</string>
    <!-- Snackbar message for when wallpaper is selected -->
    <string name="wallpaper_updated_snackbar_message">เปลี่ยนรูปพื้นหลังแล้ว!</string>
    <!-- Snackbar label for action to view selected wallpaper -->
    <string name="wallpaper_updated_snackbar_action">ดู</string>

    <!-- Snackbar message for when wallpaper couldn't be downloaded -->
    <string name="wallpaper_download_error_snackbar_message">ไม่สามารถดาวน์โหลดรูปพื้นหลัง</string>
    <!-- Snackbar label for action to retry downloading the wallpaper -->
    <string name="wallpaper_download_error_snackbar_action">ลองอีกครั้ง</string>
    <!-- Snackbar message for when wallpaper couldn't be selected because of the disk error -->
    <string name="wallpaper_select_error_snackbar_message">ไม่สามารถเปลี่ยนรูปพื้นหลัง</string>
    <!-- Text displayed that links to website containing documentation about the "Limited Edition" wallpapers. -->
    <string name="wallpaper_learn_more">เรียนรู้เพิ่มเติม</string>

    <!-- Text for classic wallpapers title. The first parameter is the Firefox name. -->
    <string name="wallpaper_classic_title">คลาสสิค %s</string>
    <!-- Text for limited edition wallpapers title. -->
    <string name="wallpaper_limited_edition_title">เวลาจำกัด</string>

    <!-- Description text for the limited edition wallpapers with learn more link. The first parameter is the learn more string defined in wallpaper_learn_more-->
    <string name="wallpaper_limited_edition_description_with_learn_more">คอลเลกชันเสียงแห่งอิสระใหม่ %s</string>
    <!-- Description text for the limited edition wallpapers. -->
    <string name="wallpaper_limited_edition_description">คอลเลกชันเสียงแห่งอิสระใหม่</string>
    <!-- Wallpaper onboarding dialog header text. -->
    <string name="wallpapers_onboarding_dialog_title_text">ลองเลือกสีสันที่คุณชอบ</string>
    <!-- Wallpaper onboarding dialog body text. -->
    <string name="wallpapers_onboarding_dialog_body_text">เลือกวอลล์เปเปอร์ที่บ่งบอกความเป็นคุณ</string>
    <!-- Wallpaper onboarding dialog learn more button text. The button navigates to the wallpaper settings screen. -->
    <string name="wallpapers_onboarding_dialog_explore_more_button_text">สำรวจวอลล์เปเปอร์เพิ่มเติม</string>

    <!-- Add-on Installation from AMO-->
    <!-- Error displayed when user attempts to install an add-on from AMO (addons.mozilla.org) that is not supported -->
    <string name="addon_not_supported_error">ไม่รองรับส่วนเสริม</string>
    <!-- Error displayed when user attempts to install an add-on from AMO (addons.mozilla.org) that is already installed -->
    <string name="addon_already_installed">ส่วนเสริมถูกติดตั้งแล้ว</string>

    <!-- Account Preferences -->
    <!-- Preference for triggering sync -->
    <string name="preferences_sync_now">ซิงค์ตอนนี้</string>
    <!-- Preference category for sync -->
    <string name="preferences_sync_category">เลือกสิ่งที่จะซิงค์</string>
    <!-- Preference for syncing history -->
    <string name="preferences_sync_history">ประวัติ</string>
    <!-- Preference for syncing bookmarks -->
    <string name="preferences_sync_bookmarks">ที่คั่นหน้า</string>
    <!-- Preference for syncing logins -->
    <string name="preferences_sync_logins">การเข้าสู่ระบบ</string>
    <!-- Preference for syncing tabs -->
    <string name="preferences_sync_tabs_2">แท็บที่เปิดอยู่</string>
    <!-- Preference for signing out -->
    <string name="preferences_sign_out">ลงชื่อออก</string>
    <!-- Preference displays and allows changing current FxA device name -->
    <string name="preferences_sync_device_name">ชื่ออุปกรณ์</string>
    <!-- Text shown when user enters empty device name -->
    <string name="empty_device_name_error">ชื่ออุปกรณ์ต้องไม่ว่างเปล่า</string>
    <!-- Label indicating that sync is in progress -->
    <string name="sync_syncing_in_progress">กำลังซิงค์…</string>
    <!-- Label summary indicating that sync failed. The first parameter is the date stamp showing last time it succeeded -->
    <string name="sync_failed_summary">การซิงค์ล้มเหลว ซิงค์สำเร็จล่าสุด: %s</string>
    <!-- Label summary showing never synced -->
    <string name="sync_failed_never_synced_summary">การซิงค์ล้มเหลว ซิงค์ล่าสุด: ไม่เคย</string>
    <!-- Label summary the date we last synced. The first parameter is date stamp showing last time synced -->
    <string name="sync_last_synced_summary">ซิงค์ล่าสุด: %s</string>
    <!-- Label summary showing never synced -->
    <string name="sync_never_synced_summary">ซิงค์ล่าสุด: ไม่เคย</string>

    <!-- Text for displaying the default device name.
        The first parameter is the application name, the second is the device manufacturer name
        and the third is the device model. -->
    <string name="default_device_name_2">%1$s บน %2$s %3$s</string>

    <!-- Preference for syncing credit cards -->
    <string name="preferences_sync_credit_cards">บัตรเครดิต</string>
    <!-- Preference for syncing addresses -->
    <string name="preferences_sync_address">ที่อยู่</string>

    <!-- Send Tab -->
    <!-- Name of the "receive tabs" notification channel. Displayed in the "App notifications" system settings for the app -->
    <string name="fxa_received_tab_channel_name">แท็บที่ได้รับ</string>
    <!-- Description of the "receive tabs" notification channel. Displayed in the "App notifications" system settings for the app -->
    <string name="fxa_received_tab_channel_description">การแจ้งเตือนสำหรับแท็บที่ได้รับจากอุปกรณ์ Firefox อื่น ๆ</string>
    <!--  The body for these is the URL of the tab received  -->
    <string name="fxa_tab_received_notification_name">แท็บที่ได้รับ</string>
    <!-- %s is the device name -->
    <string name="fxa_tab_received_from_notification_name">แท็บจาก %s</string>

    <!-- Advanced Preferences -->
    <!-- Preference for tracking protection exceptions -->
    <string name="preferences_tracking_protection_exceptions">ข้อยกเว้น</string>
    <!-- Button in Exceptions Preference to turn on tracking protection for all sites (remove all exceptions) -->
    <string name="preferences_tracking_protection_exceptions_turn_on_for_all">เปิดสำหรับไซต์ทั้งหมด</string>
    <!-- Text displayed when there are no exceptions -->
    <string name="exceptions_empty_message_description">ข้อยกเว้นให้คุณสามารถปิดใช้งานการป้องกันการติดตามสำหรับไซต์ที่เลือกได้</string>
    <!-- Text displayed when there are no exceptions, with learn more link that brings users to a tracking protection SUMO page -->
    <string name="exceptions_empty_message_learn_more_link">เรียนรู้เพิ่มเติม</string>

    <!-- Preference switch for usage and technical data collection -->
    <string name="preference_usage_data">การใช้งานและข้อมูลทางเทคนิค</string>
    <!-- Preference description for usage and technical data collection -->
    <string name="preferences_usage_data_description">แบ่งปันข้อมูลประสิทธิภาพ, การใช้งาน, ฮาร์ดแวร์ และการปรับแต่งเกี่ยวกับเบราว์เซอร์ของคุณกับ Mozilla เพื่อช่วยเราทำ %1$s ให้ดีขึ้น</string>
    <!-- Preference switch for marketing data collection -->
    <string name="preferences_marketing_data">ข้อมูลการตลาด</string>
    <!-- Preference description for marketing data collection -->
    <string name="preferences_marketing_data_description2">แบ่งปันข้อมูลการใช้งานพื้นฐานกับ Adjust ผู้จำหน่ายการตลาดมือถือของเรา</string>
    <!-- Title for studies preferences -->
    <string name="preference_experiments_2">การศึกษา</string>
    <!-- Summary for studies preferences -->
    <string name="preference_experiments_summary_2">อนุญาตให้ Mozilla ติดตั้งและเรียกใช้การศึกษา</string>

    <!-- Turn On Sync Preferences -->
    <!-- Header of the Sync and save your data preference view -->
    <string name="preferences_sync_2">ซิงค์และบันทึกข้อมูลของคุณ</string>
    <!-- Preference for reconnecting to FxA sync -->
    <string name="preferences_sync_sign_in_to_reconnect">ลงชื่อเข้าเพื่อเชื่อมต่ออีกครั้ง</string>
    <!-- Preference for removing FxA account -->
    <string name="preferences_sync_remove_account">เอาบัญชีออก</string>

    <!-- Pairing Feature strings -->
    <!-- Instructions on how to access pairing -->
    <string name="pair_instructions_2"><![CDATA[สแกนรหัส QR ที่แสดงใน <b>firefox.com/pair</b>]]></string>

    <!-- Toolbar Preferences -->
    <!-- Preference for using top toolbar -->
    <string name="preference_top_toolbar">ด้านบน</string>
    <!-- Preference for using bottom toolbar -->
    <string name="preference_bottom_toolbar">ด้านล่าง</string>

    <!-- Theme Preferences -->
    <!-- Preference for using light theme -->
    <string name="preference_light_theme">สว่าง</string>
    <!-- Preference for using dark theme -->
    <string name="preference_dark_theme">มืด</string>
    <!-- Preference for using using dark or light theme automatically set by battery -->
    <string name="preference_auto_battery_theme">กำหนดโดยตัวประหยัดแบตเตอรี่</string>
    <!-- Preference for using following device theme -->
    <string name="preference_follow_device_theme">ตามชุดตกแต่งอุปกรณ์</string>

    <!-- Gestures Preferences-->
    <!-- Preferences for using pull to refresh in a webpage -->
    <string name="preference_gestures_website_pull_to_refresh">ดึงเพื่อรีเฟรช</string>
    <!-- Preference for using the dynamic toolbar -->
    <string name="preference_gestures_dynamic_toolbar">เลื่อนเพื่อซ่อนแถบเครื่องมือ</string>
    <!-- Preference for switching tabs by swiping horizontally on the toolbar -->
    <string name="preference_gestures_swipe_toolbar_switch_tabs">ปัดแถบเครื่องมือไปด้านข้างเพื่อสลับแท็บ</string>
    <!-- Preference for showing the opened tabs by swiping up on the toolbar-->
    <string name="preference_gestures_swipe_toolbar_show_tabs">ปัดแถบเครื่องมือไปด้านบนเพื่อเปิดแท็บ</string>

    <!-- Library -->
    <!-- Option in Library to open Downloads page -->
    <string name="library_downloads">การดาวน์โหลด</string>
    <!-- Option in library to open Bookmarks page -->
    <string name="library_bookmarks">ที่คั่นหน้า</string>
    <!-- Option in library to open Desktop Bookmarks root page -->
    <string name="library_desktop_bookmarks_root">ที่คั่นหน้าเดสก์ท็อป</string>
    <!-- Option in library to open Desktop Bookmarks "menu" page -->
    <string name="library_desktop_bookmarks_menu">เมนูที่คั่นหน้า</string>
    <!-- Option in library to open Desktop Bookmarks "toolbar" page -->
    <string name="library_desktop_bookmarks_toolbar">แถบเครื่องมือที่คั่นหน้า</string>
    <!-- Option in library to open Desktop Bookmarks "unfiled" page -->
    <string name="library_desktop_bookmarks_unfiled">ที่คั่นหน้าอื่น ๆ</string>
    <!-- Option in Library to open History page -->
    <string name="library_history">ประวัติ</string>
    <!-- Option in Library to open a new tab -->
    <string name="library_new_tab">แท็บใหม่</string>
    <!-- Settings Page Title -->
    <string name="settings_title">การตั้งค่า</string>
    <!-- Content description (not visible, for screen readers etc.): "Close button for library settings" -->
    <string name="content_description_close_button">ปิด</string>

    <!-- Title to show in alert when a lot of tabs are to be opened
    %d is a placeholder for the number of tabs that will be opened -->
    <string name="open_all_warning_title">ต้องการเปิด %d แท็บหรือไม่?</string>
    <!-- Message to warn users that a large number of tabs will be opened
    %s will be replaced by app name. -->
    <string name="open_all_warning_message">การเปิดแท็บจำนวนมากนี้อาจทำให้ %s ช้าลงขณะที่หน้ากำลังโหลด คุณแน่ใจหรือไม่ว่าต้องการดำเนินการต่อ?</string>
    <!-- Dialog button text for confirming open all tabs -->
    <string name="open_all_warning_confirm">แท็บที่เปิด</string>
    <!-- Dialog button text for canceling open all tabs -->
    <string name="open_all_warning_cancel">ยกเลิก</string>

    <!-- Text to show users they have one page in the history group section of the History fragment.
    %d is a placeholder for the number of pages in the group. -->
    <string name="history_search_group_site_1">%d หน้า</string>

    <!-- Text to show users they have multiple pages in the history group section of the History fragment.
    %d is a placeholder for the number of pages in the group. -->
    <string name="history_search_group_sites_1">%d หน้า</string>

    <!-- Option in library for Recently Closed Tabs -->
    <string name="library_recently_closed_tabs">แท็บที่ปิดล่าสุด</string>
    <!-- Option in library to open Recently Closed Tabs page -->
    <string name="recently_closed_show_full_history">แสดงประวัติแบบเต็ม</string>
    <!-- Text to show users they have multiple tabs saved in the Recently Closed Tabs section of history.
    %d is a placeholder for the number of tabs selected. -->
    <string name="recently_closed_tabs">%d แท็บ</string>
    <!-- Text to show users they have one tab saved in the Recently Closed Tabs section of history.
    %d is a placeholder for the number of tabs selected. -->
    <string name="recently_closed_tab">%d แท็บ</string>
    <!-- Recently closed tabs screen message when there are no recently closed tabs -->
    <string name="recently_closed_empty_message">ไม่มีแท็บที่ปิดล่าสุด</string>

    <!-- Tab Management -->
    <!-- Title of preference for tabs management -->
    <string name="preferences_tabs">แท็บ</string>
    <!-- Title of preference that allows a user to specify the tab view -->
    <string name="preferences_tab_view">มุมมองแท็บ</string>
    <!-- Option for a list tab view -->
    <string name="tab_view_list">รายการ</string>
    <!-- Option for a grid tab view -->
    <string name="tab_view_grid">เส้นตาราง</string>
    <!-- Title of preference that allows a user to auto close tabs after a specified amount of time -->
    <string name="preferences_close_tabs">ปิดแท็บ</string>
    <!-- Option for auto closing tabs that will never auto close tabs, always allows user to manually close tabs -->
    <string name="close_tabs_manually">กำหนดเอง</string>
    <!-- Option for auto closing tabs that will auto close tabs after one day -->
    <string name="close_tabs_after_one_day">หลังจากผ่านไปหนึ่งวัน</string>
    <!-- Option for auto closing tabs that will auto close tabs after one week -->
    <string name="close_tabs_after_one_week">หลังจากผ่านไปหนึ่งสัปดาห์</string>
    <!-- Option for auto closing tabs that will auto close tabs after one month -->
    <string name="close_tabs_after_one_month">หลังจากผ่านไปหนึ่งเดือน</string>

    <!-- Title of preference that allows a user to specify the auto-close settings for open tabs -->
    <string name="preference_auto_close_tabs" tools:ignore="UnusedResources">ปิดแท็บที่เปิดอยู่อัตโนมัติ</string>

    <!-- Opening screen -->
    <!-- Title of a preference that allows a user to choose what screen to show after opening the app -->
    <string name="preferences_opening_screen">หน้าจอเมื่อเปิด</string>
    <!-- Option for always opening the homepage when re-opening the app -->
    <string name="opening_screen_homepage">หน้าแรก</string>
    <!-- Option for always opening the user's last-open tab when re-opening the app -->
    <string name="opening_screen_last_tab">แท็บสุดท้าย</string>
    <!-- Option for always opening the homepage when re-opening the app after four hours of inactivity -->
    <string name="opening_screen_after_four_hours_of_inactivity">หน้าแรกหลังจากไม่มีการใช้งานเป็นเวลา 4 ชั่วโมง</string>
    <!-- Summary for tabs preference when auto closing tabs setting is set to manual close-->
    <string name="close_tabs_manually_summary">ปิดด้วยตนเอง</string>
    <!-- Summary for tabs preference when auto closing tabs setting is set to auto close tabs after one day-->
    <string name="close_tabs_after_one_day_summary">ปิดหลังจากหนึ่งวัน</string>
    <!-- Summary for tabs preference when auto closing tabs setting is set to auto close tabs after one week-->
    <string name="close_tabs_after_one_week_summary">ปิดหลังจากหนึ่งสัปดาห์</string>
    <!-- Summary for tabs preference when auto closing tabs setting is set to auto close tabs after one month-->
    <string name="close_tabs_after_one_month_summary">ปิดหลังจากหนึ่งเดือน</string>

    <!-- Summary for homepage preference indicating always opening the homepage when re-opening the app -->
    <string name="opening_screen_homepage_summary">เปิดในหน้าแรก</string>
    <!-- Summary for homepage preference indicating always opening the last-open tab when re-opening the app -->
    <string name="opening_screen_last_tab_summary">เปิดบนแท็บสุดท้าย</string>
    <!-- Summary for homepage preference indicating opening the homepage when re-opening the app after four hours of inactivity -->
    <string name="opening_screen_after_four_hours_of_inactivity_summary">เปิดหน้าแรกหลังจากสี่ชั่วโมง</string>

    <!-- Inactive tabs -->
    <!-- Category header of a preference that allows a user to enable or disable the inactive tabs feature -->
    <string name="preferences_inactive_tabs">ย้ายแท็บเก่าไปยังส่วนที่ไม่ได้ใช้งาน</string>

    <!-- Title of inactive tabs preference -->
    <string name="preferences_inactive_tabs_title">แท็บที่คุณไม่ได้ดูเป็นเวลา 2 สัปดาห์จะถูกย้ายไปยังส่วนที่ไม่ได้ใช้งาน</string>

    <!-- Studies -->
    <!-- Title of the remove studies button -->
    <string name="studies_remove">เอาออก</string>
    <!-- Title of the active section on the studies list -->
    <string name="studies_active">ใช้งานอยู่</string>
    <!-- Description for studies, it indicates why Firefox use studies. The first parameter is the name of the application. -->
    <string name="studies_description_2">%1$s อาจติดตั้งและเรียกใช้การศึกษาเป็นครั้งคราว</string>
    <!-- Learn more link for studies, links to an article for more information about studies. -->
    <string name="studies_learn_more">เรียนรู้เพิ่มเติม</string>
    <!-- Dialog message shown after removing a study -->
    <string name="studies_restart_app">แอปพลิเคชันจะปิดตัวเพื่อนำการเปลี่ยนแปลงไปใช้</string>
    <!-- Dialog button to confirm the removing a study. -->
    <string name="studies_restart_dialog_ok">ตกลง</string>
    <!-- Dialog button text for canceling removing a study. -->
    <string name="studies_restart_dialog_cancel">ยกเลิก</string>

    <!-- Toast shown after turning on/off studies preferences -->
    <string name="studies_toast_quit_application" tools:ignore="UnusedResources">กำลังปิดแอปพลิเคชันเพื่อนำการเปลี่ยนแปลงไปใช้…</string>

    <!-- Sessions -->
    <!-- Title for the list of tabs -->
    <string name="tab_header_label">แท็บที่เปิด</string>
    <!-- Title for the list of tabs in the current private session -->
    <string name="tabs_header_private_tabs_title">แท็บส่วนตัว</string>
    <!-- Title for the list of tabs in the synced tabs -->
    <string name="tabs_header_synced_tabs_title">แท็บที่ซิงค์</string>
    <!-- Content description (not visible, for screen readers etc.): Add tab button. Adds a news tab when pressed -->
    <string name="add_tab">เพิ่มแท็บ</string>
    <!-- Content description (not visible, for screen readers etc.): Add tab button. Adds a news tab when pressed -->
    <string name="add_private_tab">เพิ่มแท็บส่วนตัว</string>
    <!-- Text for the new tab button to indicate adding a new private tab in the tab -->
    <string name="tab_drawer_fab_content">ส่วนตัว</string>
    <!-- Text for the new tab button to indicate syncing command on the synced tabs page -->
    <string name="tab_drawer_fab_sync">ซิงค์</string>
    <!-- Text shown in the menu for sharing all tabs -->
    <string name="tab_tray_menu_item_share">แบ่งปันแท็บทั้งหมด</string>
    <!-- Text shown in the menu to view recently closed tabs -->
    <string name="tab_tray_menu_recently_closed">แท็บที่ปิดล่าสุด</string>
    <!-- Text shown in the tabs tray inactive tabs section -->
    <string name="tab_tray_inactive_recently_closed" tools:ignore="UnusedResources">เพิ่งปิดล่าสุด</string>
    <!-- Text shown in the menu to view account settings -->
    <string name="tab_tray_menu_account_settings">การตั้งค่าบัญชี</string>
    <!-- Text shown in the menu to view tab settings -->
    <string name="tab_tray_menu_tab_settings">การตั้งค่าแท็บ</string>
    <!-- Text shown in the menu for closing all tabs -->
    <string name="tab_tray_menu_item_close">ปิดแท็บทั้งหมด</string>
    <!-- Text shown in the multiselect menu for bookmarking selected tabs. -->
    <string name="tab_tray_multiselect_menu_item_bookmark">ที่คั่นหน้า</string>
    <!-- Text shown in the multiselect menu for closing selected tabs. -->
    <string name="tab_tray_multiselect_menu_item_close">ปิด</string>
    <!-- Content description for tabs tray multiselect share button -->
    <string name="tab_tray_multiselect_share_content_description">แบ่งปันแท็บที่เลือก</string>
    <!-- Content description for tabs tray multiselect menu -->
    <string name="tab_tray_multiselect_menu_content_description">เมนูแท็บที่เลือก</string>
    <!-- Content description (not visible, for screen readers etc.): Removes tab from collection button. Removes the selected tab from collection when pressed -->
    <string name="remove_tab_from_collection">เอาแท็บออกจากชุดสะสม</string>
    <!-- Text for button to enter multiselect mode in tabs tray -->
    <string name="tabs_tray_select_tabs">เลือกแท็บ</string>
    <!-- Content description (not visible, for screen readers etc.): Close tab button. Closes the current session when pressed -->
    <string name="close_tab">ปิดแท็บ</string>
    <!-- Content description (not visible, for screen readers etc.): Close tab <title> button. First parameter is tab title  -->
    <string name="close_tab_title">ปิดแท็บ %s</string>
    <!-- Content description (not visible, for screen readers etc.): Opens the open tabs menu when pressed -->
    <string name="open_tabs_menu">เปิดเมนูแท็บ</string>
    <!-- Open tabs menu item to save tabs to collection -->
    <string name="tabs_menu_save_to_collection1">บันทึกแท็บไปยังชุดสะสม</string>

    <!-- Text for the menu button to delete a collection -->
    <string name="collection_delete">ลบชุดสะสม</string>
    <!-- Text for the menu button to rename a collection -->
    <string name="collection_rename">เปลี่ยนชื่อชุดสะสม</string>
    <!-- Text for the button to open tabs of the selected collection -->
    <string name="collection_open_tabs">แท็บที่เปิด</string>

    <!-- Hint for adding name of a collection -->
    <string name="collection_name_hint">ชื่อชุดสะสม</string>
    <!-- Text for the menu button to rename a top site -->
	<string name="rename_top_site">เปลี่ยนชื่อ</string>
	<!-- Text for the menu button to remove a top site -->
	<string name="remove_top_site">เอาออก</string>

    <!-- Text for the menu button to delete a top site from history -->
    <string name="delete_from_history">ลบออกจากประวัติ</string>
    <!-- Postfix for private WebApp titles, placeholder is replaced with app name -->
    <string name="pwa_site_controls_title_private">%1$s (โหมดส่วนตัว)</string>

    <!-- History -->
    <!-- Text for the button to search all history -->
    <string name="history_search_1">ป้อนคำค้นหา</string>
    <!-- Text for the button to clear all history -->
    <string name="history_delete_all">ลบประวัติ</string>
    <!-- Text for the snackbar to confirm that multiple browsing history items has been deleted -->
    <string name="history_delete_multiple_items_snackbar">ลบประวัติแล้ว</string>
    <!-- Text for the snackbar to confirm that a single browsing history item has been deleted. The first parameter is the shortened URL of the deleted history item. -->
    <string name="history_delete_single_item_snackbar">ลบ %1$s แล้ว</string>
    <!-- Context description text for the button to delete a single history item -->
    <string name="history_delete_item">ลบ</string>
    <!-- History multi select title in app bar
    The first parameter is the number of bookmarks selected -->
    <string name="history_multi_select_title">เลือกอยู่ %1$d</string>
    <!-- Text for the header that groups the history for today -->
    <string name="history_today">วันนี้</string>
    <!-- Text for the header that groups the history for yesterday -->
    <string name="history_yesterday">เมื่อวาน</string>
    <!-- Text for the header that groups the history the past 7 days -->
    <string name="history_7_days">7 วันที่ผ่านมา</string>
    <!-- Text for the header that groups the history the past 30 days -->
    <string name="history_30_days">30 วันที่ผ่านมา</string>
    <!-- Text for the header that groups the history older than the last month -->
    <string name="history_older">เก่ากว่า</string>
    <!-- Text shown when no history exists -->
    <string name="history_empty_message">ไม่มีประวัติที่นี่</string>

    <!-- Downloads -->
    <!-- Text for the snackbar to confirm that multiple downloads items have been removed -->
    <string name="download_delete_multiple_items_snackbar_1">การดาวน์โหลดถูกลบ</string>
    <!-- Text for the snackbar to confirm that a single download item has been removed. The first parameter is the name of the download item. -->
    <string name="download_delete_single_item_snackbar">เอา %1$s ออกแล้ว</string>
    <!-- Text shown when no download exists -->
    <string name="download_empty_message_1">ไม่มีไฟล์ที่ดาวน์โหลด</string>
    <!-- History multi select title in app bar
    The first parameter is the number of downloads selected -->
    <string name="download_multi_select_title">เลือกอยู่ %1$d</string>


    <!-- Text for the button to remove a single download item -->
    <string name="download_delete_item_1">เอาออก</string>


    <!-- Crashes -->
    <!-- Title text displayed on the tab crash page. This first parameter is the name of the application (For example: Fenix) -->
    <string name="tab_crash_title_2">ขออภัย %1$s ไม่สามารถโหลดหน้านั้นได้</string>
    <!-- Send crash report checkbox text on the tab crash page -->
    <string name="tab_crash_send_report">ส่งรายงานข้อขัดข้องไปยัง Mozilla</string>
    <!-- Close tab button text on the tab crash page -->
    <string name="tab_crash_close">ปิดแท็บ</string>
    <!-- Restore tab button text on the tab crash page -->
    <string name="tab_crash_restore">เรียกคืนแท็บ</string>

    <!-- Bookmarks -->
    <!-- Confirmation message for a dialog confirming if the user wants to delete the selected folder -->
    <string name="bookmark_delete_folder_confirmation_dialog">คุณแน่ใจหรือไม่ว่าต้องการลบโฟลเดอร์นี้?</string>
    <!-- Confirmation message for a dialog confirming if the user wants to delete multiple items including folders. Parameter will be replaced by app name. -->
    <string name="bookmark_delete_multiple_folders_confirmation_dialog">%s จะลบรายการที่เลือก</string>
    <!-- Text for the cancel button on delete bookmark dialog -->
    <string name="bookmark_delete_negative">ยกเลิก</string>
    <!-- Screen title for adding a bookmarks folder -->
    <string name="bookmark_add_folder">เพิ่มโฟลเดอร์</string>
    <!-- Snackbar title shown after a bookmark has been created. -->
    <string name="bookmark_saved_snackbar">บันทึกที่คั่นหน้าแล้ว!</string>
    <!-- Snackbar edit button shown after a bookmark has been created. -->
    <string name="edit_bookmark_snackbar_action">แก้ไข</string>
    <!-- Bookmark overflow menu edit button -->
    <string name="bookmark_menu_edit_button">แก้ไข</string>
    <!-- Bookmark overflow menu copy button -->
    <string name="bookmark_menu_copy_button">คัดลอก</string>
    <!-- Bookmark overflow menu share button -->
    <string name="bookmark_menu_share_button">แบ่งปัน</string>
    <!-- Bookmark overflow menu open in new tab button -->
    <string name="bookmark_menu_open_in_new_tab_button">เปิดในแท็บใหม่</string>
    <!-- Bookmark overflow menu open in private tab button -->
    <string name="bookmark_menu_open_in_private_tab_button">เปิดในแท็บส่วนตัว</string>
    <!-- Bookmark overflow menu open all in tabs button -->
    <string name="bookmark_menu_open_all_in_tabs_button">เปิดทั้งหมดในแท็บใหม่</string>
    <!-- Bookmark overflow menu open all in private tabs button -->
    <string name="bookmark_menu_open_all_in_private_tabs_button">เปิดทั้งหมดในแท็บส่วนตัว</string>
    <!-- Bookmark overflow menu delete button -->
    <string name="bookmark_menu_delete_button">ลบ</string>
    <!--Bookmark overflow menu save button -->
    <string name="bookmark_menu_save_button">บันทึก</string>
    <!-- Bookmark multi select title in app bar
     The first parameter is the number of bookmarks selected -->
    <string name="bookmarks_multi_select_title">เลือกอยู่ %1$d</string>
    <!-- Bookmark editing screen title -->
    <string name="edit_bookmark_fragment_title">แก้ไขที่คั่นหน้า</string>
    <!-- Bookmark folder editing screen title -->
    <string name="edit_bookmark_folder_fragment_title">แก้ไขโฟลเดอร์</string>
    <!-- Bookmark sign in button message -->
    <string name="bookmark_sign_in_button">ลงชื่อเข้าเพื่อดูที่คั่นหน้าที่ซิงค์</string>
    <!-- Bookmark URL editing field label -->
    <string name="bookmark_url_label">URL</string>
    <!-- Bookmark FOLDER editing field label -->
    <string name="bookmark_folder_label">โฟลเดอร์</string>
    <!-- Bookmark NAME editing field label -->
    <string name="bookmark_name_label">ชื่อ</string>
    <!-- Bookmark add folder screen title -->
    <string name="bookmark_add_folder_fragment_label">เพิ่มโฟลเดอร์</string>
    <!-- Bookmark select folder screen title -->
    <string name="bookmark_select_folder_fragment_label">เลือกโฟลเดอร์</string>
    <!-- Bookmark editing error missing title -->
    <string name="bookmark_empty_title_error">ต้องมีชื่อเรื่อง</string>
    <!-- Bookmark editing error missing or improper URL -->
    <string name="bookmark_invalid_url_error">URL ไม่ถูกต้อง</string>
    <!-- Bookmark screen message for empty bookmarks folder -->
    <string name="bookmarks_empty_message">ไม่มีที่คั่นหน้าที่นี่</string>
    <!-- Bookmark snackbar message on deletion
     The first parameter is the host part of the URL of the bookmark deleted, if any -->
    <string name="bookmark_deletion_snackbar_message">ลบ %1$s แล้ว</string>
    <!-- Bookmark snackbar message on deleting multiple bookmarks not including folders-->
    <string name="bookmark_deletion_multiple_snackbar_message_2">เอาที่คั่นหน้าออกแล้ว</string>
    <!-- Bookmark snackbar message on deleting multiple bookmarks including folders-->
    <string name="bookmark_deletion_multiple_snackbar_message_3">กำลังลบโฟลเดอร์ที่เลือก</string>
    <!-- Bookmark undo button for deletion snackbar action -->
    <string name="bookmark_undo_deletion">เลิกทำ</string>

    <!-- Text for the button to search all bookmarks -->
    <string name="bookmark_search">ป้อนคำค้นหา</string>

    <!-- Site Permissions -->
    <!-- Button label that take the user to the Android App setting -->
    <string name="phone_feature_go_to_settings">ไปยังการตั้งค่า</string>
    <!-- Content description (not visible, for screen readers etc.): Quick settings sheet
        to give users access to site specific information / settings. For example:
        Secure settings status and a button to modify site permissions -->
    <string name="quick_settings_sheet">แผ่นการตั้งค่าด่วน</string>
    <!-- Label that indicates that this option it the recommended one -->
    <string name="phone_feature_recommended">แนะนำ</string>
    <!-- Button label for clearing all the information of site permissions-->
    <string name="clear_permissions">ล้างสิทธิอนุญาต</string>
    <!-- Text for the OK button on Clear permissions dialog -->
    <string name="clear_permissions_positive">ตกลง</string>
    <!-- Text for the cancel button on Clear permissions dialog -->
    <string name="clear_permissions_negative">ยกเลิก</string>
    <!-- Button label for clearing a site permission-->
    <string name="clear_permission">ล้างสิทธิอนุญาต</string>
    <!-- Text for the OK button on Clear permission dialog -->
    <string name="clear_permission_positive">ตกลง</string>
    <!-- Text for the cancel button on Clear permission dialog -->
    <string name="clear_permission_negative">ยกเลิก</string>
    <!-- Button label for clearing all the information on all sites-->
    <string name="clear_permissions_on_all_sites">ล้างสิทธิอนุญาตบนไซต์ทั้งหมด</string>
    <!-- Preference for altering video and audio autoplay for all websites -->
    <string name="preference_browser_feature_autoplay">การเล่นอัตโนมัติ</string>
    <!-- Preference for altering the camera access for all websites -->
    <string name="preference_phone_feature_camera">กล้อง</string>
    <!-- Preference for altering the microphone access for all websites -->
    <string name="preference_phone_feature_microphone">ไมโครโฟน</string>
    <!-- Preference for altering the location access for all websites -->
    <string name="preference_phone_feature_location">ตำแหน่งที่ตั้ง</string>
    <!-- Preference for altering the notification access for all websites -->
    <string name="preference_phone_feature_notification">การแจ้งเตือน</string>
    <!-- Preference for altering the persistent storage access for all websites -->
    <string name="preference_phone_feature_persistent_storage">ที่เก็บถาวร</string>
    <!-- Preference for altering the storage access setting for all websites -->
    <string name="preference_phone_feature_cross_origin_storage_access">คุกกี้ข้ามไซต์</string>
    <!-- Preference for altering the EME access for all websites -->
    <string name="preference_phone_feature_media_key_system_access">เนื้อหาที่ควบคุมด้วย DRM</string>
    <!-- Label that indicates that a permission must be asked always -->
    <string name="preference_option_phone_feature_ask_to_allow">ถามเพื่ออนุญาต</string>
    <!-- Label that indicates that a permission must be blocked -->
    <string name="preference_option_phone_feature_blocked">ปิดกั้น</string>
    <!-- Label that indicates that a permission must be allowed -->
    <string name="preference_option_phone_feature_allowed">อนุญาต</string>
    <!--Label that indicates a permission is by the Android OS-->
    <string name="phone_feature_blocked_by_android">ปิดกั้นโดย Android</string>
    <!-- Preference for showing a list of websites that the default configurations won't apply to them -->
    <string name="preference_exceptions">ข้อยกเว้น</string>
    <!-- Summary of tracking protection preference if tracking protection is set to off -->
    <string name="tracking_protection_off">ปิด</string>
    <!-- Summary of tracking protection preference if tracking protection is set to standard -->
    <string name="tracking_protection_standard">มาตรฐาน</string>
    <!-- Summary of tracking protection preference if tracking protection is set to strict -->
    <string name="tracking_protection_strict">เข้มงวด</string>
    <!-- Summary of tracking protection preference if tracking protection is set to custom -->
    <string name="tracking_protection_custom">กำหนดเอง</string>
    <!-- Label for global setting that indicates that all video and audio autoplay is allowed -->
    <string name="preference_option_autoplay_allowed2">อนุญาตเสียงและวิดีโอ</string>
    <!-- Label for site specific setting that indicates that all video and audio autoplay is allowed -->
    <string name="quick_setting_option_autoplay_allowed">อนุญาตเสียงและวิดีโอ</string>
    <!-- Label that indicates that video and audio autoplay is only allowed over Wi-Fi -->
    <string name="preference_option_autoplay_allowed_wifi_only2">ปิดกั้นเสียงและวิดีโอบนการใช้งานมือถือ</string>
    <!-- Subtext that explains 'autoplay on Wi-Fi only' option -->
    <string name="preference_option_autoplay_allowed_wifi_subtext">เสียงและวิดีโอจะเล่นบน Wi-Fi</string>
    <!-- Label for global setting that indicates that video autoplay is allowed, but audio autoplay is blocked -->
    <string name="preference_option_autoplay_block_audio2">ปิดกั้นเสียงเท่านั้น</string>
    <!-- Label for site specific setting that indicates that video autoplay is allowed, but audio autoplay is blocked -->
    <string name="quick_setting_option_autoplay_block_audio">ปิดกั้นเสียงเท่านั้น</string>
    <!-- Label for global setting that indicates that all video and audio autoplay is blocked -->
    <string name="preference_option_autoplay_blocked3">ปิดกั้นเสียงและวิดีโอ</string>
    <!-- Label for site specific setting that indicates that all video and audio autoplay is blocked -->
    <string name="quick_setting_option_autoplay_blocked">ปิดกั้นเสียงและวิดีโอ</string>
    <!-- Summary of delete browsing data on quit preference if it is set to on -->
    <string name="delete_browsing_data_quit_on">เปิด</string>
    <!-- Summary of delete browsing data on quit preference if it is set to off -->
    <string name="delete_browsing_data_quit_off">ปิด</string>

    <!-- Summary of studies preference if it is set to on -->
    <string name="studies_on">เปิด</string>
    <!-- Summary of studies data on quit preference if it is set to off -->
    <string name="studies_off">ปิด</string>

    <!-- Collections -->
    <!-- Collections header on home fragment -->
    <string name="collections_header">ชุดสะสม</string>
    <!-- Content description (not visible, for screen readers etc.): Opens the collection menu when pressed -->
    <string name="collection_menu_button_content_description">เมนูชุดสะสม</string>
    <!-- Label to describe what collections are to a new user without any collections -->
    <string name="no_collections_description2">รวบรวมสิ่งที่สำคัญต่อคุณ\nรวมกลุ่มการค้นหา ไซต์ และแท็บที่คล้ายกันให้อยู่ด้วยกันเพื่อให้เข้าถึงได้อย่างรวดเร็วในภายหลัง</string>
    <!-- Title for the "select tabs" step of the collection creator -->
    <string name="create_collection_select_tabs">เลือกแท็บ</string>
    <!-- Title for the "select collection" step of the collection creator -->
    <string name="create_collection_select_collection">เลือกชุดสะสม</string>
    <!-- Title for the "name collection" step of the collection creator -->
    <string name="create_collection_name_collection">ตั้งชื่อชุดสะสม</string>
    <!-- Button to add new collection for the "select collection" step of the collection creator -->
    <string name="create_collection_add_new_collection">เพิ่มชุดสะสมใหม่</string>
    <!-- Button to select all tabs in the "select tabs" step of the collection creator -->
    <string name="create_collection_select_all">เลือกทั้งหมด</string>
    <!-- Button to deselect all tabs in the "select tabs" step of the collection creator -->
    <string name="create_collection_deselect_all">ไม่เลือกทั้งหมด</string>
    <!-- Text to prompt users to select the tabs to save in the "select tabs" step of the collection creator -->
    <string name="create_collection_save_to_collection_empty">เลือกแท็บที่จะบันทึก</string>
    <!-- Text to show users how many tabs they have selected in the "select tabs" step of the collection creator.
     %d is a placeholder for the number of tabs selected. -->
    <string name="create_collection_save_to_collection_tabs_selected">เลือกอยู่ %d แท็บ</string>
    <!-- Text to show users they have one tab selected in the "select tabs" step of the collection creator.
    %d is a placeholder for the number of tabs selected. -->
    <string name="create_collection_save_to_collection_tab_selected">เลือกอยู่ %d แท็บ</string>
    <!-- Text shown in snackbar when multiple tabs have been saved in a collection -->
    <string name="create_collection_tabs_saved">บันทึกแท็บแล้ว!</string>
    <!-- Text shown in snackbar when one or multiple tabs have been saved in a new collection -->
    <string name="create_collection_tabs_saved_new_collection">บันทึกชุดสะสมแล้ว!</string>
    <!-- Text shown in snackbar when one tab has been saved in a collection -->
    <string name="create_collection_tab_saved">บันทึกแท็บแล้ว!</string>
    <!-- Content description (not visible, for screen readers etc.): button to close the collection creator -->
    <string name="create_collection_close">ปิด</string>
    <!-- Button to save currently selected tabs in the "select tabs" step of the collection creator-->
    <string name="create_collection_save">บันทึก</string>

    <!-- Snackbar action to view the collection the user just created or updated -->
    <string name="create_collection_view">ดู</string>

    <!-- Text for the OK button from collection dialogs -->
    <string name="create_collection_positive">ตกลง</string>
    <!-- Text for the cancel button from collection dialogs -->
    <string name="create_collection_negative">ยกเลิก</string>

    <!-- Default name for a new collection in "name new collection" step of the collection creator. %d is a placeholder for the number of collections-->
    <string name="create_collection_default_name">ชุดสะสม %d</string>

    <!-- Share -->
    <!-- Share screen header -->
    <string name="share_header_2">แบ่งปัน</string>
    <!-- Content description (not visible, for screen readers etc.):
        "Share" button. Opens the share menu when pressed. -->
    <string name="share_button_content_description">แบ่งปัน</string>
    <!-- Text for the Save to PDF feature in the share menu -->
    <string name="share_save_to_pdf">บันทึกเป็น PDF</string>
    <!-- Text for error message when generating a PDF file Text for error message when generating a PDF file. -->
    <string name="unable_to_save_to_pdf_error">ไม่สามารถสร้าง PDF</string>
    <!-- Sub-header in the dialog to share a link to another sync device -->
    <string name="share_device_subheader">ส่งไปยังอุปกรณ์</string>
    <!-- Sub-header in the dialog to share a link to an app from the full list -->
    <string name="share_link_all_apps_subheader">การกระทำทั้งหมด</string>
    <!-- Sub-header in the dialog to share a link to an app from the most-recent sorted list -->
    <string name="share_link_recent_apps_subheader">เพิ่งใช้ล่าสุด</string>
    <!-- Text for the copy link action in the share screen. -->
    <string name="share_copy_link_to_clipboard">คัดลอกไปยังคลิปบอร์ด</string>
    <!-- Toast shown after copying link to clipboard -->
    <string name="toast_copy_link_to_clipboard">คัดลอกไปยังคลิปบอร์ดแล้ว</string>
    <!-- An option from the share dialog to sign into sync -->
    <string name="sync_sign_in">ลงชื่อเข้าไปยัง Sync</string>
     <!-- An option from the three dot menu to sync and save data -->
    <string name="sync_menu_sync_and_save_data">ซิงค์และบันทึกข้อมูล</string>
    <!-- An option from the share dialog to send link to all other sync devices -->
    <string name="sync_send_to_all">ส่งไปยังอุปกรณ์ทั้งหมด</string>
    <!-- An option from the share dialog to reconnect to sync -->
    <string name="sync_reconnect">เชื่อมต่อกับ Sync ใหม่</string>
    <!-- Text displayed when sync is offline and cannot be accessed -->
    <string name="sync_offline">ออฟไลน์</string>
    <!-- An option to connect additional devices -->
    <string name="sync_connect_device">เชื่อมต่ออุปกรณ์อื่น</string>
    <!-- The dialog text shown when additional devices are not available -->
    <string name="sync_connect_device_dialog">เมื่อต้องการส่งแท็บ ให้ลงชื่อเข้าไปยัง Firefox บนอุปกรณ์อื่นอย่างน้อยหนึ่งเครื่อง</string>
    <!-- Confirmation dialog button -->
    <string name="sync_confirmation_button">เข้าใจแล้ว</string>
    <!-- Share error message -->
    <string name="share_error_snackbar">ไม่สามารถแบ่งปันไปยังแอปนี้</string>
    <!-- Add new device screen title -->
    <string name="sync_add_new_device_title">ส่งไปยังอุปกรณ์</string>
    <!-- Text for the warning message on the Add new device screen -->
    <string name="sync_add_new_device_message">ไม่มีอุปกรณ์ที่เชื่อมต่อ</string>
    <!-- Text for the button to learn about sending tabs -->
    <string name="sync_add_new_device_learn_button">เรียนรู้เกี่ยวกับการส่งแท็บ…</string>
    <!-- Text for the button to connect another device -->
    <string name="sync_add_new_device_connect_button">เชื่อมต่ออุปกรณ์อื่น…</string>

    <!-- Notifications -->
    <!-- Text shown in the notification that pops up to remind the user that a private browsing session is active. -->
    <string name="notification_pbm_delete_text_2">ปิดแท็บส่วนตัว</string>
    <!-- Name of the marketing notification channel. Displayed in the "App notifications" system settings for the app -->
    <string name="notification_marketing_channel_name">การตลาด</string>

    <!-- Title shown in the notification that pops up to remind the user to set fenix as default browser.
    The app name is in the text, due to limitations with localizing Nimbus experiments -->
    <string name="nimbus_notification_default_browser_title" tools:ignore="UnusedResources">Firefox นั้นรวดเร็วและเป็นส่วนตัว</string>
    <!-- Text shown in the notification that pops up to remind the user to set fenix as default browser.
    The app name is in the text, due to limitations with localizing Nimbus experiments -->
    <string name="nimbus_notification_default_browser_text" tools:ignore="UnusedResources">ทำให้ Firefox เป็นเบราว์เซอร์เริ่มต้นของคุณ</string>
    <!-- Title shown in the notification that pops up to re-engage the user -->
    <string name="notification_re_engagement_title">ลองการท่องเว็บแบบส่วนตัว</string>
    <!-- Text shown in the notification that pops up to re-engage the user.
    %1$s is a placeholder that will be replaced by the app name. -->
    <string name="notification_re_engagement_text">เรียกดูโดยไม่มีคุกกี้หรือประวัติที่บันทึกไว้ใน %1$s</string>

    <!-- Title A shown in the notification that pops up to re-engage the user -->
    <string name="notification_re_engagement_A_title">ท่องเว็บโดยไร้ร่องรอย</string>
    <!-- Text A shown in the notification that pops up to re-engage the user.
    %1$s is a placeholder that will be replaced by the app name. -->
    <string name="notification_re_engagement_A_text">การเรียกดูแบบส่วนตัวใน %1$s จะไม่บันทึกข้อมูลของคุณ</string>
    <!-- Title B shown in the notification that pops up to re-engage the user -->
    <string name="notification_re_engagement_B_title">เริ่มการค้นหาครั้งแรกของคุณ</string>
    <!-- Text B shown in the notification that pops up to re-engage the user -->
    <string name="notification_re_engagement_B_text">ค้นหาสิ่งที่อยู่ใกล้ๆ หรือค้นพบอะไรสนุกๆ</string>

    <!-- Survey -->
    <!-- Text shown in the fullscreen message that pops up to ask user to take a short survey.
    The app name is in the text, due to limitations with localizing Nimbus experiments -->
<<<<<<< HEAD
    <string name="nimbus_survey_message_text" tools:ignore="UnusedResources">โปรดช่วยทำให้ Firefox ดีขึ้นโดยการทำแบบสำรวจสั้นๆ</string>
    <!-- Preference for taking the short survey. -->
    <string name="preferences_take_survey" tools:ignore="UnusedResources">ทำแบบสำรวจ</string>
    <!-- Preference for not taking the short survey. -->
    <string name="preferences_not_take_survey" tools:ignore="UnusedResources">ไม่ ขอบคุณ</string>
=======
    <string name="nimbus_survey_message_text">โปรดช่วยทำให้ Firefox ดีขึ้นโดยการทำแบบสำรวจสั้นๆ</string>
    <!-- Preference for taking the short survey. -->
    <string name="preferences_take_survey">ทำแบบสำรวจ</string>
    <!-- Preference for not taking the short survey. -->
    <string name="preferences_not_take_survey">ไม่ ขอบคุณ</string>
>>>>>>> daf88cc5

    <!-- Snackbar -->
    <!-- Text shown in snackbar when user deletes a collection -->
    <string name="snackbar_collection_deleted">ลบชุดสะสมแล้ว</string>
    <!-- Text shown in snackbar when user renames a collection -->
    <string name="snackbar_collection_renamed">เปลี่ยนชื่อชุดสะสมแล้ว</string>
    <!-- Text shown in snackbar when user closes a tab -->
    <string name="snackbar_tab_closed">ปิดแท็บแล้ว</string>
    <!-- Text shown in snackbar when user closes all tabs -->
    <string name="snackbar_tabs_closed">ปิดแท็บแล้ว</string>
    <!-- Text shown in snackbar when user bookmarks a list of tabs -->
    <string name="snackbar_message_bookmarks_saved">บันทึกที่คั่นหน้าแล้ว!</string>
    <!-- Text shown in snackbar when user adds a site to shortcuts -->
    <string name="snackbar_added_to_shortcuts">เพิ่มทางลัดแล้ว!</string>
    <!-- Text shown in snackbar when user closes a private tab -->
    <string name="snackbar_private_tab_closed">ปิดแท็บส่วนตัวแล้ว</string>
    <!-- Text shown in snackbar when user closes all private tabs -->
    <string name="snackbar_private_tabs_closed">ปิดแท็บส่วนตัวแล้ว</string>
    <!-- Text shown in snackbar to undo deleting a tab, top site or collection -->
    <string name="snackbar_deleted_undo">เลิกทำ</string>
    <!-- Text shown in snackbar when user removes a top site -->
    <string name="snackbar_top_site_removed">เอาไซต์ออกแล้ว</string>
    <!-- QR code scanner prompt which appears after scanning a code, but before navigating to it
        First parameter is the name of the app, second parameter is the URL or text scanned-->
    <string name="qr_scanner_confirmation_dialog_message">อนุญาตให้ %1$s เปิด %2$s</string>
    <!-- QR code scanner prompt dialog positive option to allow navigation to scanned link -->
    <string name="qr_scanner_dialog_positive">อนุญาต</string>
    <!-- QR code scanner prompt dialog positive option to deny navigation to scanned link -->
    <string name="qr_scanner_dialog_negative">ปฏิเสธ</string>
    <!-- QR code scanner prompt dialog error message shown when a hostname does not contain http or https. -->
    <string name="qr_scanner_dialog_invalid">ที่อยู่เว็บไม่ถูกต้อง</string>
    <!-- QR code scanner prompt dialog positive option when there is an error -->
    <string name="qr_scanner_dialog_invalid_ok">ตกลง</string>
    <!-- Tab collection deletion prompt dialog message. Placeholder will be replaced with the collection name -->
    <string name="tab_collection_dialog_message">คุณแน่ใจหรือไม่ว่าต้องการลบ %1$s?</string>
    <!-- Collection and tab deletion prompt dialog message. This will show when the last tab from a collection is deleted -->
    <string name="delete_tab_and_collection_dialog_message">การลบแท็บนี้จะลบชุดสะสมทั้งชุด คุณสามารถสร้างชุดสะสมใหม่ได้ทุกเมื่อ</string>
    <!-- Collection and tab deletion prompt dialog title. Placeholder will be replaced with the collection name. This will show when the last tab from a collection is deleted -->
    <string name="delete_tab_and_collection_dialog_title">ลบ %1$s หรือไม่?</string>
    <!-- Tab collection deletion prompt dialog option to delete the collection -->
    <string name="tab_collection_dialog_positive">ลบ</string>
    <!-- Text displayed in a notification when the user enters full screen mode -->
    <string name="full_screen_notification">เข้าสู่โหมดเต็มหน้าจอ</string>
    <!-- Message for copying the URL via long press on the toolbar -->
    <string name="url_copied">คัดลอก URL แล้ว</string>
    <!-- Sample text for accessibility font size -->
    <string name="accessibility_text_size_sample_text_1">นี่คือข้อความตัวอย่าง ซึ่งอยู่ที่นี่เพื่อแสดงว่าข้อความจะปรากฏอย่างไรเมื่อคุณเพิ่มหรือลดขนาดด้วยการตั้งค่านี้</string>
    <!-- Summary for Accessibility Text Size Scaling Preference -->
    <string name="preference_accessibility_text_size_summary">ทำให้ข้อความบนเว็บไซต์ใหญ่ขึ้นหรือเล็กลง</string>
    <!-- Title for Accessibility Text Size Scaling Preference -->
    <string name="preference_accessibility_font_size_title">ขนาดแบบอักษร</string>

    <!-- Title for Accessibility Text Automatic Size Scaling Preference -->
    <string name="preference_accessibility_auto_size_2">การปรับขนาดแบบอักษรโดยอัตโนมัติ</string>
    <!-- Summary for Accessibility Text Automatic Size Scaling Preference -->
    <string name="preference_accessibility_auto_size_summary">ขนาดแบบอักษรจะตรงกับการตั้งค่า Android ของคุณ ปิดใช้งานเพื่อจัดการขนาดแบบอักษรที่นี่</string>

    <!-- Title for the Delete browsing data preference -->
    <string name="preferences_delete_browsing_data">ลบข้อมูลการเรียกดู</string>

    <!-- Title for the tabs item in Delete browsing data -->
    <string name="preferences_delete_browsing_data_tabs_title_2">แท็บที่เปิด</string>
    <!-- Subtitle for the tabs item in Delete browsing data, parameter will be replaced with the number of open tabs -->
    <string name="preferences_delete_browsing_data_tabs_subtitle">%d แท็บ</string>
    <!-- Title for the data and history items in Delete browsing data -->
    <string name="preferences_delete_browsing_data_browsing_data_title">ประวัติการเรียกดูและข้อมูลไซต์</string>
    <!-- Subtitle for the data and history items in delete browsing data, parameter will be replaced with the
        number of history items the user has -->
    <string name="preferences_delete_browsing_data_browsing_data_subtitle">%d ที่อยู่</string>
    <!-- Title for the cookies item in Delete browsing data -->
    <string name="preferences_delete_browsing_data_cookies">คุกกี้</string>
    <!-- Subtitle for the cookies item in Delete browsing data -->
    <string name="preferences_delete_browsing_data_cookies_subtitle">คุณจะถูกออกจากระบบของเว็บไซต์ส่วนใหญ่</string>
    <!-- Title for the cached images and files item in Delete browsing data -->
    <string name="preferences_delete_browsing_data_cached_files">ภาพและไฟล์ที่แคช</string>
    <!-- Subtitle for the cached images and files item in Delete browsing data -->
    <string name="preferences_delete_browsing_data_cached_files_subtitle">เพิ่มเนื้อที่เก็บข้อมูล</string>
    <!-- Title for the site permissions item in Delete browsing data -->
    <string name="preferences_delete_browsing_data_site_permissions">สิทธิอนุญาตไซต์</string>
    <!-- Title for the downloads item in Delete browsing data -->
    <string name="preferences_delete_browsing_data_downloads">ดาวน์โหลด</string>
    <!-- Text for the button to delete browsing data -->
    <string name="preferences_delete_browsing_data_button">ลบข้อมูลการเรียกดู</string>
    <!-- Title for the Delete browsing data on quit preference -->
    <string name="preferences_delete_browsing_data_on_quit">ลบข้อมูลการเรียกดูเมื่อออก</string>
    <!-- Summary for the Delete browsing data on quit preference. "Quit" translation should match delete_browsing_data_on_quit_action translation. -->
    <string name="preference_summary_delete_browsing_data_on_quit_2">ลบข้อมูลการเรียกดูโดยอัตโนมัติเมื่อคุณเลือก \&quot;ออก\&quot; จากเมนูหลัก</string>
    <!-- Action item in menu for the Delete browsing data on quit feature -->
    <string name="delete_browsing_data_on_quit_action">ออก</string>

    <!-- Title text of a delete browsing data dialog. -->
    <string name="delete_history_prompt_title">ช่วงเวลาที่จะลบ</string>
    <!-- Body text of a delete browsing data dialog. -->
    <string name="delete_history_prompt_body">ลบประวัติ (รวมถึงประวัติที่ซิงค์จากอุปกรณ์อื่น) คุกกี้ และข้อมูลการเรียกดูอื่น ๆ</string>
    <!-- Radio button in the delete browsing data dialog to delete history items for the last hour. -->
    <string name="delete_history_prompt_button_last_hour">ชั่วโมงที่แล้ว</string>
    <!-- Radio button in the delete browsing data dialog to delete history items for today and yesterday. -->
    <string name="delete_history_prompt_button_today_and_yesterday">วันนี้และเมื่อวานนี้</string>
    <!-- Radio button in the delete browsing data dialog to delete all history. -->
    <string name="delete_history_prompt_button_everything">ทั้งหมด</string>

    <!-- Dialog message to the user asking to delete browsing data. Parameter will be replaced by app name. -->
    <string name="delete_browsing_data_prompt_message_3">%s จะลบข้อมูลการเรียกดูที่เลือก</string>

    <!-- Text for the cancel button for the data deletion dialog -->
    <string name="delete_browsing_data_prompt_cancel">ยกเลิก</string>
    <!-- Text for the allow button for the data deletion dialog -->
    <string name="delete_browsing_data_prompt_allow">ลบ</string>
    <!-- Text for the snackbar confirmation that the data was deleted -->
    <string name="preferences_delete_browsing_data_snackbar">ลบข้อมูลการเรียกดูแล้ว</string>
    <!-- Text for the snackbar to show the user that the deletion of browsing data is in progress -->
    <string name="deleting_browsing_data_in_progress">กำลังลบข้อมูลการเรียกดู…</string>

    <!-- Dialog message to the user asking to delete all history items inside the opened group. Parameter will be replaced by a history group name. -->
    <string name="delete_all_history_group_prompt_message">ต้องการลบไซต์ทั้งหมดใน “%s”</string>
    <!-- Text for the cancel button for the history group deletion dialog -->
    <string name="delete_history_group_prompt_cancel">ยกเลิก</string>
    <!-- Text for the allow button for the history group dialog -->
    <string name="delete_history_group_prompt_allow">ลบ</string>

    <!-- Text for the snackbar confirmation that the history group was deleted -->
    <string name="delete_history_group_snackbar">ลบกลุ่มแล้ว</string>

    <!-- Onboarding -->
    <!-- Text for onboarding welcome header. -->
    <string name="onboarding_header_2">ยินดีต้อนรับสู่อินเทอร์เน็ตที่ดีกว่า</string>
    <!-- Text for the onboarding welcome message. -->
    <string name="onboarding_message">เบราว์เซอร์ที่สร้างขึ้นสำหรับผู้คนเท่านั้น ไม่ใช่ผลกำไร</string>
    <!-- Text for the Firefox account onboarding sign in card header. -->
    <string name="onboarding_account_sign_in_header">หยิบจากที่ที่คุณทำค้างไว้</string>
    <!-- Text for the button to learn more about signing in to your Firefox account. -->
    <string name="onboarding_manual_sign_in_description">ซิงค์แท็บและรหัสผ่านระหว่างอุปกรณ์เพื่อการสลับหน้าจอที่ราบรื่น</string>
    <!-- Text for the button to manually sign into Firefox account. -->
    <string name="onboarding_firefox_account_sign_in">ลงชื่อเข้า</string>
    <!-- text to display in the snackbar once account is signed-in -->
    <string name="onboarding_firefox_account_sync_is_on">Sync เปิดอยู่</string>
    <!-- Text for the tracking protection onboarding card header -->
    <string name="onboarding_tracking_protection_header">การปกป้องความเป็นส่วนตัวตามค่าเริ่มต้น</string>
    <!-- Text for the tracking protection card description. The first parameter is the name of the application.-->
    <string name="onboarding_tracking_protection_description_old">%1$s จะหยุดบริษัทต่าง ๆ ไม่ให้ติดตามคุณอย่างลับ ๆ ขณะที่คุณท่องเว็บโดยอัตโนมัติ</string>
    <!-- Text for the tracking protection card description. -->
    <string name="onboarding_tracking_protection_description">มีการป้องกันคุกกี้ทั้งหมดเพื่อหยุดตัวติดตามไม่ให้ใช้คุกกี้ตามรอยคุณในไซต์ต่าง ๆ</string>
    <!-- text for tracking protection radio button option for standard level of blocking -->
    <string name="onboarding_tracking_protection_standard_button_2">มาตรฐาน (ค่าเริ่มต้น)</string>
    <!-- text for standard blocking option button description -->
    <string name="onboarding_tracking_protection_standard_button_description_3">ความเป็นส่วนตัวและประสิทธิภาพแบบสมดุล หน้าเว็บจะโหลดเป็นปกติ</string>
    <!-- text for tracking protection radio button option for strict level of blocking -->
    <string name="onboarding_tracking_protection_strict_option">เข้มงวด</string>
    <!-- text for strict blocking option button description -->
    <string name="onboarding_tracking_protection_strict_button_description_3">ปิดกั้นตัวติดตามเพิ่มเติมเพื่อให้โหลดหน้าเว็บได้เร็วขึ้น แต่การทำงานบางอย่างในหน้าเว็บอาจพัง</string>
    <!-- text for the toolbar position card header  -->
    <string name="onboarding_toolbar_placement_header_1">เลือกตำแหน่งแถบเครื่องมือของคุณ</string>
    <!-- Text for the toolbar position card description -->
    <string name="onboarding_toolbar_placement_description">เก็บไว้ด้านล่างหรือย้ายไปด้านบน</string>
    <!-- Text for the privacy notice onboarding card header -->
    <string name="onboarding_privacy_notice_header_1">คุณควบคุมข้อมูลของคุณ</string>
    <!-- Text for the privacy notice onboarding card description. -->
    <string name="onboarding_privacy_notice_description">Firefox ให้คุณควบคุมสิ่งที่คุณแบ่งปันทางออนไลน์และสิ่งที่คุณแบ่งปันกับเรา</string>
    <!-- Text for the button to read the privacy notice -->
    <string name="onboarding_privacy_notice_read_button">อ่านประกาศความเป็นส่วนตัวของเรา</string>

    <!-- Text for the conclusion onboarding message -->
    <string name="onboarding_conclusion_header">พร้อมที่จะเปิดอินเทอร์เน็ตที่น่าทึ่งแล้วหรือยัง?</string>
    <!-- text for the button to finish onboarding -->
    <string name="onboarding_finish">เริ่มการเรียกดู</string>

    <!-- Onboarding theme -->
    <!-- text for the theme picker onboarding card header -->
    <string name="onboarding_theme_picker_header">เลือกชุดตกแต่งของคุณ</string>
    <!-- text for the theme picker onboarding card description -->
    <string name="onboarding_theme_picker_description_2">ประหยัดแบตเตอรี่และถนอมสายตาของคุณโดยด้วยโหมดมืด</string>
    <!-- Automatic theme setting (will follow device setting) -->
    <string name="onboarding_theme_automatic_title">อัตโนมัติ</string>
    <!-- Summary of automatic theme setting (will follow device setting) -->
    <string name="onboarding_theme_automatic_summary">ปรับให้เข้ากับการตั้งค่าอุปกรณ์ของคุณ</string>
    <!-- Theme setting for dark mode -->
    <string name="onboarding_theme_dark_title">ชุดตกแต่งมืด</string>
    <!-- Theme setting for light mode -->
    <string name="onboarding_theme_light_title">ชุดตกแต่งสว่าง</string>

    <!-- Text shown in snackbar when multiple tabs have been sent to device -->
    <string name="sync_sent_tabs_snackbar">ส่งแท็บแล้ว!</string>
    <!-- Text shown in snackbar when one tab has been sent to device  -->
    <string name="sync_sent_tab_snackbar">ส่งแท็บแล้ว!</string>
    <!-- Text shown in snackbar when sharing tabs failed  -->
    <string name="sync_sent_tab_error_snackbar">ไม่สามารถส่งได้</string>
    <!-- Text shown in snackbar for the "retry" action that the user has after sharing tabs failed -->
    <string name="sync_sent_tab_error_snackbar_action">ลองใหม่อีกครั้ง</string>
    <!-- Title of QR Pairing Fragment -->
    <string name="sync_scan_code">สแกนรหัส</string>

    <!-- Instructions on how to access pairing -->
    <string name="sign_in_instructions"><![CDATA[บนคอมพิวเตอร์ของคุณ ให้เปิด Firefox แล้วไปที่ <b>https://firefox.com/pair</b>]]></string>
    <!-- Text shown for sign in pairing when ready -->
    <string name="sign_in_ready_for_scan">พร้อมที่จะสแกน</string>
    <!-- Text shown for settings option for sign with pairing -->
    <string name="sign_in_with_camera">ลงชื่อเข้าด้วยกล้องของคุณ</string>
    <!-- Text shown for settings option for sign with email -->
    <string name="sign_in_with_email">ใช้อีเมลแทน</string>
    <!-- Text shown for settings option for create new account text.'Firefox' intentionally hardcoded here.-->
    <string name="sign_in_create_account_text"><![CDATA[ไม่มีบัญชีใช่หรือไม่? <u>สร้างบัญชี</u>เพื่อซิงค์ Firefox ระหว่างอุปกรณ์]]></string>
    <!-- Text shown in confirmation dialog to sign out of account. The first parameter is the name of the app (e.g. Firefox Preview) -->
    <string name="sign_out_confirmation_message_2">%s จะหยุดซิงค์กับบัญชีของคุณ แต่จะไม่ลบข้อมูลการท่องเว็บใด ๆ ของคุณบนอุปกรณ์นี้</string>
    <!-- Option to continue signing out of account shown in confirmation dialog to sign out of account -->
    <string name="sign_out_disconnect">ตัดการเชื่อมต่อ</string>
    <!-- Option to cancel signing out shown in confirmation dialog to sign out of account -->
    <string name="sign_out_cancel">ยกเลิก</string>
    <!-- Error message snackbar shown after the user tried to select a default folder which cannot be altered -->
    <string name="bookmark_cannot_edit_root">ไม่สามารถแก้ไขโฟลเดอร์เริ่มต้นได้</string>

    <!-- Enhanced Tracking Protection -->
    <!-- Link displayed in enhanced tracking protection panel to access tracking protection settings -->
    <string name="etp_settings">การตั้งค่าการป้องกัน</string>
    <!-- Preference title for enhanced tracking protection settings -->
    <string name="preference_enhanced_tracking_protection">การป้องกันการติดตามแบบพิเศษ</string>
    <!-- Title for the description of enhanced tracking protection -->
<<<<<<< HEAD
    <string name="preference_enhanced_tracking_protection_explanation_title">เรียกดูโดยไม่ต้องมีใครมาติดตาม</string>
    <!-- Preference summary for enhanced tracking protection settings on/off switch -->
    <string name="preference_enhanced_tracking_protection_summary" tools:ignore="UnusedResources">ตอนนี้มีการป้องกันคุกกี้แบบทั้งหมด ซึ่งเป็นอุปสรรคต่อตัวติดตามข้ามไซต์ที่ทรงพลังที่สุดของเรา</string>
    <!-- Description of enhanced tracking protection. The first parameter is the name of the application (For example: Fenix) -->
    <string name="preference_enhanced_tracking_protection_explanation">เก็บข้อมูลของคุณไว้กับตัวคุณเอง %s ปกป้องคุณจากตัวติดตามที่พบบ่อยที่สุดซึ่งติดตามสิ่งที่คุณทำทางออนไลน์</string>
    <!-- Description of enhanced tracking protection. The parameter is the name of the application (For example: Firefox Fenix) -->
    <string name="preference_enhanced_tracking_protection_explanation_2" tools:ignore="UnusedResources">%s ปกป้องคุณจากตัวติดตามที่พบบ่อยที่สุดซึ่งติดตามสิ่งที่คุณทำทางออนไลน์</string>
=======
    <string name="preference_enhanced_tracking_protection_explanation_title" moz:removedIn="114" tools:ignore="UnusedResources">เรียกดูโดยไม่ต้องมีใครมาติดตาม</string>
    <!-- Preference summary for enhanced tracking protection settings on/off switch -->
    <string name="preference_enhanced_tracking_protection_summary">ตอนนี้มีการป้องกันคุกกี้แบบทั้งหมด ซึ่งเป็นอุปสรรคต่อตัวติดตามข้ามไซต์ที่ทรงพลังที่สุดของเรา</string>
    <!-- Description of enhanced tracking protection. The first parameter is the name of the application (For example: Fenix) -->
    <string name="preference_enhanced_tracking_protection_explanation" moz:removedIn="114" tools:ignore="UnusedResources">เก็บข้อมูลของคุณไว้กับตัวคุณเอง %s ปกป้องคุณจากตัวติดตามที่พบบ่อยที่สุดซึ่งติดตามสิ่งที่คุณทำทางออนไลน์</string>
    <!-- Description of enhanced tracking protection. The parameter is the name of the application (For example: Firefox Fenix) -->
    <string name="preference_enhanced_tracking_protection_explanation_2">%s ปกป้องคุณจากตัวติดตามที่พบบ่อยที่สุดซึ่งติดตามสิ่งที่คุณทำทางออนไลน์</string>
>>>>>>> daf88cc5
    <!-- Text displayed that links to website about enhanced tracking protection -->
    <string name="preference_enhanced_tracking_protection_explanation_learn_more">เรียนรู้เพิ่มเติม</string>
    <!-- Preference for enhanced tracking protection for the standard protection settings -->
    <string name="preference_enhanced_tracking_protection_standard_default_1">มาตรฐาน (ค่าเริ่มต้น)</string>
    <!-- Preference description for enhanced tracking protection for the standard protection settings -->
<<<<<<< HEAD
    <string name="preference_enhanced_tracking_protection_standard_description_4">ความเป็นส่วนตัวและประสิทธิภาพแบบสมดุล หน้าเว็บจะโหลดเป็นปกติ</string>
    <!-- Preference description for enhanced tracking protection for the standard protection settings -->
    <string name="preference_enhanced_tracking_protection_standard_description_5" tools:ignore="UnusedResources">หน้าเว็บต่างๆ จะโหลดตามปกติ แต่จะปิดกั้นตัวติดตามน้อยลง</string>
=======
    <string name="preference_enhanced_tracking_protection_standard_description_4" moz:removedIn="114" tools:ignore="UnusedResources">ความเป็นส่วนตัวและประสิทธิภาพแบบสมดุล หน้าเว็บจะโหลดเป็นปกติ</string>
    <!-- Preference description for enhanced tracking protection for the standard protection settings -->
    <string name="preference_enhanced_tracking_protection_standard_description_5">หน้าเว็บต่างๆ จะโหลดตามปกติ แต่จะปิดกั้นตัวติดตามน้อยลง</string>
>>>>>>> daf88cc5
    <!--  Accessibility text for the Standard protection information icon  -->
    <string name="preference_enhanced_tracking_protection_standard_info_button">สิ่งที่ถูกปิดกั้นโดยการป้องกันการติดตามแบบมาตรฐาน</string>
    <!-- Preference for enhanced tracking protection for the strict protection settings -->
    <string name="preference_enhanced_tracking_protection_strict">เข้มงวด</string>
    <!-- Preference description for enhanced tracking protection for the strict protection settings -->
<<<<<<< HEAD
    <string name="preference_enhanced_tracking_protection_strict_description_3">ปิดกั้นตัวติดตามเพิ่มเติมเพื่อให้โหลดหน้าเว็บได้เร็วขึ้น แต่การทำงานบางอย่างในหน้าเว็บอาจพัง</string>
    <!-- Preference description for enhanced tracking protection for the strict protection settings -->
    <string name="preference_enhanced_tracking_protection_strict_description_4" tools:ignore="UnusedResources">การป้องกันการติดตามที่แข็งแกร่งขึ้นและประสิทธิภาพที่เร็วขึ้น แต่บางไซต์อาจทำงานไม่ถูกต้อง</string>
=======
    <string name="preference_enhanced_tracking_protection_strict_description_3" moz:removedIn="114" tools:ignore="UnusedResources">ปิดกั้นตัวติดตามเพิ่มเติมเพื่อให้โหลดหน้าเว็บได้เร็วขึ้น แต่การทำงานบางอย่างในหน้าเว็บอาจพัง</string>
    <!-- Preference description for enhanced tracking protection for the strict protection settings -->
    <string name="preference_enhanced_tracking_protection_strict_description_4">การป้องกันการติดตามที่แข็งแกร่งขึ้นและประสิทธิภาพที่เร็วขึ้น แต่บางไซต์อาจทำงานไม่ถูกต้อง</string>
>>>>>>> daf88cc5
    <!--  Accessibility text for the Strict protection information icon  -->
    <string name="preference_enhanced_tracking_protection_strict_info_button">สิ่งที่ถูกปิดกั้นโดยการป้องกันการติดตามแบบเข้มงวด</string>
    <!-- Preference for enhanced tracking protection for the custom protection settings -->
    <string name="preference_enhanced_tracking_protection_custom">กำหนดเอง</string>
    <!-- Preference description for enhanced tracking protection for the strict protection settings -->
    <string name="preference_enhanced_tracking_protection_custom_description_2">เลือกตัวติดตามหรือสคริปต์ที่ต้องการปิดกั้น</string>
    <!--  Accessibility text for the Strict protection information icon  -->
    <string name="preference_enhanced_tracking_protection_custom_info_button">สิ่งที่ถูกปิดกั้นโดยการป้องกันการติดตามแบบกำหนดเอง</string>
    <!-- Header for categories that are being blocked by current Enhanced Tracking Protection settings -->
    <!-- Preference for enhanced tracking protection for the custom protection settings for cookies-->
    <string name="preference_enhanced_tracking_protection_custom_cookies">คุกกี้</string>
    <!-- Option for enhanced tracking protection for the custom protection settings for cookies-->
    <string name="preference_enhanced_tracking_protection_custom_cookies_1">ตัวติดตามข้ามไซต์และสื่อสังคมออนไลน์</string>
    <!-- Option for enhanced tracking protection for the custom protection settings for cookies-->
    <string name="preference_enhanced_tracking_protection_custom_cookies_2">คุกกี้จากไซต์ที่ไม่ได้เยี่ยมชม</string>
    <!-- Option for enhanced tracking protection for the custom protection settings for cookies-->
    <string name="preference_enhanced_tracking_protection_custom_cookies_3">คุกกี้จากบุคคลที่สามทั้งหมด (อาจส่งผลให้เว็บไซต์ไม่สมบูรณ์)</string>
    <!-- Option for enhanced tracking protection for the custom protection settings for cookies-->
    <string name="preference_enhanced_tracking_protection_custom_cookies_4">คุกกี้ทั้งหมด (จะส่งผลให้เว็บไซต์ไม่สมบูรณ์)</string>
    <!-- Option for enhanced tracking protection for the custom protection settings for cookies-->
    <string name="preference_enhanced_tracking_protection_custom_cookies_5">แยกคุกกี้ข้ามไซต์</string>
    <!-- Preference for enhanced tracking protection for the custom protection settings for tracking content -->
    <string name="preference_enhanced_tracking_protection_custom_tracking_content">ตัวติดตามเนื้อหา</string>
    <!-- Option for enhanced tracking protection for the custom protection settings for tracking content-->
    <string name="preference_enhanced_tracking_protection_custom_tracking_content_1">ในแท็บทั้งหมด</string>
    <!-- Option for enhanced tracking protection for the custom protection settings for tracking content-->
    <string name="preference_enhanced_tracking_protection_custom_tracking_content_2">เฉพาะในแท็บส่วนตัว</string>
    <!-- Preference for enhanced tracking protection for the custom protection settings -->
    <string name="preference_enhanced_tracking_protection_custom_cryptominers">ตัวขุดเหรียญดิจิทัล</string>
    <!-- Preference for enhanced tracking protection for the custom protection settings -->
    <string name="preference_enhanced_tracking_protection_custom_fingerprinters">ลายนิ้วมือดิจิทัล</string>
    <!-- Button label for navigating to the Enhanced Tracking Protection details -->
    <string name="enhanced_tracking_protection_details">รายละเอียด</string>
    <!-- Header for categories that are being being blocked by current Enhanced Tracking Protection settings -->
    <string name="enhanced_tracking_protection_blocked">ปิดกั้นแล้ว</string>
    <!-- Header for categories that are being not being blocked by current Enhanced Tracking Protection settings -->
    <string name="enhanced_tracking_protection_allowed">อนุญาตแล้ว</string>
    <!-- Category of trackers (social media trackers) that can be blocked by Enhanced Tracking Protection -->
    <string name="etp_social_media_trackers_title">ตัวติดตามสังคมออนไลน์</string>
    <!-- Description of social media trackers that can be blocked by Enhanced Tracking Protection -->
    <string name="etp_social_media_trackers_description">จำกัดความสามารถของเครือข่ายสังคมออนไลน์ในการติดตามกิจกรรมการเรียกดูเว็บของคุณ</string>
    <!-- Category of trackers (cross-site tracking cookies) that can be blocked by Enhanced Tracking Protection -->
    <string name="etp_cookies_title">คุกกี้ติดตามข้ามไซต์</string>
    <!-- Category of trackers (cross-site tracking cookies) that can be blocked by Enhanced Tracking Protection -->
    <string name="etp_cookies_title_2">คุกกี้ข้ามไซต์</string>
    <!-- Description of cross-site tracking cookies that can be blocked by Enhanced Tracking Protection -->
    <string name="etp_cookies_description">ปิดกั้นคุกกี้ที่เครือข่ายโฆษณาและบริษัทวิเคราะห์ใช้เพื่อเก็บรวบรวมข้อมูลการเรียกดูของคุณในหลายไซต์</string>
    <!-- Description of cross-site tracking cookies that can be blocked by Enhanced Tracking Protection -->
    <string name="etp_cookies_description_2">การป้องกันคุกกี้ทั้งหมดจะแยกคุกกี้สำหรับไซต์ที่คุณเยี่ยมชม ดังนั้นตัวติดตามต่างๆ เช่น เครือข่ายโฆษณา จึงไม่สามารถใช้คุกกี้เหล่านี้เพื่อติดตามคุณบนไซต์ต่าง ๆ ได้</string>
    <!-- Category of trackers (cryptominers) that can be blocked by Enhanced Tracking Protection -->
    <string name="etp_cryptominers_title">ตัวขุดเหรียญดิจิทัล</string>
    <!-- Description of cryptominers that can be blocked by Enhanced Tracking Protection -->
    <string name="etp_cryptominers_description">ป้องกันไม่ให้สคริปต์ที่เป็นอันตรายเข้าถึงอุปกรณ์ของคุณเพื่อขุดเหรียญสกุลเงินดิจิทัล</string>
    <!-- Category of trackers (fingerprinters) that can be blocked by Enhanced Tracking Protection -->
    <string name="etp_fingerprinters_title">ลายนิ้วมือดิจิทัล</string>
    <!-- Description of fingerprinters that can be blocked by Enhanced Tracking Protection -->
    <string name="etp_fingerprinters_description">หยุดไม่ให้รวบรวมข้อมูลเกี่ยวกับอุปกรณ์ของคุณที่ระบุตัวตนได้ที่ไม่ซ้ำกันที่สามารถใช้เพื่อวัตถุประสงค์ในการติดตาม</string>
    <!-- Category of trackers (tracking content) that can be blocked by Enhanced Tracking Protection -->
    <string name="etp_tracking_content_title">ตัวติดตามเนื้อหา</string>
    <!-- Description of tracking content that can be blocked by Enhanced Tracking Protection -->
    <string name="etp_tracking_content_description">หยุดไม่ให้โหลดโฆษณาภายนอก, วิดีโอ, และเนื้อหาอื่น ๆ ที่มีรหัสการติดตาม อาจส่งผลต่อฟังก์ชันการทำงานของบางเว็บไซต์</string>

    <!-- Enhanced Tracking Protection message that protection is currently on for this site -->
    <string name="etp_panel_on">การป้องกันเปิดอยู่สำหรับไซต์นี้</string>
    <!-- Enhanced Tracking Protection message that protection is currently off for this site -->
    <string name="etp_panel_off">การป้องกันปิดอยู่สำหรับไซต์นี้</string>
    <!-- Header for exceptions list for which sites enhanced tracking protection is always off -->
    <string name="enhanced_tracking_protection_exceptions">การป้องกันการติดตามแบบพิเศษปิดอยู่สำหรับเว็บไซต์เหล่านี้</string>
    <!-- Content description (not visible, for screen readers etc.): Navigate
    back from ETP details (Ex: Tracking content) -->
    <string name="etp_back_button_content_description">นำทางย้อนกลับ</string>
    <!-- About page link text to open what's new link -->
    <string name="about_whats_new">มีอะไรใหม่ใน %s</string>
    <!-- Open source licenses page title
    The first parameter is the app name -->
    <string name="open_source_licenses_title">%s | ไลบรารี OSS</string>

    <!-- Category of trackers (redirect trackers) that can be blocked by Enhanced Tracking Protection -->
    <string name="etp_redirect_trackers_title">ตัวติดตามการเปลี่ยนเส้นทาง</string>
    <!-- Description of redirect tracker cookies that can be blocked by Enhanced Tracking Protection -->
    <string name="etp_redirect_trackers_description">ล้างคุกกี้ที่ตั้งโดยการเปลี่ยนเส้นทางไปยังเว็บไซต์ติดตามที่รู้จัก</string>

    <!-- Description of the SmartBlock Enhanced Tracking Protection feature. The * symbol is intentionally hardcoded here,
         as we use it on the UI to indicate which trackers have been partially unblocked.  -->
    <string name="preference_etp_smartblock_description">ตัวติดตามบางตัวที่ถูกทำเครื่องหมายไว้ด้านล่างนี้ได้ถูกเลิกปิดกั้นบนหน้านี้เนื่องจากคุณมีการโต้ตอบกับตัวติดตามเหล่านั้น *</string>
    <!-- Text displayed that links to website about enhanced tracking protection SmartBlock -->
    <string name="preference_etp_smartblock_learn_more">เรียนรู้เพิ่มเติม</string>

    <!-- Content description (not visible, for screen readers etc.):
    Enhanced tracking protection exception preference icon for ETP settings. -->
    <string name="preference_etp_exceptions_icon_description">ไอคอนการกำหนดลักษณะข้อยกเว้นการป้องกันการติดตามที่ปรับปรุงใหม่</string>

    <!-- About page link text to open support link -->
    <string name="about_support">การสนับสนุน</string>
    <!-- About page link text to list of past crashes (like about:crashes on desktop) -->
    <string name="about_crashes">ข้อขัดข้อง</string>
    <!-- About page link text to open privacy notice link -->
    <string name="about_privacy_notice">ประกาศความเป็นส่วนตัว</string>
    <!-- About page link text to open know your rights link -->
    <string name="about_know_your_rights">รู้ถึงสิทธิของคุณ</string>
    <!-- About page link text to open licensing information link -->
    <string name="about_licensing_information">ข้อมูลสัญญาอนุญาต</string>
    <!-- About page link text to open a screen with libraries that are used -->
    <string name="about_other_open_source_libraries">ไลบรารีที่เราใช้</string>

    <!-- Toast shown to the user when they are activating the secret dev menu
        The first parameter is number of long clicks left to enable the menu -->
    <string name="about_debug_menu_toast_progress">เมนูดีบั๊ก: คลิกซ้าย %1$d ทีเพื่อเปิดใช้งาน</string>
    <string name="about_debug_menu_toast_done">เปิดใช้งานเมนูดีบั๊ก</string>

    <!-- Browser long press popup menu -->
    <!-- Copy the current url -->
    <string name="browser_toolbar_long_press_popup_copy">คัดลอก</string>
    <!-- Paste & go the text in the clipboard. '&amp;' is replaced with the ampersand symbol: & -->
    <string name="browser_toolbar_long_press_popup_paste_and_go">วางแล้วไป</string>
    <!-- Paste the text in the clipboard -->
    <string name="browser_toolbar_long_press_popup_paste">วาง</string>
    <!-- Snackbar message shown after an URL has been copied to clipboard. -->
    <string name="browser_toolbar_url_copied_to_clipboard_snackbar">คัดลอก URL ไปยังคลิปบอร์ดแล้ว</string>

    <!-- Title text for the Add To Homescreen dialog -->
    <string name="add_to_homescreen_title">เพิ่มไปยังหน้าจอหลัก</string>
    <!-- Cancel button text for the Add to Homescreen dialog -->
    <string name="add_to_homescreen_cancel">ยกเลิก</string>
    <!-- Add button text for the Add to Homescreen dialog -->
    <string name="add_to_homescreen_add">เพิ่ม</string>
    <!-- Continue to website button text for the first-time Add to Homescreen dialog -->
    <string name="add_to_homescreen_continue">ดำเนินการต่อไปยังเว็บไซต์</string>
    <!-- Placeholder text for the TextView in the Add to Homescreen dialog -->
    <string name="add_to_homescreen_text_placeholder">ชื่อทางลัด</string>

    <!-- Describes the add to homescreen functionality -->
    <string name="add_to_homescreen_description_2">คุณสามารถเพิ่มเว็บไซต์นี้ลงในหน้าจอหลักของอุปกรณ์ของคุณเพื่อเข้าถึงและเรียกดูได้เร็วขึ้นด้วยประสบการณ์ที่เหมือนแอป</string>

    <!-- Preference for managing the settings for logins and passwords in Fenix -->
    <string name="preferences_passwords_logins_and_passwords">การเข้าสู่ระบบและรหัสผ่าน</string>
    <!-- Preference for managing the saving of logins and passwords in Fenix -->
    <string name="preferences_passwords_save_logins">บันทึกการเข้าสู่ระบบและรหัสผ่าน</string>

    <!-- Preference option for asking to save passwords in Fenix -->
    <string name="preferences_passwords_save_logins_ask_to_save">ถามเพื่อบันทึก</string>
    <!-- Preference option for never saving passwords in Fenix -->
    <string name="preferences_passwords_save_logins_never_save">ไม่บันทึกเสมอ</string>

    <!-- Preference for autofilling saved logins in Firefox (in web content), %1$s will be replaced with the app name -->
    <string name="preferences_passwords_autofill2">กรอกอัตโนมัติ %1$s</string>

    <!-- Description for the preference for autofilling saved logins in Firefox (in web content), %1$s will be replaced with the app name -->
    <string name="preferences_passwords_autofill_description">เติมและบันทึกชื่อผู้ใช้และรหัสผ่านในเว็บไซต์ต่าง ๆ ขณะที่ใช้ %1$s</string>
    <!-- Preference for autofilling logins from Fenix in other apps (e.g. autofilling the Twitter app) -->
    <string name="preferences_android_autofill">เติมข้อมูลในแอปอื่น ๆ อัตโนมัติ</string>
    <!-- Description for the preference for autofilling logins from Fenix in other apps (e.g. autofilling the Twitter app) -->
    <string name="preferences_android_autofill_description">เติมชื่อผู้ใช้และรหัสผ่านในแอปอื่น ๆ บนอุปกรณ์ของคุณ</string>
    <!-- Preference option for adding a login -->
    <string name="preferences_logins_add_login">เพิ่มการเข้าสู่ระบบ</string>

    <!-- Preference for syncing saved logins in Fenix -->
    <string name="preferences_passwords_sync_logins">ซิงค์การเข้าสู่ระบบ</string>
    <!-- Preference for syncing saved logins in Fenix, when not signed in-->
    <string name="preferences_passwords_sync_logins_across_devices">ซิงค์การเข้าสู่ระบบระหว่างอุปกรณ์</string>
    <!-- Preference to access list of saved logins -->
    <string name="preferences_passwords_saved_logins">การเข้าสู่ระบบที่บันทึกไว้</string>
    <!-- Description of empty list of saved passwords. Placeholder is replaced with app name.  -->
    <string name="preferences_passwords_saved_logins_description_empty_text">การเข้าสู่ระบบที่คุณบันทึกหรือซิงค์กับ %s จะปรากฏที่นี่</string>
    <!-- Preference to access list of saved logins -->
    <string name="preferences_passwords_saved_logins_description_empty_learn_more_link">เรียนรู้เพิ่มเติมเกี่ยวกับ Sync</string>
    <!-- Preference to access list of login exceptions that we never save logins for -->
    <string name="preferences_passwords_exceptions">ข้อยกเว้น</string>
    <!-- Empty description of list of login exceptions that we never save logins for -->
    <string name="preferences_passwords_exceptions_description_empty">การเข้าสู่ระบบและรหัสผ่านที่ไม่ได้บันทึกจะถูกแสดงที่นี่</string>
    <!-- Description of list of login exceptions that we never save logins for -->
    <string name="preferences_passwords_exceptions_description">การเข้าสู่ระบบและรหัสผ่านจะไม่ถูกบันทึกสำหรับไซต์เหล่านี้</string>
    <!-- Text on button to remove all saved login exceptions -->
    <string name="preferences_passwords_exceptions_remove_all">ลบข้อยกเว้นทั้งหมด</string>
    <!-- Hint for search box in logins list -->
    <string name="preferences_passwords_saved_logins_search">ค้นหาการเข้าสู่ระบบ</string>
    <!-- The header for the site that a login is for -->
    <string name="preferences_passwords_saved_logins_site">ไซต์</string>
    <!-- The header for the username for a login -->
    <string name="preferences_passwords_saved_logins_username">ชื่อผู้ใช้</string>
    <!-- The header for the password for a login -->
    <string name="preferences_passwords_saved_logins_password">รหัสผ่าน</string>
    <!-- Shown in snackbar to tell user that the password has been copied -->
    <string name="logins_password_copied">คัดลอกรหัสผ่านไปยังคลิปบอร์ดแล้ว</string>
    <!-- Shown in snackbar to tell user that the username has been copied -->
    <string name="logins_username_copied">คัดลอกชื่อผู้ใช้ไปยังคลิปบอร์ดแล้ว</string>
    <!-- Content Description (for screenreaders etc) read for the button to copy a password in logins-->
    <string name="saved_logins_copy_password">คัดลอกรหัสผ่าน</string>
    <!-- Content Description (for screenreaders etc) read for the button to clear a password while editing a login-->
    <string name="saved_logins_clear_password">ล้างรหัสผ่าน</string>
    <!-- Content Description (for screenreaders etc) read for the button to copy a username in logins -->
    <string name="saved_login_copy_username">คัดลอกชื่อผู้ใช้</string>
    <!-- Content Description (for screenreaders etc) read for the button to clear a username while editing a login -->
    <string name="saved_login_clear_username">ล้างชื่อผู้ใช้</string>
    <!-- Content Description (for screenreaders etc) read for the button to clear the hostname field while creating a login -->
    <string name="saved_login_clear_hostname">ล้างชื่อโฮสต์</string>
    <!-- Content Description (for screenreaders etc) read for the button to open a site in logins -->
    <string name="saved_login_open_site">เปิดไซต์ในเบราว์เซอร์</string>
    <!-- Content Description (for screenreaders etc) read for the button to reveal a password in logins -->
    <string name="saved_login_reveal_password">แสดงรหัสผ่าน</string>
    <!-- Content Description (for screenreaders etc) read for the button to hide a password in logins -->
    <string name="saved_login_hide_password">ซ่อนรหัสผ่าน</string>
    <!-- Message displayed in biometric prompt displayed for authentication before allowing users to view their logins -->
    <string name="logins_biometric_prompt_message">ปลดล็อกเพื่อดูการเข้าสู่ระบบที่บันทึกไว้ของคุณ</string>
    <!-- Title of warning dialog if users have no device authentication set up -->
    <string name="logins_warning_dialog_title">รักษาความปลอดภัยการเข้าสู่ระบบและรหัสผ่านของคุณ</string>
    <!-- Message of warning dialog if users have no device authentication set up -->
    <string name="logins_warning_dialog_message">ตั้งค่ารูปแบบการล็อกอุปกรณ์, PIN, หรือรหัสผ่านเพื่อปกป้องไม่ให้ใครเข้าถึงการเข้าสู่ระบบและรหัสผ่านที่บันทึกไว้ของคุณหากคนอื่นมีอุปกรณ์ของคุณ</string>
    <!-- Negative button to ignore warning dialog if users have no device authentication set up -->
    <string name="logins_warning_dialog_later">ภายหลัง</string>
    <!-- Positive button to send users to set up a pin of warning dialog if users have no device authentication set up -->
    <string name="logins_warning_dialog_set_up_now">ตั้งค่าตอนนี้</string>
    <!-- Title of PIN verification dialog to direct users to re-enter their device credentials to access their logins -->
    <string name="logins_biometric_prompt_message_pin">ปลดล็อกอุปกรณ์ของคุณ</string>
    <!-- Title for Accessibility Force Enable Zoom Preference -->
    <string name="preference_accessibility_force_enable_zoom">ซูมบนเว็บไซต์ทั้งหมด</string>

    <!-- Summary for Accessibility Force Enable Zoom Preference -->
    <string name="preference_accessibility_force_enable_zoom_summary">เปิดใช้งานเพื่ออนุญาตการย่อและซูม แม้กระทั่งบนเว็บไซต์ที่ป้องกันท่าทางนี้</string>

    <!-- Saved logins sorting strategy menu item -by name- (if selected, it will sort saved logins alphabetically) -->
    <string name="saved_logins_sort_strategy_alphabetically">ชื่อตามตัวอักษร</string>
    <!-- Saved logins sorting strategy menu item -by last used- (if selected, it will sort saved logins by last used) -->
    <string name="saved_logins_sort_strategy_last_used">ใช้งานครั้งสุดท้าย</string>
    <!-- Content description (not visible, for screen readers etc.): Sort saved logins dropdown menu chevron icon -->
    <string name="saved_logins_menu_dropdown_chevron_icon_content_description">เรียงเมนูเข้าสู่ระบบ</string>

    <!-- Autofill -->
    <!-- Preference and title for managing the autofill settings -->
    <string name="preferences_autofill">การเติมอัตโนมัติ</string>
    <!-- Preference and title for managing the settings for addresses -->
    <string name="preferences_addresses">ที่อยู่</string>
    <!-- Preference and title for managing the settings for credit cards -->
    <string name="preferences_credit_cards">บัตรเครดิต</string>
    <!-- Preference for saving and autofilling credit cards -->
    <string name="preferences_credit_cards_save_and_autofill_cards">บันทึกและเติมข้อมูลบัตรอัตโนมัติ</string>
    <!-- Preference summary for saving and autofilling credit card data -->
    <string name="preferences_credit_cards_save_and_autofill_cards_summary">ข้อมูลถูกเข้ารหัส</string>
    <!-- Preference option for syncing credit cards across devices. This is displayed when the user is not signed into sync -->
    <string name="preferences_credit_cards_sync_cards_across_devices">ซิงค์บัตรระหว่างอุปกรณ์</string>
    <!-- Preference option for syncing credit cards across devices. This is displayed when the user is signed into sync -->
    <string name="preferences_credit_cards_sync_cards">ซิงค์บัตร</string>
    <!-- Preference option for adding a credit card -->
    <string name="preferences_credit_cards_add_credit_card">เพิ่มบัตรเครดิต</string>

    <!-- Preference option for managing saved credit cards -->
    <string name="preferences_credit_cards_manage_saved_cards">จัดการบัตรที่บันทึกไว้</string>
    <!-- Preference option for adding an address -->
    <string name="preferences_addresses_add_address">เพิ่มที่อยู่</string>
    <!-- Preference option for managing saved addresses -->
    <string name="preferences_addresses_manage_addresses">จัดการที่อยู่</string>
    <!-- Preference for saving and autofilling addresses -->
    <string name="preferences_addresses_save_and_autofill_addresses">บันทึกและป้อนที่อยู่อัตโนมัติ</string>

    <!-- Preference summary for saving and autofilling address data -->
    <string name="preferences_addresses_save_and_autofill_addresses_summary">รวมข้อมูลเช่นหมายเลข อีเมล และที่อยู่ในการจัดส่ง</string>

    <!-- Title of the "Add card" screen -->
    <string name="credit_cards_add_card">เพิ่มบัตร</string>
    <!-- Title of the "Edit card" screen -->
    <string name="credit_cards_edit_card">แก้ไขบัตร</string>
    <!-- The header for the card number of a credit card -->
    <string name="credit_cards_card_number">หมายเลขบัตร</string>
    <!-- The header for the expiration date of a credit card -->
    <string name="credit_cards_expiration_date">วันหมดอายุ</string>
    <!-- The label for the expiration date month of a credit card to be used by a11y services-->
    <string name="credit_cards_expiration_date_month">เดือนหมดอายุ</string>
    <!-- The label for the expiration date year of a credit card to be used by a11y services-->
    <string name="credit_cards_expiration_date_year">ปีหมดอายุ</string>
    <!-- The header for the name on the credit card -->
    <string name="credit_cards_name_on_card">ชื่อบนบัตร</string>
    <!-- The text for the "Delete card" menu item for deleting a credit card -->
    <string name="credit_cards_menu_delete_card">ลบบัตร</string>
    <!-- The text for the "Delete card" button for deleting a credit card -->
    <string name="credit_cards_delete_card_button">ลบบัตร</string>
    <!-- The text for the confirmation message of "Delete card" dialog -->
    <string name="credit_cards_delete_dialog_confirmation">คุณแน่ใจหรือไม่ว่าต้องการลบบัตรเครดิตนี้?</string>
    <!-- The text for the positive button on "Delete card" dialog -->
    <string name="credit_cards_delete_dialog_button">ลบ</string>
    <!-- The title for the "Save" menu item for saving a credit card -->
    <string name="credit_cards_menu_save">บันทึก</string>
    <!-- The text for the "Save" button for saving a credit card -->
    <string name="credit_cards_save_button">บันทึก</string>
    <!-- The text for the "Cancel" button for cancelling adding, updating or deleting a credit card -->
    <string name="credit_cards_cancel_button">ยกเลิก</string>

    <!-- Title of the "Saved cards" screen -->
    <string name="credit_cards_saved_cards">บัตรที่บันทึกไว้</string>

    <!-- Error message for credit card number validation -->
    <string name="credit_cards_number_validation_error_message">โปรดป้อนหมายเลขบัตรเครดิตที่ถูกต้อง</string>
    <!-- Error message for credit card name on card validation -->
    <string name="credit_cards_name_on_card_validation_error_message">โปรดกรอกช่องนี้</string>
    <!-- Message displayed in biometric prompt displayed for authentication before allowing users to view their saved credit cards -->
    <string name="credit_cards_biometric_prompt_message">ปลดล็อกเพื่อดูบัตรเครดิตที่บันทึกไว้ของคุณ</string>
    <!-- Title of warning dialog if users have no device authentication set up -->
    <string name="credit_cards_warning_dialog_title">รักษาความปลอดภัยให้กับบัตรเครดิตของคุณ</string>
    <!-- Message of warning dialog if users have no device authentication set up -->
    <string name="credit_cards_warning_dialog_message">ตั้งค่ารูปแบบการล็อกอุปกรณ์, PIN, หรือรหัสผ่านเพื่อปกป้องไม่ให้ใครเข้าถึงบัตรเครดิตที่บันทึกไว้ของคุณหากคนอื่นมีอุปกรณ์ของคุณ</string>
    <!-- Positive button to send users to set up a pin of warning dialog if users have no device authentication set up -->
    <string name="credit_cards_warning_dialog_set_up_now">ตั้งค่าตอนนี้</string>
    <!-- Negative button to ignore warning dialog if users have no device authentication set up -->
    <string name="credit_cards_warning_dialog_later">ภายหลัง</string>
    <!-- Title of PIN verification dialog to direct users to re-enter their device credentials to access their credit cards -->
    <string name="credit_cards_biometric_prompt_message_pin">ปลดล็อกอุปกรณ์ของคุณ</string>
    <!-- Message displayed in biometric prompt for authentication, before allowing users to use their stored credit card information -->
    <string name="credit_cards_biometric_prompt_unlock_message">ปลดล็อกเพื่อใช้ข้อมูลบัตรเครดิตที่เก็บไว้</string>

    <!-- Title of the "Add address" screen -->
    <string name="addresses_add_address">เพิ่มที่อยู่</string>
    <!-- Title of the "Edit address" screen -->
    <string name="addresses_edit_address">แก้ไขที่อยู่</string>
    <!-- Title of the "Manage addresses" screen -->
    <string name="addresses_manage_addresses">จัดการที่อยู่</string>
    <!-- The header for the first name of an address -->
    <string name="addresses_first_name">ชื่อจริง</string>
    <!-- The header for the middle name of an address -->
    <string name="addresses_middle_name">ชื่อกลาง</string>
    <!-- The header for the last name of an address -->
    <string name="addresses_last_name">นามสกุล</string>
    <!-- The header for the street address of an address -->
    <string name="addresses_street_address">ที่อยู่ถนน</string>
    <!-- The header for the city of an address -->
    <string name="addresses_city">เมือง</string>
    <!-- The header for the subregion of an address when "state" should be used -->
    <string name="addresses_state">รัฐ</string>
    <!-- The header for the subregion of an address when "province" should be used -->
    <string name="addresses_province">จังหวัด</string>
    <!-- The header for the zip code of an address -->
    <string name="addresses_zip">รหัสไปรษณีย์</string>
    <!-- The header for the country or region of an address -->
    <string name="addresses_country">ประเทศหรือภูมิภาค</string>
    <!-- The header for the phone number of an address -->
    <string name="addresses_phone">โทรศัพท์</string>
    <!-- The header for the email of an address -->
    <string name="addresses_email">อีเมล</string>
    <!-- The text for the "Save" button for saving an address -->
    <string name="addresses_save_button">บันทึก</string>
    <!-- The text for the "Cancel" button for cancelling adding, updating or deleting an address -->
    <string name="addresses_cancel_button">ยกเลิก</string>
    <!-- The text for the "Delete address" button for deleting an address -->
    <string name="addressess_delete_address_button">ลบที่อยู่</string>

    <!-- The title for the "Delete address" confirmation dialog -->
    <string name="addressess_confirm_dialog_message">คุณแน่ใจหรือไม่ว่าต้องการลบที่อยู่นี้?</string>
    <!-- The text for the positive button on "Delete address" dialog -->
    <string name="addressess_confirm_dialog_ok_button">ลบ</string>
    <!-- The text for the negative button on "Delete address" dialog -->
    <string name="addressess_confirm_dialog_cancel_button">ยกเลิก</string>
    <!-- The text for the "Save address" menu item for saving an address -->
    <string name="address_menu_save_address">บันทึกที่อยู่</string>
    <!-- The text for the "Delete address" menu item for deleting an address -->
    <string name="address_menu_delete_address">ลบที่อยู่</string>

    <!-- Title of the Add search engine screen -->
    <string name="search_engine_add_custom_search_engine_title">เพิ่มเครื่องมือค้นหา</string>
    <!-- Title of the Edit search engine screen -->
    <string name="search_engine_edit_custom_search_engine_title">แก้ไขเครื่องมือค้นหา</string>
    <!-- Content description (not visible, for screen readers etc.): Title for the button to add a search engine in the action bar -->
    <string name="search_engine_add_button_content_description">เพิ่ม</string>
    <!-- Content description (not visible, for screen readers etc.): Title for the button to save a search engine in the action bar -->
    <string name="search_engine_add_custom_search_engine_edit_button_content_description">บันทึก</string>
    <!-- Text for the menu button to edit a search engine -->
    <string name="search_engine_edit">แก้ไข</string>
    <!-- Text for the menu button to delete a search engine -->
    <string name="search_engine_delete">ลบ</string>

    <!-- Text for the button to create a custom search engine on the Add search engine screen -->
    <string name="search_add_custom_engine_label_other">อื่น ๆ</string>
    <!-- Placeholder text shown in the Search Engine Name TextField before a user enters text -->
    <string name="search_add_custom_engine_name_hint">ชื่อ</string>
    <!-- Placeholder text shown in the Search String TextField before a user enters text -->
    <string name="search_add_custom_engine_search_string_hint">สตริงการค้นหาที่จะใช้</string>
    <!-- Description text for the Search String TextField. The %s is part of the string -->
    <string name="search_add_custom_engine_search_string_example" formatted="false">แทนที่คำค้นด้วย “%s” ตัวอย่าง:\nhttps://www.google.com/search?q=%s</string>

    <!-- Accessibility description for the form in which details about the custom search engine are entered -->
    <string name="search_add_custom_engine_form_description">รายละเอียดเครื่องมือค้นหาที่กำหนดเอง</string>

    <!-- Text shown when a user leaves the name field empty -->
    <string name="search_add_custom_engine_error_empty_name">ป้อนชื่อเครื่องมือค้นหา</string>
    <!-- Text shown when a user leaves the search string field empty -->
    <string name="search_add_custom_engine_error_empty_search_string">ป้อนสตริงการค้นหา</string>
    <!-- Text shown when a user leaves out the required template string -->
    <string name="search_add_custom_engine_error_missing_template">ตรวจสอบว่าสตริงการค้นหาตรงกับรูปแบบตัวอย่าง</string>
    <!-- Text shown when we aren't able to validate the custom search query. The first parameter is the url of the custom search engine -->
    <string name="search_add_custom_engine_error_cannot_reach">เกิดข้อผิดพลาดในการเชื่อมต่อไปยัง “%s”</string>
    <!-- Text shown when a user creates a new search engine -->
    <string name="search_add_custom_engine_success_message">สร้าง %s แล้ว</string>
    <!-- Text shown when a user successfully edits a custom search engine -->
    <string name="search_edit_custom_engine_success_message">บันทึก %s แล้ว</string>
    <!-- Text shown when a user successfully deletes a custom search engine -->
    <string name="search_delete_search_engine_success_message">ลบ %s แล้ว</string>

    <!-- Heading for the instructions to allow a permission -->
    <string name="phone_feature_blocked_intro">เมื่อต้องการอนุญาต:</string>
    <!-- First step for the allowing a permission -->
    <string name="phone_feature_blocked_step_settings">1. ไปที่การตั้งค่า Android</string>
    <!-- Second step for the allowing a permission -->
    <string name="phone_feature_blocked_step_permissions"><![CDATA[2. แตะ <b>สิทธิอนุญาต</b>]]></string>
    <!-- Third step for the allowing a permission (Fore example: Camera) -->
    <string name="phone_feature_blocked_step_feature"><![CDATA[3. สลับ <b>%1$s</b> เป็นเปิด]]></string>

    <!-- Label that indicates a site is using a secure connection -->
    <string name="quick_settings_sheet_secure_connection_2">การเชื่อมต่อปลอดภัย</string>
    <!-- Label that indicates a site is using a insecure connection -->
    <string name="quick_settings_sheet_insecure_connection_2">การเชื่อมต่อไม่ปลอดภัย</string>
    <!-- Label to clear site data -->
    <string name="clear_site_data">ล้างคุกกี้และข้อมูลไซต์</string>
    <!-- Confirmation message for a dialog confirming if the user wants to delete all data for current site -->
    <string name="confirm_clear_site_data"><![CDATA[คุณแน่ใจหรือไม่ว่าต้องการล้างคุกกี้และข้อมูลทั้งหมดสำหรับไซต์นี้ <b>%s</b>?]]></string>
    <!-- Confirmation message for a dialog confirming if the user wants to delete all the permissions for all sites-->
    <string name="confirm_clear_permissions_on_all_sites">คุณแน่ใจหรือไม่ว่าต้องการล้างสิทธิอนุญาตทั้งหมดบนไซต์ทั้งหมด?</string>
    <!-- Confirmation message for a dialog confirming if the user wants to delete all the permissions for a site-->
    <string name="confirm_clear_permissions_site">คุณแน่ใจหรือไม่ว่าต้องการล้างสิทธิอนุญาตทั้งหมดสำหรับไซต์นี้?</string>
    <!-- Confirmation message for a dialog confirming if the user wants to set default value a permission for a site-->
    <string name="confirm_clear_permission_site">คุณแน่ใจหรือไม่ว่าต้องการล้างสิทธิอนุญาตนี้สำหรับไซต์นี้?</string>
    <!-- label shown when there are not site exceptions to show in the site exception settings -->
    <string name="no_site_exceptions">ไม่มีข้อยกเว้นไซต์</string>
    <!-- Bookmark deletion confirmation -->
    <string name="bookmark_deletion_confirmation">คุณแน่ใจหรือไม่ว่าต้องการลบที่คั่นหน้านี้?</string>
    <!-- Browser menu button that adds a shortcut to the home fragment -->
    <string name="browser_menu_add_to_shortcuts">เพิ่มทางลัด</string>
    <!-- Browser menu button that removes a shortcut from the home fragment -->
    <string name="browser_menu_remove_from_shortcuts">ลบออกจากทางลัด</string>
    <!-- text shown before the issuer name to indicate who its verified by, parameter is the name of
     the certificate authority that verified the ticket-->
    <string name="certificate_info_verified_by">ยืนยันโดย: %1$s</string>
    <!-- Login overflow menu delete button -->
    <string name="login_menu_delete_button">ลบ</string>
    <!-- Login overflow menu edit button -->
    <string name="login_menu_edit_button">แก้ไข</string>
    <!-- Message in delete confirmation dialog for logins -->
    <string name="login_deletion_confirmation">คุณแน่ใจหรือไม่ที่ต้องการจะลบการเข้าสู่ระบบนี้?</string>
    <!-- Positive action of a dialog asking to delete  -->
    <string name="dialog_delete_positive">ลบ</string>
    <!-- Negative action of a dialog asking to delete login -->
    <string name="dialog_delete_negative">ยกเลิก</string>
    <!--  The saved login options menu description. -->
    <string name="login_options_menu">ตัวเลือกการเข้าสู่ระบบ</string>
    <!--  The editable text field for a login's web address. -->
    <string name="saved_login_hostname_description">ช่องข้อความที่แก้ไขได้สำหรับที่อยู่เว็บของการเข้าสู่ระบบ</string>
    <!--  The editable text field for a login's username. -->
    <string name="saved_login_username_description">ช่องข้อความที่แก้ไขได้สำหรับชื่อผู้ใช้ของการเข้าสู่ระบบ</string>
    <!--  The editable text field for a login's password. -->
    <string name="saved_login_password_description">ช่องข้อความที่แก้ไขได้สำหรับรหัสผ่านของการเข้าสู่ระบบ</string>
    <!--  The button description to save changes to an edited login. -->
    <string name="save_changes_to_login">บันทึกการเปลี่ยนแปลงเพื่อเข้าสู่ระบบ</string>
    <!--  The page title for editing a saved login. -->
    <string name="edit">แก้ไข</string>
    <!--  The page title for adding new login. -->
    <string name="add_login">เพิ่มการเข้าสู่ระบบใหม่</string>
    <!--  The error message in add/edit login view when password field is blank. -->
    <string name="saved_login_password_required">ต้องการรหัสผ่าน</string>
    <!--  The error message in add login view when username field is blank. -->
    <string name="saved_login_username_required">ต้องการชื่อผู้ใช้</string>
    <!--  The error message in add login view when hostname field is blank. -->
    <string name="saved_login_hostname_required" tools:ignore="UnusedResources">ต้องการชื่อโฮสต์</string>
    <!-- Voice search button content description  -->
    <string name="voice_search_content_description">ค้นหาด้วยเสียง</string>
    <!-- Voice search prompt description displayed after the user presses the voice search button -->
    <string name="voice_search_explainer">พูดเลย</string>

    <!--  The error message in edit login view when a duplicate username exists. -->
    <string name="saved_login_duplicate">การเข้าสู่ระบบที่มีชื่อผู้ใช้นี้มีอยู่แล้ว</string>

    <!-- This is the hint text that is shown inline on the hostname field of the create new login page. 'https://www.example.com' intentionally hardcoded here -->
    <string name="add_login_hostname_hint_text">https://www.example.com</string>
    <!-- This is an error message shown below the hostname field of the add login page when a hostname does not contain http or https. -->
    <string name="add_login_hostname_invalid_text_3">ที่อยู่เว็บต้องมี &quot;https://&quot; หรือ &quot;http://&quot;</string>
    <!-- This is an error message shown below the hostname field of the add login page when a hostname is invalid. -->
    <string name="add_login_hostname_invalid_text_2">ต้องการชื่อโฮสต์ที่ถูกต้อง</string>

    <!-- Synced Tabs -->
    <!-- Text displayed to ask user to connect another device as no devices found with account -->
    <string name="synced_tabs_connect_another_device">เชื่อมต่ออุปกรณ์อื่น</string>

    <!-- Text displayed asking user to re-authenticate -->
    <string name="synced_tabs_reauth">โปรดรับรอบความถูกต้องอีกครั้ง</string>
    <!-- Text displayed when user has disabled tab syncing in Firefox Sync Account -->
    <string name="synced_tabs_enable_tab_syncing">โปรดเปิดใช้งานซิงค์แท็บ</string>
    <!-- Text displayed when user has no tabs that have been synced -->
    <string name="synced_tabs_no_tabs">คุณไม่มีแท็บใด ๆ ที่เปิดอยู่ใน Firefox บนอุปกรณ์อื่น ๆ ของคุณ</string>
    <!-- Text displayed in the synced tabs screen when a user is not signed in to Firefox Sync describing Synced Tabs -->
    <string name="synced_tabs_sign_in_message">ดูรายการแท็บจากอุปกรณ์อื่น ๆ ของคุณ</string>
    <!-- Text displayed on a button in the synced tabs screen to link users to sign in when a user is not signed in to Firefox Sync -->
    <string name="synced_tabs_sign_in_button">ลงชื่อเข้าใช้เพื่อซิงค์</string>

    <!-- The text displayed when a synced device has no tabs to show in the list of Synced Tabs. -->
    <string name="synced_tabs_no_open_tabs">ไม่มีแท็บที่เปิดอยู่</string>

    <!-- Content description for expanding a group of synced tabs. -->
    <string name="synced_tabs_expand_group">ขยายกลุ่มของแท็บที่ซิงค์</string>
    <!-- Content description for collapsing a group of synced tabs. -->
    <string name="synced_tabs_collapse_group">ยุบกลุ่มของแท็บที่ซิงค์</string>

    <!-- Top Sites -->
    <!-- Title text displayed in the dialog when shortcuts limit is reached. -->
    <string name="shortcut_max_limit_title">ถึงขีดจำกัดของทางลัดแล้ว</string>
    <!-- Content description text displayed in the dialog when shortcut limit is reached. -->
    <string name="shortcut_max_limit_content">การเพิ่มทางลัดต้องลบอันเก่าออก แตะค้างที่ไซต์และเลือกลบ</string>
    <!-- Confirmation dialog button text when top sites limit is reached. -->
    <string name="top_sites_max_limit_confirmation_button">ตกลง เข้าใจแล้ว</string>

    <!-- Label for the preference to show the shortcuts for the most visited top sites on the homepage -->
    <string name="top_sites_toggle_top_recent_sites_4">ทางลัด</string>
	<!-- Title text displayed in the rename top site dialog. -->
	<string name="top_sites_rename_dialog_title">ชื่อ</string>
    <!-- Hint for renaming title of a shortcut -->
    <string name="shortcut_name_hint">ชื่อทางลัด</string>
	<!-- Button caption to confirm the renaming of the top site. -->
	<string name="top_sites_rename_dialog_ok">ตกลง</string>
	<!-- Dialog button text for canceling the rename top site prompt. -->
	<string name="top_sites_rename_dialog_cancel">ยกเลิก</string>

    <!-- Text for the menu button to open the homepage settings. -->
    <string name="top_sites_menu_settings">ตั้งค่า</string>
    <!-- Text for the menu button to navigate to sponsors and privacy support articles. '&amp;' is replaced with the ampersand symbol: & -->
    <string name="top_sites_menu_sponsor_privacy">สปอนเซอร์ของเราและความเป็นส่วนตัวของคุณ</string>
    <!-- Label text displayed for a sponsored top site. -->
    <string name="top_sites_sponsored_label">ได้รับการสนับสนุน</string>

    <!-- Inactive tabs in the tabs tray -->
    <!-- Title text displayed in the tabs tray when a tab has been unused for 14 days. -->
    <string name="inactive_tabs_title">แท็บที่ไม่ได้ใช้งาน</string>
    <!-- Content description for closing all inactive tabs -->
    <string name="inactive_tabs_delete_all">ปิดแท็บที่ไม่ได้ใช้งานทั้งหมด</string>

    <!-- Content description for expanding the inactive tabs section. -->
    <string name="inactive_tabs_expand_content_description">ขยายแท็บที่ไม่ได้ใช้งาน</string>
    <!-- Content description for collapsing the inactive tabs section. -->
    <string name="inactive_tabs_collapse_content_description">ยุบแท็บที่ไม่ได้ใช้งาน</string>

    <!-- Inactive tabs auto-close message in the tabs tray -->
    <!-- The header text of the auto-close message when the user is asked if they want to turn on the auto-closing of inactive tabs. -->
    <string name="inactive_tabs_auto_close_message_header" tools:ignore="UnusedResources">ปิดอัตโนมัติหลังจากหนึ่งเดือน?</string>

    <!-- A description below the header to notify the user what the inactive tabs auto-close feature is. -->
    <string name="inactive_tabs_auto_close_message_description" tools:ignore="UnusedResources">Firefox สามารถปิดแท็บที่คุณไม่ได้ดูในช่วงเดือนที่ผ่านมาได้</string>
    <!-- A call to action below the description to allow the user to turn on the auto closing of inactive tabs. -->
    <string name="inactive_tabs_auto_close_message_action" tools:ignore="UnusedResources">เปิดการปิดอัตโนมัติ</string>
    <!-- Text for the snackbar to confirm auto-close is enabled for inactive tabs -->
    <string name="inactive_tabs_auto_close_message_snackbar">เปิดใช้งานการปิดอัตโนมัติแล้ว</string>

    <!-- Awesome bar suggestion's headers -->
    <!-- Search suggestions title for Firefox Suggest. -->
    <string name="firefox_suggest_header">Firefox Suggest</string>

    <!-- Title for search suggestions when Google is the default search suggestion engine. -->
    <string name="google_search_engine_suggestion_header">ค้นหาด้วย Google</string>
    <!-- Title for search suggestions when the default search suggestion engine is anything other than Google. The first parameter is default search engine name. -->
    <string name="other_default_search_engine_suggestion_header">ค้นหาด้วย %s</string>

    <!-- Default browser experiment -->
    <string name="default_browser_experiment_card_text">ตั้งลิงก์จากเว็บไซต์ อีเมล และข้อความให้เปิดโดยอัตโนมัติใน Firefox</string>

    <!-- Content description for close button in collection placeholder. -->
    <string name="remove_home_collection_placeholder_content_description">ลบ</string>

    <!-- Content description radio buttons with a link to more information -->
    <string name="radio_preference_info_content_description">คลิกเพื่อดูรายละเอียดเพิ่มเติม</string>

    <!-- Content description for the action bar "up" button -->
    <string name="action_bar_up_description">นำทางขึ้นไปด้านบน</string>

    <!-- Content description for privacy content close button -->
    <string name="privacy_content_close_button_content_description">ปิด</string>

    <!-- Pocket recommended stories -->
    <!-- Header text for a section on the home screen. -->
    <string name="pocket_stories_header_1">เรื่องราวที่จุดประกายความคิด</string>
    <!-- Header text for a section on the home screen. -->
    <string name="pocket_stories_categories_header">เรื่องตามหัวข้อ</string>
    <!-- Text of a button allowing users to access an external url for more Pocket recommendations. -->
    <string name="pocket_stories_placeholder_text">ค้นพบสิ่งอื่น</string>
    <!-- Title of an app feature. Smaller than a heading. The first parameter is product name Pocket -->
    <string name="pocket_stories_feature_title_2">ขับเคลื่อนโดย %s</string>
    <!-- Caption for describing a certain feature. The placeholder is for a clickable text (eg: Learn more) which will load an url in a new tab when clicked.  -->
    <string name="pocket_stories_feature_caption">ส่วนหนึ่งของตระกูล Firefox %s</string>
    <!-- Clickable text for opening an external link for more information about Pocket. -->
    <string name="pocket_stories_feature_learn_more">เรียนรู้เพิ่มเติม</string>

    <!-- Text indicating that the Pocket story that also displays this text is a sponsored story by other 3rd party entity. -->
    <string name="pocket_stories_sponsor_indication">ได้รับการสนับสนุน</string>

    <!-- Snackbar message for enrolling in a Nimbus experiment from the secret settings when Studies preference is Off.-->
    <string name="experiments_snackbar">เปิดใช้งานการส่งข้อมูลทางไกลเพื่อส่งข้อมูล</string>
    <!-- Snackbar button text to navigate to telemetry settings.-->
    <string name="experiments_snackbar_button">ไปยังการตั้งค่า</string>

    <!-- Accessibility services actions labels. These will be appended to accessibility actions like "Double tap to.." but not by or applications but by services like Talkback. -->
    <!-- Action label for elements that can be collapsed if interacting with them. Talkback will append this to say "Double tap to collapse". -->
    <string name="a11y_action_label_collapse">ยุบ</string>
    <!-- Action label for elements that can be expanded if interacting with them. Talkback will append this to say "Double tap to expand". -->
    <string name="a11y_action_label_expand">ขยาย</string>
    <!-- Action label for links to a website containing documentation about a wallpaper collection. Talkback will append this to say "Double tap to open link to learn more about this collection". -->
    <string name="a11y_action_label_wallpaper_collection_learn_more">เปิดลิงก์เพื่อเรียนรู้เพิ่มเติมเกี่ยวกับคอลเลกชันนี้</string>
    <!-- Action label for links that point to an article. Talkback will append this to say "Double tap to read the article". -->
    <string name="a11y_action_label_read_article">อ่านบทความ</string>
    <!-- Action label for links to the Firefox Pocket website. Talkback will append this to say "Double tap to open link to learn more". -->
    <string name="a11y_action_label_pocket_learn_more">เปิดลิงก์เพื่อเรียนรู้เพิ่มเติม</string>
</resources><|MERGE_RESOLUTION|>--- conflicted
+++ resolved
@@ -421,11 +421,6 @@
     <string name="reduce_cookie_banner_control_experiment_dialog_title" moz:RemovedIn="112" tools:ignore="UnusedResources">เอาแบนเนอร์คุกกี้ออกไปให้พ้น!</string>
     <!-- Title text for the cookie banner re-engagement dialog. The first parameter is the application name. -->
     <string name="reduce_cookie_banner_dialog_title">อนุญาตให้ %1$s ปฏิเสธแบนเนอร์คุกกี้หรือไม่?</string>
-<<<<<<< HEAD
-    <!-- Body text for the dialog use on the control branch of the experiment to determine which context users engaged the most -->
-    <string name="reduce_cookie_banner_control_experiment_dialog_body_1" moz:RemovedIn="111" tools:ignore="UnusedResources">ปฏิเสธคำขอคุกกี้โดยอัตโนมัติเมื่อเป็นไปได้</string>
-=======
->>>>>>> daf88cc5
     <!-- Body text for the dialog use on the control branch of the experiment to determine which context users engaged the most.The first parameter is the application name -->
     <string name="reduce_cookie_banner_control_experiment_dialog_body_2" moz:RemovedIn="112" tools:ignore="UnusedResources">อนุญาตให้ %1$s ปฏิเสธคำขอคุกกี้โดยอัตโนมัติเมื่อเป็นไปได้หรือไม่?</string>
     <!-- Body text for the cookie banner re-engagement dialog use. The first parameter is the application name. -->
@@ -1261,19 +1256,11 @@
     <!-- Survey -->
     <!-- Text shown in the fullscreen message that pops up to ask user to take a short survey.
     The app name is in the text, due to limitations with localizing Nimbus experiments -->
-<<<<<<< HEAD
-    <string name="nimbus_survey_message_text" tools:ignore="UnusedResources">โปรดช่วยทำให้ Firefox ดีขึ้นโดยการทำแบบสำรวจสั้นๆ</string>
-    <!-- Preference for taking the short survey. -->
-    <string name="preferences_take_survey" tools:ignore="UnusedResources">ทำแบบสำรวจ</string>
-    <!-- Preference for not taking the short survey. -->
-    <string name="preferences_not_take_survey" tools:ignore="UnusedResources">ไม่ ขอบคุณ</string>
-=======
     <string name="nimbus_survey_message_text">โปรดช่วยทำให้ Firefox ดีขึ้นโดยการทำแบบสำรวจสั้นๆ</string>
     <!-- Preference for taking the short survey. -->
     <string name="preferences_take_survey">ทำแบบสำรวจ</string>
     <!-- Preference for not taking the short survey. -->
     <string name="preferences_not_take_survey">ไม่ ขอบคุณ</string>
->>>>>>> daf88cc5
 
     <!-- Snackbar -->
     <!-- Text shown in snackbar when user deletes a collection -->
@@ -1490,15 +1477,6 @@
     <!-- Preference title for enhanced tracking protection settings -->
     <string name="preference_enhanced_tracking_protection">การป้องกันการติดตามแบบพิเศษ</string>
     <!-- Title for the description of enhanced tracking protection -->
-<<<<<<< HEAD
-    <string name="preference_enhanced_tracking_protection_explanation_title">เรียกดูโดยไม่ต้องมีใครมาติดตาม</string>
-    <!-- Preference summary for enhanced tracking protection settings on/off switch -->
-    <string name="preference_enhanced_tracking_protection_summary" tools:ignore="UnusedResources">ตอนนี้มีการป้องกันคุกกี้แบบทั้งหมด ซึ่งเป็นอุปสรรคต่อตัวติดตามข้ามไซต์ที่ทรงพลังที่สุดของเรา</string>
-    <!-- Description of enhanced tracking protection. The first parameter is the name of the application (For example: Fenix) -->
-    <string name="preference_enhanced_tracking_protection_explanation">เก็บข้อมูลของคุณไว้กับตัวคุณเอง %s ปกป้องคุณจากตัวติดตามที่พบบ่อยที่สุดซึ่งติดตามสิ่งที่คุณทำทางออนไลน์</string>
-    <!-- Description of enhanced tracking protection. The parameter is the name of the application (For example: Firefox Fenix) -->
-    <string name="preference_enhanced_tracking_protection_explanation_2" tools:ignore="UnusedResources">%s ปกป้องคุณจากตัวติดตามที่พบบ่อยที่สุดซึ่งติดตามสิ่งที่คุณทำทางออนไลน์</string>
-=======
     <string name="preference_enhanced_tracking_protection_explanation_title" moz:removedIn="114" tools:ignore="UnusedResources">เรียกดูโดยไม่ต้องมีใครมาติดตาม</string>
     <!-- Preference summary for enhanced tracking protection settings on/off switch -->
     <string name="preference_enhanced_tracking_protection_summary">ตอนนี้มีการป้องกันคุกกี้แบบทั้งหมด ซึ่งเป็นอุปสรรคต่อตัวติดตามข้ามไซต์ที่ทรงพลังที่สุดของเรา</string>
@@ -1506,35 +1484,22 @@
     <string name="preference_enhanced_tracking_protection_explanation" moz:removedIn="114" tools:ignore="UnusedResources">เก็บข้อมูลของคุณไว้กับตัวคุณเอง %s ปกป้องคุณจากตัวติดตามที่พบบ่อยที่สุดซึ่งติดตามสิ่งที่คุณทำทางออนไลน์</string>
     <!-- Description of enhanced tracking protection. The parameter is the name of the application (For example: Firefox Fenix) -->
     <string name="preference_enhanced_tracking_protection_explanation_2">%s ปกป้องคุณจากตัวติดตามที่พบบ่อยที่สุดซึ่งติดตามสิ่งที่คุณทำทางออนไลน์</string>
->>>>>>> daf88cc5
     <!-- Text displayed that links to website about enhanced tracking protection -->
     <string name="preference_enhanced_tracking_protection_explanation_learn_more">เรียนรู้เพิ่มเติม</string>
     <!-- Preference for enhanced tracking protection for the standard protection settings -->
     <string name="preference_enhanced_tracking_protection_standard_default_1">มาตรฐาน (ค่าเริ่มต้น)</string>
     <!-- Preference description for enhanced tracking protection for the standard protection settings -->
-<<<<<<< HEAD
-    <string name="preference_enhanced_tracking_protection_standard_description_4">ความเป็นส่วนตัวและประสิทธิภาพแบบสมดุล หน้าเว็บจะโหลดเป็นปกติ</string>
-    <!-- Preference description for enhanced tracking protection for the standard protection settings -->
-    <string name="preference_enhanced_tracking_protection_standard_description_5" tools:ignore="UnusedResources">หน้าเว็บต่างๆ จะโหลดตามปกติ แต่จะปิดกั้นตัวติดตามน้อยลง</string>
-=======
     <string name="preference_enhanced_tracking_protection_standard_description_4" moz:removedIn="114" tools:ignore="UnusedResources">ความเป็นส่วนตัวและประสิทธิภาพแบบสมดุล หน้าเว็บจะโหลดเป็นปกติ</string>
     <!-- Preference description for enhanced tracking protection for the standard protection settings -->
     <string name="preference_enhanced_tracking_protection_standard_description_5">หน้าเว็บต่างๆ จะโหลดตามปกติ แต่จะปิดกั้นตัวติดตามน้อยลง</string>
->>>>>>> daf88cc5
     <!--  Accessibility text for the Standard protection information icon  -->
     <string name="preference_enhanced_tracking_protection_standard_info_button">สิ่งที่ถูกปิดกั้นโดยการป้องกันการติดตามแบบมาตรฐาน</string>
     <!-- Preference for enhanced tracking protection for the strict protection settings -->
     <string name="preference_enhanced_tracking_protection_strict">เข้มงวด</string>
     <!-- Preference description for enhanced tracking protection for the strict protection settings -->
-<<<<<<< HEAD
-    <string name="preference_enhanced_tracking_protection_strict_description_3">ปิดกั้นตัวติดตามเพิ่มเติมเพื่อให้โหลดหน้าเว็บได้เร็วขึ้น แต่การทำงานบางอย่างในหน้าเว็บอาจพัง</string>
-    <!-- Preference description for enhanced tracking protection for the strict protection settings -->
-    <string name="preference_enhanced_tracking_protection_strict_description_4" tools:ignore="UnusedResources">การป้องกันการติดตามที่แข็งแกร่งขึ้นและประสิทธิภาพที่เร็วขึ้น แต่บางไซต์อาจทำงานไม่ถูกต้อง</string>
-=======
     <string name="preference_enhanced_tracking_protection_strict_description_3" moz:removedIn="114" tools:ignore="UnusedResources">ปิดกั้นตัวติดตามเพิ่มเติมเพื่อให้โหลดหน้าเว็บได้เร็วขึ้น แต่การทำงานบางอย่างในหน้าเว็บอาจพัง</string>
     <!-- Preference description for enhanced tracking protection for the strict protection settings -->
     <string name="preference_enhanced_tracking_protection_strict_description_4">การป้องกันการติดตามที่แข็งแกร่งขึ้นและประสิทธิภาพที่เร็วขึ้น แต่บางไซต์อาจทำงานไม่ถูกต้อง</string>
->>>>>>> daf88cc5
     <!--  Accessibility text for the Strict protection information icon  -->
     <string name="preference_enhanced_tracking_protection_strict_info_button">สิ่งที่ถูกปิดกั้นโดยการป้องกันการติดตามแบบเข้มงวด</string>
     <!-- Preference for enhanced tracking protection for the custom protection settings -->
