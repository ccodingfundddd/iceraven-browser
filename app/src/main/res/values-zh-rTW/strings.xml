--- conflicted
+++ resolved
@@ -2136,7 +2136,8 @@
     <string name="a11y_action_label_read_article">閱讀此文章</string>
     <!-- Action label for links to the Firefox Pocket website. Talkback will append this to say "Double tap to open link to learn more". -->
     <string name="a11y_action_label_pocket_learn_more">開啟能讓您了解更多資訊的鏈結</string>
-<<<<<<< HEAD
+    <!-- Action label for links to the Firefox Pocket website. Talkback will append this to say "Double tap to open link to learn more". -->
+    <string name="a11y_action_label_pocket_learn_more">開啟能讓您了解更多資訊的鏈結</string>
 
     <!-- Preference for add-ons custom source -->
     <string name="preferences_addons_customization">自定義附加元件收藏集</string>
@@ -2158,6 +2159,4 @@
     <string name="preferences_relinquish_memory_title">掛起標籤頁以避免因記憶體不足而程序被殺死</string>
     <!-- Description for relinquish memory preference in customization settings -->
     <string name="preferences_relinquish_memory_description">開啟後，當系統記憶體不足時，標籤頁會被掛起，同時頁面狀態會丟失</string>
-=======
->>>>>>> 09d9f897
 </resources>