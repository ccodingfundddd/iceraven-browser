--- conflicted
+++ resolved
@@ -429,13 +429,9 @@
     <!-- Text for indicating cookie banner handling is on this site, this is shown as part of the protections panel with the tracking protection toggle -->
     <string name="reduce_cookie_banner_on_for_site">對此網站開啟</string>
     <!-- Text for indicating that a request for unsupported site was sent to Nimbus (it's a Mozilla library for experiments), this is shown as part of the protections panel with the tracking protection toggle -->
-<<<<<<< HEAD
-    <string name="reduce_cookie_banner_unsupported_site_request_submitted">已送出對此網站的需求</string>
-=======
     <string name="reduce_cookie_banner_unsupported_site_request_submitted" moz:RemovedIn="114" tools:ignore="UnusedResources">已送出對此網站的需求</string>
     <!-- Text for indicating that a request for unsupported site was sent to Nimbus (it's a Mozilla library for experiments), this is shown as part of the protections panel with the tracking protection toggle -->
     <string name="reduce_cookie_banner_unsupported_site_request_submitted_2">已送出支援請求</string>
->>>>>>> fa51e99d
     <!-- Text for indicating cookie banner handling is currently not supported for this site, this is shown as part of the protections panel with the tracking protection toggle -->
     <string name="reduce_cookie_banner_unsupported_site">目前不支援的網站</string>
     <!-- Title text for a detail explanation indicating cookie banner handling is on this site, this is shown as part of the cookie banner panel in the toolbar. The first parameter is a shortened URL of the current site-->
@@ -453,11 +449,6 @@
     <string name="reduce_cookie_banner_details_panel_description_on_for_site_2">%1$s 可自動在支援的網站，為您拒絕網站設定 Cookie 的請求。</string>
     <!-- Title text for the cookie banner re-engagement dialog. The first parameter is the application name. -->
     <string name="reduce_cookie_banner_dialog_title">要讓 %1$s 為您拒絕 cookie 橫幅嗎？</string>
-<<<<<<< HEAD
-    <!-- Body text for the dialog use on the control branch of the experiment to determine which context users engaged the most.The first parameter is the application name -->
-    <string name="reduce_cookie_banner_control_experiment_dialog_body_2" moz:RemovedIn="112" tools:ignore="UnusedResources">要允許 %1$s 盡可能自動拒絕 Cookie 請求嗎？</string>
-=======
->>>>>>> fa51e99d
     <!-- Body text for the cookie banner re-engagement dialog use. The first parameter is the application name. -->
     <string name="reduce_cookie_banner_dialog_body">%1$s 可自動為您拒絕許多網站設定 Cookie 的請求。</string>
     <!-- Remind me later text button for the onboarding dialog -->
