--- conflicted
+++ resolved
@@ -364,11 +364,8 @@
     <string name="preferences_category_about">Ɣef</string>
     <!-- Preference category for settings related to changing the default search engine -->
     <string name="preferences_category_select_default_search_engine">Fren yiwen</string>
-<<<<<<< HEAD
-=======
     <!-- Preference for settings related to managing search shortcuts for the quick search menu -->
     <string name="preferences_manage_search_shortcuts">Sefrek inegzumen n unadi</string>
->>>>>>> ae224354
     <!-- Preference for settings related to changing the default search engine -->
     <string name="preferences_default_search_engine">Amsedday n unadi amezwer</string>
     <!-- Preference for settings related to Search -->
@@ -421,11 +418,6 @@
     <string name="cookie_banner_handling_details_site_is_not_supported_request_support_button" moz:RemovedIn="115" tools:ignore="UnusedResources">Ssuter tallalt</string>
     <!-- Text for request support button indicating that cookie banner reduction is not supported for the current site, this is shown as part of the cookie banner details view. -->
     <string name="cookie_banner_handling_details_site_is_not_supported_request_support_button_2">Azen assuter</string>
-<<<<<<< HEAD
-    <!-- Text for title indicating that cookie banner reduction is not supported for the current site, this is shown as part of the cookie banner details view. -->
-    <string name="cookie_banner_handling_details_site_is_not_supported_title" moz:RemovedIn="114" tools:ignore="UnusedResources">Asenqes n yiɣarracen n yinagan n tuqqna</string>
-=======
->>>>>>> ae224354
     <!-- Text for title indicating that cookie banner reduction is not supported for the current site, this is shown as part of the cookie banner details view. -->
     <string name="cookie_banner_handling_details_site_is_not_supported_title_2">Ssuter tallalit i usmel-a?</string>
     <!-- Label for the snackBar, after the user reports with success a website where cookie banner reducer did not work -->
@@ -1392,11 +1384,8 @@
     <string name="delete_history_prompt_title">Azilal ara tekkseḍ</string>
     <!-- Body text of a delete browsing data dialog. -->
     <string name="delete_history_prompt_body" moz:RemovedIn="130" tools:ignore="UnusedResources">Itekkes azray (ula d azray yemtawan seg yibenkan-nniḍen), inagan n tuqqna akked isefka-nniḍen n tunigin.</string>
-<<<<<<< HEAD
-=======
     <!-- Body text of a delete browsing data dialog. -->
     <string name="delete_history_prompt_body_2">Ittekkkes azray (ula d azray yettumtawan seg yibenkan niḍen)</string>
->>>>>>> ae224354
     <!-- Radio button in the delete browsing data dialog to delete history items for the last hour. -->
     <string name="delete_history_prompt_button_last_hour">Asrag aneggaru</string>
     <!-- Radio button in the delete browsing data dialog to delete history items for today and yesterday. -->
