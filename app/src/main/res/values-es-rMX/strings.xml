--- conflicted
+++ resolved
@@ -302,38 +302,6 @@
     <!-- Juno first user onboarding flow experiment -->
     <!-- Title for set firefox as default browser screen.
         The first parameter is the name of the app defined in app_name (for example: Fenix) -->
-<<<<<<< HEAD
-    <string name="juno_onboarding_default_browser_title" tools:ignore="UnusedResources">Haz de %s tu navegador favorito</string>
-    <!-- Description for set firefox as default browser screen.
-        The first parameter is the Firefox brand name.
-        The second parameter is the string with key "juno_onboarding_default_browser_description_link_text". -->
-    <string name="juno_onboarding_default_browser_description" tools:ignore="UnusedResources">%1$s pone a las personas por encima de las ganancias y defiende tu privacidad al bloquear los rastreadores entre sitios.\n\nObtén más información en nuestro %2$s.</string>
-    <!-- Text for the link to the privacy notice webpage for set as firefox default browser screen.
-    This is part of the string with the key "juno_onboarding_default_browser_description". -->
-    <string name="juno_onboarding_default_browser_description_link_text" tools:ignore="UnusedResources">política de privacidad</string>
-    <!-- Text for the button to set firefox as default browser on the device -->
-    <string name="juno_onboarding_default_browser_positive_button" tools:ignore="UnusedResources">Establecer como navegador predeterminado</string>
-    <!-- Text for the button dismiss the screen and move on with the flow -->
-    <string name="juno_onboarding_default_browser_negative_button" tools:ignore="UnusedResources">Ahora no</string>
-    <!-- Title for sign in to sync screen. -->
-    <string name="juno_onboarding_sign_in_title" tools:ignore="UnusedResources">Cambia del teléfono a la computadora y viceversa</string>
-    <!-- Description for sign in to sync screen. -->
-    <string name="juno_onboarding_sign_in_description" tools:ignore="UnusedResources">Lleva tus pestañas y contraseñas de tus otros dispositivos a donde quieras.</string>
-    <!-- Text for the button to sign in to sync on the device -->
-    <string name="juno_onboarding_sign_in_positive_button" tools:ignore="UnusedResources">Iniciar sesión</string>
-    <!-- Text for the button dismiss the screen and move on with the flow -->
-    <string name="juno_onboarding_sign_in_negative_button" tools:ignore="UnusedResources">Ahora no</string>
-    <!-- Title for enable notification permission screen.
-        The first parameter is the name of the app defined in app_name (for example: Fenix) -->
-    <string name="juno_onboarding_enable_notifications_title" tools:ignore="UnusedResources">Las notificaciones te ayudan a hacer más con %s</string>
-    <!-- Description for enable notification permission screen.
-        The first parameter is the name of the app defined in app_name (for example: Fenix) -->
-    <string name="juno_onboarding_enable_notifications_description" tools:ignore="UnusedResources">Envía pestañas entre dispositivos, administra descargas y obtén sugerencias para aprovechar al máximo %s.</string>
-    <!-- Text for the button to request notification permission on the device -->
-    <string name="juno_onboarding_enable_notifications_positive_button" tools:ignore="UnusedResources">Activar las notificaciones</string>
-    <!-- Text for the button dismiss the screen and move on with the flow -->
-    <string name="juno_onboarding_enable_notifications_negative_button" tools:ignore="UnusedResources">Ahora no</string>
-=======
     <string name="juno_onboarding_default_browser_title">Haz de %s tu navegador favorito</string>
     <!-- Description for set firefox as default browser screen.
         The first parameter is the Firefox brand name.
@@ -364,7 +332,6 @@
     <string name="juno_onboarding_enable_notifications_positive_button">Activar las notificaciones</string>
     <!-- Text for the button dismiss the screen and move on with the flow -->
     <string name="juno_onboarding_enable_notifications_negative_button">Ahora no</string>
->>>>>>> daf88cc5
 
     <!-- Search Widget -->
     <!-- Content description for searching with a widget. The first parameter is the name of the application.-->
@@ -1298,19 +1265,11 @@
     <!-- Survey -->
     <!-- Text shown in the fullscreen message that pops up to ask user to take a short survey.
     The app name is in the text, due to limitations with localizing Nimbus experiments -->
-<<<<<<< HEAD
-    <string name="nimbus_survey_message_text" tools:ignore="UnusedResources">Por favor, ayuda a mejorar Firefox respondiendo una breve encuesta.</string>
-    <!-- Preference for taking the short survey. -->
-    <string name="preferences_take_survey" tools:ignore="UnusedResources">Responder encuesta</string>
-    <!-- Preference for not taking the short survey. -->
-    <string name="preferences_not_take_survey" tools:ignore="UnusedResources">No, gracias</string>
-=======
     <string name="nimbus_survey_message_text">Por favor, ayuda a mejorar Firefox respondiendo una breve encuesta.</string>
     <!-- Preference for taking the short survey. -->
     <string name="preferences_take_survey">Responder encuesta</string>
     <!-- Preference for not taking the short survey. -->
     <string name="preferences_not_take_survey">No, gracias</string>
->>>>>>> daf88cc5
 
     <!-- Snackbar -->
     <!-- Text shown in snackbar when user deletes a collection -->
@@ -1526,15 +1485,9 @@
     <!-- Preference title for enhanced tracking protection settings -->
     <string name="preference_enhanced_tracking_protection">Protección contra rastreo mejorada</string>
     <!-- Title for the description of enhanced tracking protection -->
-<<<<<<< HEAD
-    <string name="preference_enhanced_tracking_protection_explanation_title">Navega sin que te sigan</string>
-    <!-- Preference summary for enhanced tracking protection settings on/off switch -->
-    <string name="preference_enhanced_tracking_protection_summary" tools:ignore="UnusedResources">Ahora con protección total de cookies, nuestra barrera más poderosa hasta el momento contra los rastreadores entre sitios.</string>
-=======
     <string name="preference_enhanced_tracking_protection_explanation_title" moz:removedIn="114" tools:ignore="UnusedResources">Navega sin que te sigan</string>
     <!-- Preference summary for enhanced tracking protection settings on/off switch -->
     <string name="preference_enhanced_tracking_protection_summary">Ahora con protección total de cookies, nuestra barrera más poderosa hasta el momento contra los rastreadores entre sitios.</string>
->>>>>>> daf88cc5
     <!-- Description of enhanced tracking protection. The first parameter is the name of the application (For example: Fenix) -->
     <string name="preference_enhanced_tracking_protection_explanation" moz:removedIn="114" tools:ignore="UnusedResources">Protege tus datos. %s te protege de muchos de los rastreadores más comunes que siguen lo que haces en línea.</string>
     <!-- Description of enhanced tracking protection. The parameter is the name of the application (For example: Firefox Fenix) -->
