<?xml version="1.0" encoding="utf-8"?>
<resources xmlns:tools="http://schemas.android.com/tools" xmlns:moz="http://mozac.org/tools">
    <!-- App name for private browsing mode. The first parameter is the name of the app defined in app_name (for example: Fenix)-->
    <string name="app_name_private_5">%s en modo privado</string>
    <!-- App name for private browsing mode. The first parameter is the name of the app defined in app_name (for example: Fenix)-->
    <string name="app_name_private_4">%s (Privado)</string>

    <!-- Home Fragment -->
    <!-- Content description (not visible, for screen readers etc.): "Three dot" menu button. -->
    <string name="content_description_menu">Más opciones</string>
    <!-- Content description (not visible, for screen readers etc.): "Private Browsing" menu button. -->
    <string name="content_description_private_browsing_button">Habilitar navegación privada</string>
    <!-- Content description (not visible, for screen readers etc.): "Private Browsing" menu button. -->
    <string name="content_description_disable_private_browsing_button">Deshabilitar navegación privada</string>
    <!-- Placeholder text shown in the search bar before a user enters text for the default engine -->
    <string name="search_hint">Buscar o ingresar dirección</string>
    <!-- Placeholder text shown in the search bar before a user enters text for a general engine -->
    <string name="search_hint_general_engine">Buscar en la web</string>
    <!-- Placeholder text shown in search bar when using history search -->
    <string name="history_search_hint">Buscar el historial</string>
    <!-- Placeholder text shown in search bar when using bookmarks search -->
    <string name="bookmark_search_hint">Buscar marcadores</string>
    <!-- Placeholder text shown in search bar when using tabs search -->
    <string name="tab_search_hint">Buscar pestañas</string>
    <!-- Placeholder text shown in the search bar when using application search engines -->
    <string name="application_search_hint">Ingresa los términos de búsqueda</string>
    <!-- No Open Tabs Message Description -->
    <string name="no_open_tabs_description">Las pestañas abiertas aparecerán aquí.</string>

    <!-- No Private Tabs Message Description -->
    <string name="no_private_tabs_description">Tus pestañas privadas aparecerán aquí.</string>

    <!-- Tab tray multi select title in app bar. The first parameter is the number of tabs selected -->
    <string name="tab_tray_multi_select_title">%1$d seleccionadas</string>
    <!-- Label of button in create collection dialog for creating a new collection  -->
    <string name="tab_tray_add_new_collection">Agregar nueva colección</string>
    <!-- Label of editable text in create collection dialog for naming a new collection  -->
    <string name="tab_tray_add_new_collection_name">Nombre</string>
    <!-- Label of button in save to collection dialog for selecting a current collection  -->
    <string name="tab_tray_select_collection">Seleccionar colección</string>
    <!-- Content description for close button while in multiselect mode in tab tray -->
    <string name="tab_tray_close_multiselect_content_description">Salir del modo de selección múltiple</string>
    <!-- Content description for save to collection button while in multiselect mode in tab tray -->
    <string name="tab_tray_collection_button_multiselect_content_description">Guardar pestañas seleccionadas en la colección</string>
    <!-- Content description on checkmark while tab is selected in multiselect mode in tab tray -->
    <string name="tab_tray_multiselect_selected_content_description">Seleccionadas</string>

    <!-- Home - Recently saved bookmarks -->
    <!-- Title for the home screen section with recently saved bookmarks. -->
    <string name="recently_saved_title">Guardado recientemente</string>
    <!-- Content description for the button which navigates the user to show all of their saved bookmarks. -->
    <string name="recently_saved_show_all_content_description_2">Mostrar todos los marcadores guardados</string>

    <!-- Text for the menu button to remove a recently saved bookmark from the user's home screen -->
    <string name="recently_saved_menu_item_remove">Eliminar</string>

    <!-- About content. The first parameter is the name of the application. (For example: Fenix) -->
    <string name="about_content">%1$s es producido por Mozilla.</string>

    <!-- Private Browsing -->
    <!-- Explanation for private browsing displayed to users on home view when they first enable private mode
        The first parameter is the name of the app defined in app_name (for example: Fenix) -->
    <string name="private_browsing_placeholder_description_2">%1$s limpia tu historial de búsqueda y navegación cuando cierras la aplicación o todas las pestañas privadas. Aunque no te hace anónimo para los sitios web o proveedores de servicios de Internet, te ayuda a mantener en privado lo que haces en línea frente a cualquier otra persona que use este dispositivo.</string>
    <string name="private_browsing_common_myths">Mitos comunes sobre la navegación privada</string>

    <!-- Private mode shortcut "contextual feature recommendation" (CFR) -->
    <!-- Text for the Private mode shortcut CFR message for adding a private mode shortcut to open private tabs from the Home screen -->
    <string name="private_mode_cfr_message" moz:removedIn="111" tools:ignore="UnusedResources">Inicia la siguiente pestaña privada con un toque.</string>
    <!-- Text for the Private mode shortcut CFR message for adding a private mode shortcut to open private tabs from the Home screen -->
    <string name="private_mode_cfr_message_2">Inicia tu próxima pestaña privada con un toque.</string>
    <!-- Text for the positive button to accept adding a Private Browsing shortcut to the Home screen -->
    <string name="private_mode_cfr_pos_button_text">Agregar a la pantalla de inicio</string>
    <!-- Text for the negative button to decline adding a Private Browsing shortcut to the Home screen -->
    <string name="cfr_neg_button_text">No, gracias</string>

    <!-- Open in App "contextual feature recommendation" (CFR) -->
    <!-- Text for the info message. The first parameter is the name of the application.-->
    <string name="open_in_app_cfr_info_message_2">Puedes configurar %1$s para que abra automáticamente los enlaces en las aplicaciones.</string>
    <!-- Text for the positive action button -->
    <string name="open_in_app_cfr_positive_button_text">Ir a ajustes</string>
    <!-- Text for the negative action button -->
    <string name="open_in_app_cfr_negative_button_text">Descartar</string>

    <!-- Total cookie protection "contextual feature recommendation" (CFR) -->
    <!-- Text for the message displayed in the contextual feature recommendation popup promoting the total cookie protection feature. -->
    <string name="tcp_cfr_message">Nuestra función de privacidad más poderosa hasta ahora aísla a los rastreadores entre sitios.</string>
    <!-- Text displayed that links to website containing documentation about the "Total cookie protection" feature. -->
    <string name="tcp_cfr_learn_more">Más información sobre la protección total de cookies</string>

    <!-- Text for the info dialog when camera permissions have been denied but user tries to access a camera feature. -->
    <string name="camera_permissions_needed_message">Se necesita acceso a la cámara. Ve a los ajustes de Android, presiona permisos y permitir.</string>
    <!-- Text for the positive action button to go to Android Settings to grant permissions. -->
    <string name="camera_permissions_needed_positive_button_text">Ir a ajustes</string>
    <!-- Text for the negative action button to dismiss the dialog. -->
    <string name="camera_permissions_needed_negative_button_text">Descartar</string>

    <!-- Text for the banner message to tell users about our auto close feature. -->
    <string name="tab_tray_close_tabs_banner_message">Configura las pestañas abiertas para que se cierren automáticamente que no se hayan visto en el último día, semana o mes.</string>
    <!-- Text for the positive action button to go to Settings for auto close tabs. -->
    <string name="tab_tray_close_tabs_banner_positive_button_text">Ver opciones</string>
    <!-- Text for the negative action button to dismiss the Close Tabs Banner. -->
    <string name="tab_tray_close_tabs_banner_negative_button_text">Descartar</string>

    <!-- Text for the banner message to tell users about our inactive tabs feature. -->
    <string name="tab_tray_inactive_onboarding_message">Las pestañas que no has visto durante dos semanas se mueven aquí.</string>
    <!-- Text for the action link to go to Settings for inactive tabs. -->
    <string name="tab_tray_inactive_onboarding_button_text">Desactivar en los ajustes</string>

    <!-- Text for title for the auto-close dialog of the inactive tabs. -->
    <string name="tab_tray_inactive_auto_close_title">¿Cerrar automáticamente después de un mes?</string>
    <!-- Text for the body for the auto-close dialog of the inactive tabs.
        The first parameter is the name of the application.-->
    <string name="tab_tray_inactive_auto_close_body_2">%1$s puede cerrar las pestañas que no hayas visto en más de un mes.</string>
    <!-- Content description for close button in the auto-close dialog of the inactive tabs. -->
    <string name="tab_tray_inactive_auto_close_button_content_description">Cerrar</string>


    <!-- Text for turn on auto close tabs button in the auto-close dialog of the inactive tabs. -->
    <string name="tab_tray_inactive_turn_on_auto_close_button_2">Activar cierre automático</string>


    <!-- Home screen icons - Long press shortcuts -->
    <!-- Shortcut action to open new tab -->
    <string name="home_screen_shortcut_open_new_tab_2">Nueva pestaña</string>
    <!-- Shortcut action to open new private tab -->
    <string name="home_screen_shortcut_open_new_private_tab_2">Nueva pestaña privada</string>

    <!-- Recent Tabs -->
    <!-- Header text for jumping back into the recent tab in the home screen -->
    <string name="recent_tabs_header">Regresar hacía atrás</string>
    <!-- Button text for showing all the tabs in the tabs tray -->
    <string name="recent_tabs_show_all">Mostrar todo</string>

    <!-- Content description for the button which navigates the user to show all recent tabs in the tabs tray. -->
    <string name="recent_tabs_show_all_content_description_2">Mostrar el botón de todas las pestañas recientes</string>

    <!-- Text for button in synced tab card that opens synced tabs tray -->
    <string name="recent_tabs_see_all_synced_tabs_button_text">Ver todas las pestañas sincronizadas</string>
    <!-- Accessibility description for device icon used for recent synced tab -->
    <string name="recent_tabs_synced_device_icon_content_description">Dispositivo sincronizado</string>
    <!-- Text for the dropdown menu to remove a recent synced tab from the homescreen -->
    <string name="recent_synced_tab_menu_item_remove">Eliminar</string>
    <!-- Text for the menu button to remove a grouped highlight from the user's browsing history
         in the Recently visited section -->
    <string name="recent_tab_menu_item_remove">Eliminar</string>

    <!-- History Metadata -->
    <!-- Header text for a section on the home screen that displays grouped highlights from the
         user's browsing history, such as topics they have researched or explored on the web -->
    <string name="history_metadata_header_2">Visitados recientemente</string>

    <!-- Text for the menu button to remove a grouped highlight from the user's browsing history
         in the Recently visited section -->
    <string name="recently_visited_menu_item_remove">Eliminar</string>

    <!-- Content description for the button which navigates the user to show all of their history. -->
    <string name="past_explorations_show_all_content_description_2">Mostrar todas las exploraciones pasadas</string>

    <!-- Browser Fragment -->
    <!-- Content description (not visible, for screen readers etc.): Navigate backward (browsing history) -->
    <string name="browser_menu_back">Atrás</string>
    <!-- Content description (not visible, for screen readers etc.): Navigate forward (browsing history) -->
    <string name="browser_menu_forward">Avanzar</string>
    <!-- Content description (not visible, for screen readers etc.): Refresh current website -->
    <string name="browser_menu_refresh">Actualizar</string>
    <!-- Content description (not visible, for screen readers etc.): Stop loading current website -->
    <string name="browser_menu_stop">Detener</string>
    <!-- Browser menu button that opens the addon manager -->
    <string name="browser_menu_add_ons">Complementos</string>
    <!-- Browser menu button that opens account settings -->
    <string name="browser_menu_account_settings">Información de la cuenta</string>
    <!-- Text displayed when there are no add-ons to be shown -->
    <string name="no_add_ons">No hay complementos aquí</string>
    <!-- Browser menu button that sends a user to help articles -->
    <string name="browser_menu_help">Ayuda</string>
    <!-- Browser menu button that sends a to a the what's new article -->
    <string name="browser_menu_whats_new">Novedades</string>
    <!-- Browser menu button that opens the settings menu -->
    <string name="browser_menu_settings">Ajustes</string>
    <!-- Browser menu button that opens a user's library -->
    <string name="browser_menu_library">Biblioteca</string>
    <!-- Browser menu toggle that requests a desktop site -->
    <string name="browser_menu_desktop_site">Sitio de escritorio</string>

    <!-- Browser menu toggle that adds a shortcut to the site on the device home screen. -->
    <string name="browser_menu_add_to_homescreen">Agregar a pantalla de inicio</string>
    <!-- Browser menu toggle that installs a Progressive Web App shortcut to the site on the device home screen. -->
    <string name="browser_menu_install_on_homescreen">Instalar</string>
    <!-- Content description (not visible, for screen readers etc.) for the Resync tabs button -->
    <string name="resync_button_content_description">Resincronizar</string>
    <!-- Browser menu button that opens the find in page menu -->
    <string name="browser_menu_find_in_page">Encontrar en página</string>
    <!-- Browser menu button that saves the current tab to a collection -->
    <string name="browser_menu_save_to_collection_2">Guardar en colección</string>
    <!-- Browser menu button that open a share menu to share the current site -->
    <string name="browser_menu_share">Compartir</string>
    <!-- Browser menu button shown in custom tabs that opens the current tab in Fenix
        The first parameter is the name of the app defined in app_name (for example: Fenix) -->
    <string name="browser_menu_open_in_fenix">Abrir en %1$s</string>
    <!-- Browser menu text shown in custom tabs to indicate this is a Fenix tab
        The first parameter is the name of the app defined in app_name (for example: Fenix) -->
    <string name="browser_menu_powered_by">PATROCINADO POR %1$s</string>
    <!-- Browser menu text shown in custom tabs to indicate this is a Fenix tab
        The first parameter is the name of the app defined in app_name (for example: Fenix) -->
    <string name="browser_menu_powered_by2">Patrocinado por %1$s</string>
    <!-- Browser menu button to put the current page in reader mode -->
    <string name="browser_menu_read">Vista de lectura</string>
    <!-- Browser menu button content description to close reader mode and return the user to the regular browser -->
    <string name="browser_menu_read_close">Salir de vista de lectura</string>
    <!-- Browser menu button to open the current page in an external app -->
    <string name="browser_menu_open_app_link">Abrir en la aplicación</string>

    <!-- Browser menu button to show reader view appearance controls e.g. the used font type and size -->
    <string name="browser_menu_customize_reader_view">Personalizar vista de lectura</string>
    <!-- Browser menu label for adding a bookmark -->
    <string name="browser_menu_add">Agregar</string>
    <!-- Browser menu label for editing a bookmark -->
    <string name="browser_menu_edit">Editar</string>

    <!-- Button shown on the home page that opens the Customize home settings -->
    <string name="browser_menu_customize_home_1">Personalizar inicio</string>
    <!-- Browser Toolbar -->
    <!-- Content description for the Home screen button on the browser toolbar -->
    <string name="browser_toolbar_home">Pantalla de inicio</string>

    <!-- Locale Settings Fragment -->
    <!-- Content description for tick mark on selected language -->
    <string name="a11y_selected_locale_content_description">Seleccionar idioma</string>
    <!-- Text for default locale item -->
    <string name="default_locale_text">Usar el idioma del dispositivo</string>
    <!-- Placeholder text shown in the search bar before a user enters text -->
    <string name="locale_search_hint">Buscar idioma</string>

    <!-- Search Fragment -->
    <!-- Button in the search view that lets a user search by scanning a QR code -->
    <string name="search_scan_button">Escanear</string>
    <!-- Button in the search view that lets a user change their search engine -->
    <string name="search_engine_button">Motor de búsqueda</string>
    <!-- Button in the search view when shortcuts are displayed that takes a user to the search engine settings -->
    <string name="search_shortcuts_engine_settings">Configuración del buscador</string>
    <!-- Button in the search view that lets a user navigate to the site in their clipboard -->
    <string name="awesomebar_clipboard_title">Pegar enlace del portapapeles</string>
    <!-- Button in the search suggestions onboarding that allows search suggestions in private sessions -->
    <string name="search_suggestions_onboarding_allow_button">Permitir</string>
    <!-- Button in the search suggestions onboarding that does not allow search suggestions in private sessions -->
    <string name="search_suggestions_onboarding_do_not_allow_button">No compartir</string>
    <!-- Search suggestion onboarding hint title text -->
    <string name="search_suggestions_onboarding_title">¿Permitir sugerencias de búsqueda en sesiones privadas?</string>
    <!-- Search suggestion onboarding hint description text, first parameter is the name of the app defined in app_name (for example: Fenix)-->
    <string name="search_suggestions_onboarding_text">%s compartirá todo lo que escribas en la barra de direcciones con tu buscador predeterminado.</string>

    <!-- Search engine suggestion title text. The first parameter is the name of teh suggested engine-->
    <string name="search_engine_suggestions_title">Buscar %s</string>
    <!-- Search engine suggestion description text -->
    <string name="search_engine_suggestions_description">Buscar directamente desde la barra de direcciones</string>

    <!-- Menu option in the search selector menu to open the search settings -->
    <string name="search_settings_menu_item">Ajustes de búsqueda</string>

    <!-- Header text for the search selector menu -->
    <string name="search_header_menu_item" moz:RemovedIn="109" tools:ignore="UnusedResources">Busca esta vez:</string>

    <!-- Header text for the search selector menu -->
    <string name="search_header_menu_item_2">Esta vez buscar en:</string>

    <!-- Home onboarding -->
    <!-- Onboarding home screen popup dialog, shown on top of the Jump back in section. -->
    <string name="onboarding_home_screen_jump_back_contextual_hint_2">Conoce tu página de inicio personalizada. Las pestañas recientes, marcadores y resultados de búsqueda aparecerán aquí.</string>
    <!-- Home onboarding dialog welcome screen title text. -->
    <string name="onboarding_home_welcome_title_2">Te damos la bienvenida a un internet más personal</string>
    <!-- Home onboarding dialog welcome screen description text. -->
    <string name="onboarding_home_welcome_description">Más colores. Mejor privacidad. Mismo compromiso con las personas por encima de los beneficios.</string>
    <!-- Home onboarding dialog sign into sync screen title text. -->
    <string name="onboarding_home_sync_title_3">Cambiar de pantalla es más fácil que nunca</string>
    <!-- Home onboarding dialog sign into sync screen description text. -->
    <string name="onboarding_home_sync_description">Continua donde lo dejaste con pestañas de otros dispositivos ahora en tu página de inicio.</string>
    <!-- Text for the button to continue the onboarding on the home onboarding dialog. -->
    <string name="onboarding_home_get_started_button">Empezar</string>
    <!-- Text for the button to navigate to the sync sign in screen on the home onboarding dialog. -->
    <string name="onboarding_home_sign_in_button">Iniciar sesión</string>
    <!-- Text for the button to skip the onboarding on the home onboarding dialog. -->
    <string name="onboarding_home_skip_button">Ignorar</string>

    <!-- Onboarding home screen sync popup dialog message, shown on top of Recent Synced Tabs in the Jump back in section. -->
    <string name="sync_cfr_message">¡Tus pestañas se están sincronizando! Continua donde te quedaste en otro dispositivo.</string>

    <!-- Content description (not visible, for screen readers etc.): Close button for the home onboarding dialog -->
    <string name="onboarding_home_content_description_close_button">Cerrar</string>

    <!-- Notification pre-permission dialog -->
    <!-- Enable notification pre permission dialog title
        The first parameter is the name of the app defined in app_name (for example: Fenix) -->
    <string name="onboarding_home_enable_notifications_title">Las notificaciones te ayudan a hacer más con %s</string>
    <!-- Enable notification pre permission dialog description with rationale
        The first parameter is the name of the app defined in app_name (for example: Fenix) -->
    <string name="onboarding_home_enable_notifications_description">Sincroniza tus pestañas entre dispositivos, administra descargas, obtén consejos sobre cómo aprovechar al máximo la protección de privacidad de %s y más.</string>
    <!-- Text for the button to request notification permission on the device -->
    <string name="onboarding_home_enable_notifications_positive_button">Continuar</string>
    <!-- Text for the button to not request notification permission on the device and dismiss the dialog -->
    <string name="onboarding_home_enable_notifications_negative_button">Ahora no</string>

    <!-- Juno first user onboarding flow experiment -->
    <!-- Title for set firefox as default browser screen.
        The first parameter is the name of the app defined in app_name (for example: Fenix) -->
    <string name="juno_onboarding_default_browser_title" tools:ignore="UnusedResources">Haz de %s tu navegador favorito</string>
    <!-- Description for set firefox as default browser screen.
        The first parameter is the Firefox brand name.
        The second parameter is the string with key "juno_onboarding_default_browser_description_link_text". -->
    <string name="juno_onboarding_default_browser_description" tools:ignore="UnusedResources">%1$s pone a las personas por encima de las ganancias y defiende tu privacidad al bloquear los rastreadores entre sitios.\n\nObtén más información en nuestro %2$s.</string>
    <!-- Text for the link to the privacy notice webpage for set as firefox default browser screen.
    This is part of the string with the key "juno_onboarding_default_browser_description". -->
    <string name="juno_onboarding_default_browser_description_link_text" tools:ignore="UnusedResources">política de privacidad</string>
    <!-- Text for the button to set firefox as default browser on the device -->
    <string name="juno_onboarding_default_browser_positive_button" tools:ignore="UnusedResources">Establecer como navegador predeterminado</string>
    <!-- Text for the button dismiss the screen and move on with the flow -->
    <string name="juno_onboarding_default_browser_negative_button" tools:ignore="UnusedResources">Ahora no</string>
    <!-- Title for sign in to sync screen. -->
    <string name="juno_onboarding_sign_in_title" tools:ignore="UnusedResources">Cambia del teléfono a la computadora y viceversa</string>
    <!-- Description for sign in to sync screen. -->
    <string name="juno_onboarding_sign_in_description" tools:ignore="UnusedResources">Lleva tus pestañas y contraseñas de tus otros dispositivos a donde quieras.</string>
    <!-- Text for the button to sign in to sync on the device -->
    <string name="juno_onboarding_sign_in_positive_button" tools:ignore="UnusedResources">Iniciar sesión</string>
    <!-- Text for the button dismiss the screen and move on with the flow -->
    <string name="juno_onboarding_sign_in_negative_button" tools:ignore="UnusedResources">Ahora no</string>
    <!-- Title for enable notification permission screen.
        The first parameter is the name of the app defined in app_name (for example: Fenix) -->
    <string name="juno_onboarding_enable_notifications_title" tools:ignore="UnusedResources">Las notificaciones te ayudan a hacer más con %s</string>
    <!-- Description for enable notification permission screen.
        The first parameter is the name of the app defined in app_name (for example: Fenix) -->
    <string name="juno_onboarding_enable_notifications_description" tools:ignore="UnusedResources">Envía pestañas entre dispositivos, administra descargas y obtén sugerencias para aprovechar al máximo %s.</string>
    <!-- Text for the button to request notification permission on the device -->
    <string name="juno_onboarding_enable_notifications_positive_button" tools:ignore="UnusedResources">Activar las notificaciones</string>
    <!-- Text for the button dismiss the screen and move on with the flow -->
    <string name="juno_onboarding_enable_notifications_negative_button" tools:ignore="UnusedResources">Ahora no</string>

    <!-- Search Widget -->
    <!-- Content description for searching with a widget. The first parameter is the name of the application.-->
    <string name="search_widget_content_description_2">Abrir una nueva pestaña en %1$s</string>
    <!-- Text preview for smaller sized widgets -->
    <string name="search_widget_text_short">Buscar</string>
    <!-- Text preview for larger sized widgets -->
    <string name="search_widget_text_long">Buscar en la web</string>

    <!-- Content description (not visible, for screen readers etc.): Voice search -->
    <string name="search_widget_voice">Búsqueda por voz</string>

    <!-- Preferences -->
    <!-- Title for the settings page-->
    <string name="settings">Ajustes</string>

    <!-- Preference category for general settings -->
    <string name="preferences_category_general">General</string>
    <!-- Preference category for all links about Fenix -->
    <string name="preferences_category_about">Acerca de</string>
    <!-- Preference for settings related to changing the default search engine -->
    <string name="preferences_default_search_engine">Motor de búsqueda predeterminado</string>
    <!-- Preference for settings related to Search -->
    <string name="preferences_search">Buscar</string>
    <!-- Preference for settings related to Search address bar -->
    <string name="preferences_search_address_bar">Barra de direcciones</string>
    <!-- Preference link to rating Fenix on the Play Store -->
    <string name="preferences_rate">Calificar en Google Play</string>
    <!-- Preference linking to about page for Fenix
        The first parameter is the name of the app defined in app_name (for example: Fenix) -->
    <string name="preferences_about">Acerca de %1$s</string>
    <!-- Preference for settings related to changing the default browser -->
    <string name="preferences_set_as_default_browser">Establecer como navegador predeterminado</string>
    <!-- Preference category for advanced settings -->
    <string name="preferences_category_advanced">Avanzado</string>
    <!-- Preference category for privacy and security settings -->
    <string name="preferences_category_privacy_security">Privacidad y seguridad</string>
    <!-- Preference for advanced site permissions -->
    <string name="preferences_site_permissions">Permisos del sitio</string>
    <!-- Preference for private browsing options -->
    <string name="preferences_private_browsing_options">Navegación privada</string>
    <!-- Preference for opening links in a private tab-->
    <string name="preferences_open_links_in_a_private_tab">Abrir enlaces en una pestaña privada</string>
    <!-- Preference for allowing screenshots to be taken while in a private tab-->
    <string name="preferences_allow_screenshots_in_private_mode">Permitir capturas de pantalla en navegación privada</string>
    <!-- Will inform the user of the risk of activating Allow screenshots in private browsing option -->
    <string name="preferences_screenshots_in_private_mode_disclaimer">Si lo permites, las pestañas privadas también serán visibles cuando haya varias aplicaciones abiertas</string>
    <!-- Preference for adding private browsing shortcut -->
    <string name="preferences_add_private_browsing_shortcut">Agregar acceso directo a navegación privada</string>
    <!-- Preference for enabling "HTTPS-Only" mode -->
    <string name="preferences_https_only_title">Modo solo HTTPS</string>

    <!-- Preference for removing cookie/consent banners from sites automatically. See reduce_cookie_banner_summary for additional context. -->
    <string name="preferences_cookie_banner_reduction">Reducción de banner de cookies</string>
    <!-- Preference for rejecting or removing as many cookie/consent banners as possible on sites. See reduce_cookie_banner_summary for additional context. -->
    <string name="reduce_cookie_banner_option">Reducir banners de cookies</string>
    <!-- Summary of cookie banner handling preference if the setting disabled is set to off -->
    <string name="reduce_cookie_banner_option_off">Desactivado</string>
    <!-- Summary of cookie banner handling preference if the setting enabled is set to on -->
    <string name="reduce_cookie_banner_option_on">Activado</string>

    <!-- Summary for the preference for rejecting all cookies whenever possible. The first parameter is the application name -->
    <string name="reduce_cookie_banner_summary_1">%1$s intenta rechazar automáticamente las solicitudes de cookies en los banners de cookies.</string>
    <!-- Text for indicating cookie banner handling is off this site, this is shown as part of the protections panel with the tracking protection toggle -->
    <string name="reduce_cookie_banner_off_for_site">Desactivar para este sitio</string>
    <!-- Text for indicating cookie banner handling is on this site, this is shown as part of the protections panel with the tracking protection toggle -->
    <string name="reduce_cookie_banner_on_for_site">Activar para este sitio</string>
    <!-- Text for indicating cookie banner handling is currently not supported for this site, this is shown as part of the protections panel with the tracking protection toggle -->
    <string name="reduce_cookie_banner_unsupported_site" tools:ignore="UnusedResources">Sitio actualmente no soportado</string>
    <!-- Title text for a detail explanation indicating cookie banner handling is on this site, this is shown as part of the cookie banner panel in the toolbar. The first parameter is a shortened URL of the current site-->
    <string name="reduce_cookie_banner_details_panel_title_on_for_site">¿Activar la reducción de banner de cookies para %1$s?</string>
    <!-- Title text for a detail explanation indicating cookie banner handling is off this site, this is shown as part of the cookie banner panel in the toolbar. The first parameter is a shortened URL of the current site-->
    <string name="reduce_cookie_banner_details_panel_title_off_for_site">¿Desactivar la reducción de banner de cookies para %1$s?</string>

    <!-- Long text for a detail explanation indicating what will happen if cookie banner handling is off for a site, this is shown as part of the cookie banner panel in the toolbar. The first parameter is the application name -->
    <string name="reduce_cookie_banner_details_panel_description_off_for_site">%1$s borrará las cookies de este sitio y actualizará la página. Borrar todas las cookies puede cerrar tu sesión o vaciar los carritos de compras.</string>

    <!-- Long text for a detail explanation indicating what will happen if cookie banner handling is on for a site, this is shown as part of the cookie banner panel in the toolbar. The first parameter are the application name -->
    <string name="reduce_cookie_banner_details_panel_description_on_for_site_1" moz:RemovedIn="111" tools:ignore="UnusedResources">%1$s puede intentar rechazar automáticamente las solicitudes de cookies.</string>
    <!-- Long text for a detail explanation indicating what will happen if cookie banner handling is on for a site, this is shown as part of the cookie banner panel in the toolbar. The first parameter is the application name -->
    <string name="reduce_cookie_banner_details_panel_description_on_for_site_2">%1$s intenta rechazar automáticamente todas las solicitudes de cookies en los sitios admitidos.</string>
    <!-- Title text for the dialog use on the control branch of the experiment to determine which context users engaged the most -->
<<<<<<< HEAD
    <string name="reduce_cookie_banner_control_experiment_dialog_title">¡Se acabaron los banners de cookies!</string>
    <!-- Body text for the dialog use on the control branch of the experiment to determine which context users engaged the most -->
    <string name="reduce_cookie_banner_control_experiment_dialog_body" moz:RemovedIn="110" tools:ignore="UnusedResources">Rechazar automáticamente las solicitudes de cookies, cuando sea posible. De lo contrario, aceptar todas las cookies para descartar los banners de cookies.</string>
=======
    <string name="reduce_cookie_banner_control_experiment_dialog_title" moz:RemovedIn="112" tools:ignore="UnusedResources">¡Se acabaron los banners de cookies!</string>
    <!-- Title text for the cookie banner re-engagement dialog. The first parameter is the application name. -->
    <string name="reduce_cookie_banner_dialog_title">¿Permitir que %1$s? rechace los banners de cookies?</string>
>>>>>>> 09d9f897
    <!-- Body text for the dialog use on the control branch of the experiment to determine which context users engaged the most -->
    <string name="reduce_cookie_banner_control_experiment_dialog_body_1" moz:RemovedIn="111" tools:ignore="UnusedResources">Rechazar automáticamente las solicitudes de cookies, cuando sea posible.</string>
    <!-- Body text for the dialog use on the control branch of the experiment to determine which context users engaged the most.The first parameter is the application name -->
    <string name="reduce_cookie_banner_control_experiment_dialog_body_2" moz:RemovedIn="112" tools:ignore="UnusedResources">¿Permitir que %1$s rechace automáticamente las solicitudes de cookies cuando sea posible?</string>
    <!-- Body text for the cookie banner re-engagement dialog use. The first parameter is the application name. -->
    <string name="reduce_cookie_banner_dialog_body">%1$s puede rechazar automáticamente muchas solicitudes de banner de cookies.</string>
    <!-- Remind me later text button for the onboarding dialog -->
    <string name="reduce_cookie_banner_dialog_not_now_button">Ahora no</string>
    <!-- Change setting text button, for the dialog use on the control branch of the experiment to determine which context users engaged the most -->
    <string name="reduce_cookie_banner_control_experiment_dialog_change_setting_button" moz:RemovedIn="112" tools:ignore="UnusedResources">Descartar banners</string>
    <!-- Snack text for the cookie banner dialog, after user hit the dismiss banner button -->
    <string name="reduce_cookie_banner_dialog_snackbar_text">Verás menos solicitudes de cookies</string>
    <!-- Title text for the dialog use on the variant 1 branch of the experiment to determine which context users engaged the most -->
    <string name="reduce_cookie_banner_variant_1_experiment_dialog_title" moz:RemovedIn="112" tools:ignore="UnusedResources">Ver menos ventanas emergentes de cookies</string>
    <!-- Body text for the dialog use on the variant 1 branch of the experiment to determine which context users engaged the most. The first parameter is the application name. -->
    <string name="reduce_cookie_banner_variant_1_experiment_dialog_body_1" moz:RemovedIn="112" tools:ignore="UnusedResources">Responde automáticamente a las ventanas emergentes de cookies para navegar sin distracciones. %1$s rechazará todas las solicitudes si es posible.</string>
    <!-- Change setting text button, for the onboarding dialog use on the variant 1 branch of the experiment to determine which context users engaged the most -->
    <string name="reduce_cookie_banner_variant_1_experiment_dialog_change_setting_button" moz:RemovedIn="112" tools:ignore="UnusedResources">Descartar ventanas emergentes</string>
    <!-- Title text for the dialog use on the variant 2 branch of the experiment to determine which context users engaged the most -->
    <string name="reduce_cookie_banner_variant_2_experiment_dialog_title" moz:RemovedIn="112" tools:ignore="UnusedResources">Reducción de banner de cookies</string>
    <!-- Body text for the dialog use on the variant 2 branch of the experiment to determine which context users engaged the most. The first parameter is the application name. -->
    <string name="reduce_cookie_banner_variant_2_experiment_dialog_body_1" moz:RemovedIn="112" tools:ignore="UnusedResources">¿Permitir que %1$s? rechace la solicitud de consentimiento de cookies de un sitio cuando sea posible?</string>
    <!-- Change setting text button, for the dialog use on the variant 2 branch of the experiment to determine which context users engaged the most -->
    <string name="reduce_cookie_banner_variant_2_experiment_dialog_change_setting_button" moz:RemovedIn="112" tools:ignore="UnusedResources">Permitir</string>

    <!-- Change setting text button, for the cookie banner re-engagement dialog -->
    <string name="reduce_cookie_banner_dialog_change_setting_button">Permitir</string>

    <!-- Description of the preference to enable "HTTPS-Only" mode. -->
    <string name="preferences_https_only_summary">Intentar conectarse automáticamente a sitios que utilizan el protocolo de encriptación HTTPS para mayor seguridad.</string>
    <!-- Summary of tracking protection preference if tracking protection is set to on -->
    <string name="preferences_https_only_on" moz:removedIn="111" tools:ignore="UnusedResources">Activado</string>
    <!-- Summary of https only preference if https only is set to off -->
    <string name="preferences_https_only_off">Desactivado</string>
    <!-- Summary of https only preference if https only is set to on in all tabs -->
    <string name="preferences_https_only_on_all">Activado en todas las pestañas</string>
    <!-- Summary of https only preference if https only is set to on in private tabs only -->
    <string name="preferences_https_only_on_private">Activado en pestañas privadas</string>
    <!-- Text displayed that links to website containing documentation about "HTTPS-Only" mode -->
    <string name="preferences_http_only_learn_more">Saber más</string>
    <!-- Option for the https only setting -->
    <string name="preferences_https_only_in_all_tabs">Habilitar en todas las pestañas</string>
    <!-- Option for the https only setting -->
    <string name="preferences_https_only_in_private_tabs">Habilitar solo en pestañas privadas</string>
    <!-- Title shown in the error page for when trying to access a http website while https only mode is enabled. -->
    <string name="errorpage_httpsonly_title">Sitio seguro no disponible</string>
    <!-- Message shown in the error page for when trying to access a http website while https only mode is enabled. The message has two paragraphs. This is the first. -->
    <string name="errorpage_httpsonly_message_title">Lo más probable es que el sitio web simplemente no sea compatible con HTTPs.</string>
    <!-- Message shown in the error page for when trying to access a http website while https only mode is enabled. The message has two paragraphs. This is the second. -->
    <string name="errorpage_httpsonly_message_summary">Sin embargo, también es posible que un atacante esté involucrado. Si continúas en el sitio web, no debes ingresar ninguna información confidencial. Si continúas, el modo HTTPS se desactivará temporalmente para el sitio.</string>
    <!-- Preference for accessibility -->
    <string name="preferences_accessibility">Accesibilidad</string>
    <!-- Preference to override the Firefox Account server -->
    <string name="preferences_override_fxa_server">Servidor personalizado de cuenta de Firefox</string>
    <!-- Preference to override the Sync token server -->
    <string name="preferences_override_sync_tokenserver">Servidor personalizado de Sync</string>
    <!-- Toast shown after updating the FxA/Sync server override preferences -->
    <string name="toast_override_fxa_sync_server_done">Servidores de cuenta de Firefox y Sync modificados. Cerrando la aplicación para aplicar los cambios…</string>
    <!-- Preference category for account information -->
    <string name="preferences_category_account">Cuenta</string>
    <!-- Preference for changing where the toolbar is positioned -->
    <string name="preferences_toolbar">Barra de herramientas</string>
    <!-- Preference for changing default theme to dark or light mode -->
    <string name="preferences_theme">Tema</string>
    <!-- Preference for customizing the home screen -->
    <string name="preferences_home_2">Página de inicio</string>
    <!-- Preference for gestures based actions -->
    <string name="preferences_gestures">Gestos</string>
    <!-- Preference for settings related to visual options -->
    <string name="preferences_customize">Personalizar</string>
    <!-- Preference description for banner about signing in -->
    <string name="preferences_sign_in_description_2">Inicia sesión para sincronizar pestañas, marcadores, contraseñas y más.</string>
    <!-- Preference shown instead of account display name while account profile information isn't available yet. -->
    <string name="preferences_account_default_name">Cuenta de Firefox</string>
    <!-- Preference text for account title when there was an error syncing FxA -->
    <string name="preferences_account_sync_error">Volver a conectarse para reanudar la sincronización</string>
    <!-- Preference for language -->
    <string name="preferences_language">Idioma</string>
    <!-- Preference for data choices -->
    <string name="preferences_data_choices">Opciones de datos</string>

    <!-- Preference for data collection -->
    <string name="preferences_data_collection">Recopilación de datos</string>
    <!-- Preference for developers -->
    <string name="preferences_remote_debugging">Depuración remota vía USB</string>
    <!-- Preference title for switch preference to show search engines -->
    <string name="preferences_show_search_engines">Mostrar motores de búsqueda</string>
    <!-- Preference title for switch preference to show search suggestions -->
    <string name="preferences_show_search_suggestions">Mostrar sugerencias de búsqueda</string>
    <!-- Preference title for switch preference to show voice search button -->
    <string name="preferences_show_voice_search">Mostrar búsqueda por voz</string>
    <!-- Preference title for switch preference to show search suggestions also in private mode -->
    <string name="preferences_show_search_suggestions_in_private">Mostrar en sesiones privadas</string>
    <!-- Preference title for switch preference to show a clipboard suggestion when searching -->
    <string name="preferences_show_clipboard_suggestions">Mostrar sugerencias del portapapeles</string>
    <!-- Preference title for switch preference to suggest browsing history when searching -->
    <string name="preferences_search_browsing_history">Buscar historial de navegación</string>
    <!-- Preference title for switch preference to suggest bookmarks when searching -->
    <string name="preferences_search_bookmarks">Buscar marcadores</string>
    <!-- Preference title for switch preference to suggest synced tabs when searching -->
    <string name="preferences_search_synced_tabs">Buscar pestañas sincronizadas</string>
    <!-- Preference for account settings -->
    <string name="preferences_account_settings">Configuración de la cuenta</string>
    <!-- Preference for enabling url autocomplete-->
    <string name="preferences_enable_autocomplete_urls">Autocompletar URLs</string>
    <!-- Preference for open links in third party apps -->
    <string name="preferences_open_links_in_apps">Abrir enlaces en aplicaciones</string>
    <!-- Preference for open links in third party apps always open in apps option -->
    <string name="preferences_open_links_in_apps_always">Siempre</string>
    <!-- Preference for open links in third party apps ask before opening option -->
    <string name="preferences_open_links_in_apps_ask">Preguntar antes de abrir</string>
    <!-- Preference for open links in third party apps never open in apps option -->
    <string name="preferences_open_links_in_apps_never">Nunca</string>
    <!-- Preference for open download with an external download manager app -->
    <string name="preferences_external_download_manager">Administrador de descargas externo</string>
    <!-- Preference for add_ons -->
    <string name="preferences_addons">Complementos</string>

    <!-- Preference for notifications -->
    <string name="preferences_notifications">Notificaciones</string>

    <!-- Summary for notification preference indicating notifications are allowed -->
    <string name="notifications_allowed_summary">Permitido</string>
    <!-- Summary for notification preference indicating notifications are not allowed -->
    <string name="notifications_not_allowed_summary">No permitido</string>

    <!-- Add-on Preferences -->
    <!-- Preference to customize the configured AMO (addons.mozilla.org) collection -->
    <string name="preferences_customize_amo_collection">Colección de complementos personalizada</string>
    <!-- Button caption to confirm the add-on collection configuration -->
    <string name="customize_addon_collection_ok">Aceptar</string>
    <!-- Button caption to abort the add-on collection configuration -->
    <string name="customize_addon_collection_cancel">Cancelar</string>
    <!-- Hint displayed on input field for custom collection name -->
    <string name="customize_addon_collection_hint">Nombre de la colección</string>
    <!-- Hint displayed on input field for custom collection user ID-->
    <string name="customize_addon_collection_user_hint">Dueño de la colección (ID de usuario)</string>
    <!-- Toast shown after confirming the custom add-on collection configuration -->
    <string name="toast_customize_addon_collection_done">Colección de complementos modificada. Cerrando la aplicación para aplicar los cambios…</string>

    <!-- Customize Home -->
    <!-- Header text for jumping back into the recent tab in customize the home screen -->
    <string name="customize_toggle_jump_back_in">Regresar hacía atrás</string>
    <!-- Title for the customize home screen section with recently saved bookmarks. -->
    <string name="customize_toggle_recent_bookmarks">Marcadores recientes</string>
    <!-- Title for the customize home screen section with recently visited. Recently visited is
    a section where users see a list of tabs that they have visited in the past few days -->
    <string name="customize_toggle_recently_visited">Visitados recientemente</string>

    <!-- Title for the customize home screen section with Pocket. -->
    <string name="customize_toggle_pocket_2">Historias que invitan a la reflexión</string>
    <!-- Summary for the customize home screen section with Pocket. The first parameter is product name Pocket -->
    <string name="customize_toggle_pocket_summary">Artículos desarrollados por %s</string>
    <!-- Title for the customize home screen section with sponsored Pocket stories. -->
    <string name="customize_toggle_pocket_sponsored">Historias patrocinadas</string>
    <!-- Title for the opening wallpaper settings screen -->
    <string name="customize_wallpapers">Fondos de pantalla</string>

    <!-- Title for the customize home screen section with sponsored shortcuts. -->
    <string name="customize_toggle_contile">Accesos directos patrocinados</string>

    <!-- Wallpapers -->
    <!-- Content description for various wallpapers. The first parameter is the name of the wallpaper -->
    <string name="wallpapers_item_name_content_description">Elemento de fondo de pantalla: %1$s</string>
    <!-- Snackbar message for when wallpaper is selected -->
    <string name="wallpaper_updated_snackbar_message">¡Fondo de pantalla actualizado!</string>
    <!-- Snackbar label for action to view selected wallpaper -->
    <string name="wallpaper_updated_snackbar_action">Ver</string>

    <!-- Snackbar message for when wallpaper couldn't be downloaded -->
    <string name="wallpaper_download_error_snackbar_message">No se pudo descargar el fondo de pantalla</string>
    <!-- Snackbar label for action to retry downloading the wallpaper -->
    <string name="wallpaper_download_error_snackbar_action">Reintentar</string>
    <!-- Snackbar message for when wallpaper couldn't be selected because of the disk error -->
    <string name="wallpaper_select_error_snackbar_message">No se pudo cambiar el fondo de pantalla</string>
    <!-- Text displayed that links to website containing documentation about the "Limited Edition" wallpapers. -->
    <string name="wallpaper_learn_more">Saber más</string>

    <!-- Text for classic wallpapers title. The first parameter is the Firefox name. -->
    <string name="wallpaper_classic_title">Clásico %s</string>
    <!-- Text for limited edition wallpapers title. -->
    <string name="wallpaper_limited_edition_title">Edición limitada</string>
    <!-- Description text for the limited edition wallpapers with learn more link. The first parameter is the learn more string defined in wallpaper_learn_more-->
    <string name="wallpaper_limited_edition_description_with_learn_more">La nueva colección Voces Independientes. %s</string>
    <!-- Description text for the limited edition wallpapers. -->
    <string name="wallpaper_limited_edition_description">La nueva colección Voces Independientes.</string>
    <!-- Wallpaper onboarding dialog header text. -->
    <string name="wallpapers_onboarding_dialog_title_text">Prueba un toque de color</string>
    <!-- Wallpaper onboarding dialog body text. -->
    <string name="wallpapers_onboarding_dialog_body_text">Elige un fondo de pantalla que te represente.</string>
    <!-- Wallpaper onboarding dialog learn more button text. The button navigates to the wallpaper settings screen. -->
    <string name="wallpapers_onboarding_dialog_explore_more_button_text">Explorar más fondos de pantalla</string>

    <!-- Add-on Installation from AMO-->
    <!-- Error displayed when user attempts to install an add-on from AMO (addons.mozilla.org) that is not supported -->
    <string name="addon_not_supported_error">Complemento no compatible</string>
    <!-- Error displayed when user attempts to install an add-on from AMO (addons.mozilla.org) that is already installed -->
    <string name="addon_already_installed">El complemento ya está instalado</string>

    <!-- Account Preferences -->
    <!-- Preference for triggering sync -->
    <string name="preferences_sync_now">Sincronizar ahora</string>
    <!-- Preference category for sync -->
    <string name="preferences_sync_category">Elige qué quieres sincronizar</string>
    <!-- Preference for syncing history -->
    <string name="preferences_sync_history">Historial</string>
    <!-- Preference for syncing bookmarks -->
    <string name="preferences_sync_bookmarks">Marcadores</string>
    <!-- Preference for syncing logins -->
    <string name="preferences_sync_logins">Inicios de sesión</string>
    <!-- Preference for syncing tabs -->
    <string name="preferences_sync_tabs_2">Pestañas abiertas</string>
    <!-- Preference for signing out -->
    <string name="preferences_sign_out">Cerrar sesión</string>
    <!-- Preference displays and allows changing current FxA device name -->
    <string name="preferences_sync_device_name">Nombre del dispositivo</string>
    <!-- Text shown when user enters empty device name -->
    <string name="empty_device_name_error">El nombre del dispositivo no puede estar vacío.</string>
    <!-- Label indicating that sync is in progress -->
    <string name="sync_syncing_in_progress">Sincronizando…</string>
    <!-- Label summary indicating that sync failed. The first parameter is the date stamp showing last time it succeeded -->
    <string name="sync_failed_summary">La sincronización falló. Último éxito: %s</string>
    <!-- Label summary showing never synced -->
    <string name="sync_failed_never_synced_summary">La sincronización falló. Última sincronización: nunca</string>
    <!-- Label summary the date we last synced. The first parameter is date stamp showing last time synced -->
    <string name="sync_last_synced_summary">Última sincronización: %s</string>
    <!-- Label summary showing never synced -->
    <string name="sync_never_synced_summary">Última sincronización: nunca</string>

    <!-- Text for displaying the default device name.
        The first parameter is the application name, the second is the device manufacturer name
        and the third is the device model. -->
    <string name="default_device_name_2">%1$s en %2$s %3$s</string>

    <!-- Preference for syncing credit cards -->
    <string name="preferences_sync_credit_cards">Tarjetas de crédito</string>
    <!-- Preference for syncing addresses -->
    <string name="preferences_sync_address">Direcciones</string>

    <!-- Send Tab -->
    <!-- Name of the "receive tabs" notification channel. Displayed in the "App notifications" system settings for the app -->
    <string name="fxa_received_tab_channel_name">Pestañas recibidas</string>
    <!-- Description of the "receive tabs" notification channel. Displayed in the "App notifications" system settings for the app -->
    <string name="fxa_received_tab_channel_description">Notificaciones de pestañas recibidas desde otros dispositivos Firefox.</string>
    <!--  The body for these is the URL of the tab received  -->
    <string name="fxa_tab_received_notification_name">Pestaña recibida</string>
    <!-- %s is the device name -->
    <string name="fxa_tab_received_from_notification_name">Pestaña de %s</string>

    <!-- Advanced Preferences -->
    <!-- Preference for tracking protection exceptions -->
    <string name="preferences_tracking_protection_exceptions">Excepciones</string>
    <!-- Button in Exceptions Preference to turn on tracking protection for all sites (remove all exceptions) -->
    <string name="preferences_tracking_protection_exceptions_turn_on_for_all">Activar para todos los sitios</string>
    <!-- Text displayed when there are no exceptions -->
    <string name="exceptions_empty_message_description">Las excepciones te permiten deshabilitar la protección contra rastreo en sitios seleccionados.</string>
    <!-- Text displayed when there are no exceptions, with learn more link that brings users to a tracking protection SUMO page -->
    <string name="exceptions_empty_message_learn_more_link">Más información</string>

    <!-- Preference switch for usage and technical data collection -->
    <string name="preference_usage_data">Uso y datos técnicos</string>
    <!-- Preference description for usage and technical data collection -->
    <string name="preferences_usage_data_description">Comparte datos de rendimiento, uso, hardware y personalizaciones sobre tu navegador con Mozilla para ayudar a mejorar %1$s</string>
    <!-- Preference switch for marketing data collection -->
    <string name="preferences_marketing_data">Datos de marketing</string>
    <!-- Preference description for marketing data collection -->
    <string name="preferences_marketing_data_description2">Comparte datos de uso básicos con Adjust, nuestro proveedor de marketing móvil</string>
    <!-- Title for studies preferences -->
    <string name="preference_experiments_2">Estudios</string>
    <!-- Summary for studies preferences -->
    <string name="preference_experiments_summary_2">Permite a Mozilla instalar y ejecutar estudios</string>

    <!-- Turn On Sync Preferences -->
    <!-- Header of the Sync and save your data preference view -->
    <string name="preferences_sync_2">Sincroniza y guarda tu información</string>
    <!-- Preference for reconnecting to FxA sync -->
    <string name="preferences_sync_sign_in_to_reconnect">Inicia sesión para reconectar</string>
    <!-- Preference for removing FxA account -->
    <string name="preferences_sync_remove_account">Eliminar cuenta</string>

    <!-- Pairing Feature strings -->
    <!-- Instructions on how to access pairing -->
    <string name="pair_instructions_2"><![CDATA[Escanea el código QR mostrado en <b>firefox.com/pair</b>]]></string>

    <!-- Toolbar Preferences -->
    <!-- Preference for using top toolbar -->
    <string name="preference_top_toolbar">Superior</string>
    <!-- Preference for using bottom toolbar -->
    <string name="preference_bottom_toolbar">Inferior</string>

    <!-- Theme Preferences -->
    <!-- Preference for using light theme -->
    <string name="preference_light_theme">Claro</string>
    <!-- Preference for using dark theme -->
    <string name="preference_dark_theme">Oscuro</string>
    <!-- Preference for using using dark or light theme automatically set by battery -->
    <string name="preference_auto_battery_theme">Establecido por el ahorrador de batería</string>

    <!-- Preference for using following device theme -->
    <string name="preference_follow_device_theme">Seguir el tema del dispositivo</string>

    <!-- Gestures Preferences-->
    <!-- Preferences for using pull to refresh in a webpage -->
    <string name="preference_gestures_website_pull_to_refresh">Arrastrar para actualizar</string>
    <!-- Preference for using the dynamic toolbar -->
    <string name="preference_gestures_dynamic_toolbar">Desplazar para ocultar la barra</string>
    <!-- Preference for switching tabs by swiping horizontally on the toolbar -->
    <string name="preference_gestures_swipe_toolbar_switch_tabs">Deslizar la barra hacia los lados para cambiar de pestaña</string>
    <!-- Preference for showing the opened tabs by swiping up on the toolbar-->
    <string name="preference_gestures_swipe_toolbar_show_tabs">Deslizar la barra hacia arriba para abrir pestañas</string>

    <!-- Library -->
    <!-- Option in Library to open Downloads page -->
    <string name="library_downloads">Descargas</string>
    <!-- Option in library to open Bookmarks page -->
    <string name="library_bookmarks">Marcadores</string>
    <!-- Option in library to open Desktop Bookmarks root page -->
    <string name="library_desktop_bookmarks_root">Marcadores de escritorio</string>
    <!-- Option in library to open Desktop Bookmarks "menu" page -->
    <string name="library_desktop_bookmarks_menu">Menú de marcadores</string>
    <!-- Option in library to open Desktop Bookmarks "toolbar" page -->
    <string name="library_desktop_bookmarks_toolbar">Barra de herramientas de marcadores</string>
    <!-- Option in library to open Desktop Bookmarks "unfiled" page -->
    <string name="library_desktop_bookmarks_unfiled">Otros marcadores</string>
    <!-- Option in Library to open History page -->
    <string name="library_history">Historial</string>
    <!-- Option in Library to open a new tab -->
    <string name="library_new_tab">Nueva pestaña</string>
    <!-- Settings Page Title -->
    <string name="settings_title">Ajustes</string>
    <!-- Content description (not visible, for screen readers etc.): "Close button for library settings" -->
    <string name="content_description_close_button">Cerrar</string>

    <!-- Title to show in alert when a lot of tabs are to be opened
    %d is a placeholder for the number of tabs that will be opened -->
    <string name="open_all_warning_title">¿Abrir %d pestañas?</string>
    <!-- Message to warn users that a large number of tabs will be opened
    %s will be replaced by app name. -->
    <string name="open_all_warning_message">Abrir varias pestañas puede ralentizar a %s mientras se cargan las páginas. ¿Estás seguro de que deseas continuar?</string>
    <!-- Dialog button text for confirming open all tabs -->
    <string name="open_all_warning_confirm">Abrir pestañas</string>
    <!-- Dialog button text for canceling open all tabs -->
    <string name="open_all_warning_cancel">Cancelar</string>

    <!-- Text to show users they have one site in the history group section of the History fragment.
    %d is a placeholder for the number of sites in the group. -->
    <string name="history_search_group_site" moz:RemovedIn="111" tools:ignore="UnusedResources">%d sitio</string>
    <!-- Text to show users they have one page in the history group section of the History fragment.
    %d is a placeholder for the number of pages in the group. -->
    <string name="history_search_group_site_1">%d página</string>
    <!-- Text to show users they have multiple sites in the history group section of the History fragment.
    %d is a placeholder for the number of sites in the group. -->
    <string name="history_search_group_sites" moz:RemovedIn="111" tools:ignore="UnusedResources">%d sitios</string>

    <!-- Text to show users they have multiple pages in the history group section of the History fragment.
    %d is a placeholder for the number of pages in the group. -->
    <string name="history_search_group_sites_1">%d páginas</string>

    <!-- Option in library for Recently Closed Tabs -->
    <string name="library_recently_closed_tabs">Pestañas recientemente cerradas</string>
    <!-- Option in library to open Recently Closed Tabs page -->
    <string name="recently_closed_show_full_history">Mostrar historial completo</string>
    <!-- Text to show users they have multiple tabs saved in the Recently Closed Tabs section of history.
    %d is a placeholder for the number of tabs selected. -->
    <string name="recently_closed_tabs">%d pestañas</string>
    <!-- Text to show users they have one tab saved in the Recently Closed Tabs section of history.
    %d is a placeholder for the number of tabs selected. -->
    <string name="recently_closed_tab">%d pestaña</string>
    <!-- Recently closed tabs screen message when there are no recently closed tabs -->
    <string name="recently_closed_empty_message">No hay pestañas recientemente cerradas</string>

    <!-- Tab Management -->
    <!-- Title of preference for tabs management -->
    <string name="preferences_tabs">Pestañas</string>
    <!-- Title of preference that allows a user to specify the tab view -->
    <string name="preferences_tab_view">Vista de pestaña</string>
    <!-- Option for a list tab view -->
    <string name="tab_view_list">Lista</string>
    <!-- Option for a grid tab view -->
    <string name="tab_view_grid">Cuadrícula</string>
    <!-- Title of preference that allows a user to auto close tabs after a specified amount of time -->
    <string name="preferences_close_tabs">Cerrar pestañas</string>
    <!-- Option for auto closing tabs that will never auto close tabs, always allows user to manually close tabs -->
    <string name="close_tabs_manually">Manualmente</string>
    <!-- Option for auto closing tabs that will auto close tabs after one day -->
    <string name="close_tabs_after_one_day">Después de un día</string>
    <!-- Option for auto closing tabs that will auto close tabs after one week -->
    <string name="close_tabs_after_one_week">Después de una semana</string>
    <!-- Option for auto closing tabs that will auto close tabs after one month -->
    <string name="close_tabs_after_one_month">Después de un mes</string>

    <!-- Title of preference that allows a user to specify the auto-close settings for open tabs -->
    <string name="preference_auto_close_tabs" tools:ignore="UnusedResources">Cerrar automáticamente pestañas abiertas</string>

    <!-- Opening screen -->
    <!-- Title of a preference that allows a user to choose what screen to show after opening the app -->
    <string name="preferences_opening_screen">Pantalla de apertura</string>
    <!-- Option for always opening the homepage when re-opening the app -->
    <string name="opening_screen_homepage">Página de inicio</string>
    <!-- Option for always opening the user's last-open tab when re-opening the app -->
    <string name="opening_screen_last_tab">Última pestaña</string>
    <!-- Option for always opening the homepage when re-opening the app after four hours of inactivity -->
    <string name="opening_screen_after_four_hours_of_inactivity">Página de inicio después de cuatro horas de inactividad</string>
    <!-- Summary for tabs preference when auto closing tabs setting is set to manual close-->
    <string name="close_tabs_manually_summary">Cerrar manualmente</string>
    <!-- Summary for tabs preference when auto closing tabs setting is set to auto close tabs after one day-->
    <string name="close_tabs_after_one_day_summary">Cerrar después de un día</string>
    <!-- Summary for tabs preference when auto closing tabs setting is set to auto close tabs after one week-->
    <string name="close_tabs_after_one_week_summary">Cerrar después de una semana</string>
    <!-- Summary for tabs preference when auto closing tabs setting is set to auto close tabs after one month-->
    <string name="close_tabs_after_one_month_summary">Cerrar después de un mes</string>

    <!-- Summary for homepage preference indicating always opening the homepage when re-opening the app -->
    <string name="opening_screen_homepage_summary">Abrir en la página de inicio</string>
    <!-- Summary for homepage preference indicating always opening the last-open tab when re-opening the app -->
    <string name="opening_screen_last_tab_summary">Abrir en la última pestaña</string>
    <!-- Summary for homepage preference indicating opening the homepage when re-opening the app after four hours of inactivity -->
    <string name="opening_screen_after_four_hours_of_inactivity_summary">Abrir en la página de inicio después de cuatro horas</string>

    <!-- Inactive tabs -->
    <!-- Category header of a preference that allows a user to enable or disable the inactive tabs feature -->
    <string name="preferences_inactive_tabs">Mover pestañas antiguas a inactivas</string>

    <!-- Title of inactive tabs preference -->
    <string name="preferences_inactive_tabs_title">Las pestañas que no has visto durante dos semanas se mueven a la sección inactiva.</string>

    <!-- Studies -->
    <!-- Title of the remove studies button -->
    <string name="studies_remove">Eliminar</string>
    <!-- Title of the active section on the studies list -->
    <string name="studies_active">Activo</string>
    <!-- Description for studies, it indicates why Firefox use studies. The first parameter is the name of the application. -->
    <string name="studies_description_2">%1$s puede instalar y ejecutar estudios de vez en cuando.</string>
    <!-- Learn more link for studies, links to an article for more information about studies. -->
    <string name="studies_learn_more">Saber más</string>
    <!-- Dialog message shown after removing a study -->
    <string name="studies_restart_app">La aplicación se cerrará para aplicar los cambios</string>
    <!-- Dialog button to confirm the removing a study. -->
    <string name="studies_restart_dialog_ok">OK</string>
    <!-- Dialog button text for canceling removing a study. -->
    <string name="studies_restart_dialog_cancel">Cancelar</string>

    <!-- Toast shown after turning on/off studies preferences -->
    <string name="studies_toast_quit_application" tools:ignore="UnusedResources">Saliendo de la aplicación para aplicar los cambios…</string>

    <!-- Sessions -->
    <!-- Title for the list of tabs -->
    <string name="tab_header_label">Pestañas abiertas</string>
    <!-- Title for the list of tabs in the current private session -->
    <string name="tabs_header_private_tabs_title">Pestañas privadas</string>
    <!-- Title for the list of tabs in the synced tabs -->
    <string name="tabs_header_synced_tabs_title">Pestañas sincronizadas</string>
    <!-- Content description (not visible, for screen readers etc.): Add tab button. Adds a news tab when pressed -->
    <string name="add_tab">Agregar pestaña</string>
    <!-- Content description (not visible, for screen readers etc.): Add tab button. Adds a news tab when pressed -->
    <string name="add_private_tab">Agregar pestaña privada</string>
    <!-- Text for the new tab button to indicate adding a new private tab in the tab -->
    <string name="tab_drawer_fab_content">Privada</string>
    <!-- Text for the new tab button to indicate syncing command on the synced tabs page -->
    <string name="tab_drawer_fab_sync">Sincronizar</string>
    <!-- Text shown in the menu for sharing all tabs -->
    <string name="tab_tray_menu_item_share">Compartir todas las pestañas</string>
    <!-- Text shown in the menu to view recently closed tabs -->
    <string name="tab_tray_menu_recently_closed">Pestañas recientemente cerradas</string>
    <!-- Text shown in the tabs tray inactive tabs section -->
    <string name="tab_tray_inactive_recently_closed" tools:ignore="UnusedResources">Cerradas recientemente</string>
    <!-- Text shown in the menu to view account settings -->
    <string name="tab_tray_menu_account_settings">Ajustes de la cuenta</string>
    <!-- Text shown in the menu to view tab settings -->
    <string name="tab_tray_menu_tab_settings">Ajustes de pestañas</string>
    <!-- Text shown in the menu for closing all tabs -->
    <string name="tab_tray_menu_item_close">Cerrar todas las pestañas</string>
    <!-- Text shown in the multiselect menu for bookmarking selected tabs. -->
    <string name="tab_tray_multiselect_menu_item_bookmark">Marcador</string>
    <!-- Text shown in the multiselect menu for closing selected tabs. -->
    <string name="tab_tray_multiselect_menu_item_close">Cerrar</string>
    <!-- Content description for tabs tray multiselect share button -->
    <string name="tab_tray_multiselect_share_content_description">Compartir pestañas seleccionadas</string>
    <!-- Content description for tabs tray multiselect menu -->
    <string name="tab_tray_multiselect_menu_content_description">Menú de pestañas seleccionadas</string>
    <!-- Content description (not visible, for screen readers etc.): Removes tab from collection button. Removes the selected tab from collection when pressed -->
    <string name="remove_tab_from_collection">Eliminar la pestaña de la colección</string>
    <!-- Text for button to enter multiselect mode in tabs tray -->
    <string name="tabs_tray_select_tabs">Seleccionar pestañas</string>
    <!-- Content description (not visible, for screen readers etc.): Close tab button. Closes the current session when pressed -->
    <string name="close_tab">Cerrar pestaña</string>
    <!-- Content description (not visible, for screen readers etc.): Close tab <title> button. First parameter is tab title  -->
    <string name="close_tab_title">Cerrar pestaña %s</string>
    <!-- Content description (not visible, for screen readers etc.): Opens the open tabs menu when pressed -->
    <string name="open_tabs_menu">Abrir menú de pestañas</string>
    <!-- Open tabs menu item to save tabs to collection -->
    <string name="tabs_menu_save_to_collection1">Guardar pestañas en la colección</string>
    <!-- Text for the menu button to delete a collection -->
    <string name="collection_delete">Eliminar colección</string>
    <!-- Text for the menu button to rename a collection -->
    <string name="collection_rename">Cambiar nombre a colección</string>
    <!-- Text for the button to open tabs of the selected collection -->
    <string name="collection_open_tabs">Abrir pestañas</string>
    <!-- Hint for adding name of a collection -->
    <string name="collection_name_hint">Nombre de la colección</string>
	<!-- Text for the menu button to rename a top site -->
	<string name="rename_top_site">Renombrar</string>
	<!-- Text for the menu button to remove a top site -->
	<string name="remove_top_site">Eliminar</string>

    <!-- Text for the menu button to delete a top site from history -->
    <string name="delete_from_history">Eliminar del historial</string>
    <!-- Postfix for private WebApp titles, placeholder is replaced with app name -->
    <string name="pwa_site_controls_title_private">%1$s (Modo Privado)</string>

    <!-- History -->
    <!-- Text for the button to search all history -->
    <string name="history_search_1">Ingresa los términos de búsqueda</string>
    <!-- Text for the button to clear all history -->
    <string name="history_delete_all">Eliminar historial</string>
    <!-- Text for the snackbar to confirm that multiple browsing history items has been deleted -->
    <string name="history_delete_multiple_items_snackbar">Historial eliminado</string>
    <!-- Text for the snackbar to confirm that a single browsing history item has been deleted. The first parameter is the shortened URL of the deleted history item. -->
    <string name="history_delete_single_item_snackbar">Se eliminó %1$s</string>
    <!-- Context description text for the button to delete a single history item -->
    <string name="history_delete_item">Eliminar</string>
    <!-- History multi select title in app bar
    The first parameter is the number of bookmarks selected -->
    <string name="history_multi_select_title">%1$d seleccionado(s)</string>
    <!-- Text for the header that groups the history for today -->
    <string name="history_today">Hoy</string>
    <!-- Text for the header that groups the history for yesterday -->
    <string name="history_yesterday">Ayer</string>
    <!-- Text for the header that groups the history the past 7 days -->
    <string name="history_7_days">Últimos 7 días</string>
    <!-- Text for the header that groups the history the past 30 days -->
    <string name="history_30_days">Últimos 30 días</string>
    <!-- Text for the header that groups the history older than the last month -->
    <string name="history_older">Más antiguo</string>
    <!-- Text shown when no history exists -->
    <string name="history_empty_message">No hay ningún historial</string>

    <!-- Downloads -->
    <!-- Text for the snackbar to confirm that multiple downloads items have been removed -->
    <string name="download_delete_multiple_items_snackbar_1">Descargas removidas</string>
    <!-- Text for the snackbar to confirm that a single download item has been removed. The first parameter is the name of the download item. -->
    <string name="download_delete_single_item_snackbar">%1$s removido</string>
    <!-- Text shown when no download exists -->
    <string name="download_empty_message_1">No hay archivos descargados</string>
    <!-- History multi select title in app bar
    The first parameter is the number of downloads selected -->
    <string name="download_multi_select_title">%1$d seleccionadas</string>


    <!-- Text for the button to remove a single download item -->
    <string name="download_delete_item_1">Remover</string>


    <!-- Crashes -->
    <!-- Title text displayed on the tab crash page. This first parameter is the name of the application (For example: Fenix) -->
    <string name="tab_crash_title_2">Lo sentimos. %1$s no puede cargar esa página.</string>
    <!-- Send crash report checkbox text on the tab crash page -->
    <string name="tab_crash_send_report">Enviar informe de fallos a Mozilla</string>
    <!-- Close tab button text on the tab crash page -->
    <string name="tab_crash_close">Cerrar pestaña</string>
    <!-- Restore tab button text on the tab crash page -->
    <string name="tab_crash_restore">Restaurar pestaña</string>

    <!-- Bookmarks -->
    <!-- Confirmation message for a dialog confirming if the user wants to delete the selected folder -->
    <string name="bookmark_delete_folder_confirmation_dialog">¿Estás seguro de querer eliminar esta carpeta?</string>
    <!-- Confirmation message for a dialog confirming if the user wants to delete multiple items including folders. Parameter will be replaced by app name. -->
    <string name="bookmark_delete_multiple_folders_confirmation_dialog">%s eliminará los elementos seleccionados.</string>
    <!-- Text for the cancel button on delete bookmark dialog -->
    <string name="bookmark_delete_negative">Cancelar</string>
    <!-- Screen title for adding a bookmarks folder -->
    <string name="bookmark_add_folder">Agregar carpeta</string>
    <!-- Snackbar title shown after a bookmark has been created. -->
    <string name="bookmark_saved_snackbar">¡Marcador guardado!</string>
    <!-- Snackbar edit button shown after a bookmark has been created. -->
    <string name="edit_bookmark_snackbar_action">EDITAR</string>
    <!-- Bookmark overflow menu edit button -->
    <string name="bookmark_menu_edit_button">Editar</string>
    <!-- Bookmark overflow menu copy button -->
    <string name="bookmark_menu_copy_button">Copiar</string>
    <!-- Bookmark overflow menu share button -->
    <string name="bookmark_menu_share_button">Compartir</string>
    <!-- Bookmark overflow menu open in new tab button -->
    <string name="bookmark_menu_open_in_new_tab_button">Abrir en una nueva pestaña</string>
    <!-- Bookmark overflow menu open in private tab button -->
    <string name="bookmark_menu_open_in_private_tab_button">Abrir en una pestaña privada</string>
    <!-- Bookmark overflow menu open all in tabs button -->
    <string name="bookmark_menu_open_all_in_tabs_button">Abrir todo en pestañas nuevas</string>
    <!-- Bookmark overflow menu open all in private tabs button -->
    <string name="bookmark_menu_open_all_in_private_tabs_button">Abrir todo en pestañas privadas</string>
    <!-- Bookmark overflow menu delete button -->
    <string name="bookmark_menu_delete_button">Eliminar</string>
    <!--Bookmark overflow menu save button -->
    <string name="bookmark_menu_save_button">Guardar</string>
    <!-- Bookmark multi select title in app bar
     The first parameter is the number of bookmarks selected -->
    <string name="bookmarks_multi_select_title">Se seleccionó %1$d</string>
    <!-- Bookmark editing screen title -->
    <string name="edit_bookmark_fragment_title">Editar marcador</string>
    <!-- Bookmark folder editing screen title -->
    <string name="edit_bookmark_folder_fragment_title">Editar carpeta</string>
    <!-- Bookmark sign in button message -->
    <string name="bookmark_sign_in_button">Iniciar sesión para ver los marcadores sincronizados</string>
    <!-- Bookmark URL editing field label -->
    <string name="bookmark_url_label">URL</string>
    <!-- Bookmark FOLDER editing field label -->
    <string name="bookmark_folder_label">CARPETA</string>
    <!-- Bookmark NAME editing field label -->
    <string name="bookmark_name_label">NOMBRE</string>
    <!-- Bookmark add folder screen title -->
    <string name="bookmark_add_folder_fragment_label">Agregar carpeta</string>
    <!-- Bookmark select folder screen title -->
    <string name="bookmark_select_folder_fragment_label">Seleccionar carpeta</string>
    <!-- Bookmark editing error missing title -->
    <string name="bookmark_empty_title_error">Debe tener un título</string>
    <!-- Bookmark editing error missing or improper URL -->
    <string name="bookmark_invalid_url_error">URL no válida</string>
    <!-- Bookmark screen message for empty bookmarks folder -->
    <string name="bookmarks_empty_message">No hay marcadores aquí</string>
    <!-- Bookmark snackbar message on deletion
     The first parameter is the host part of the URL of the bookmark deleted, if any -->
    <string name="bookmark_deletion_snackbar_message">Se eliminó %1$s</string>
    <!-- Bookmark snackbar message on deleting multiple bookmarks not including folders-->
    <string name="bookmark_deletion_multiple_snackbar_message_2">Se eliminaron los marcadores</string>
    <!-- Bookmark snackbar message on deleting multiple bookmarks including folders-->
    <string name="bookmark_deletion_multiple_snackbar_message_3">Eliminar carpetas seleccionadas</string>
    <!-- Bookmark undo button for deletion snackbar action -->
    <string name="bookmark_undo_deletion">DESHACER</string>

    <!-- Text for the button to search all bookmarks -->
    <string name="bookmark_search">Ingresar términos de búsqueda</string>

    <!-- Site Permissions -->
    <!-- Button label that take the user to the Android App setting -->
    <string name="phone_feature_go_to_settings">Ir a Ajustes</string>
    <!-- Content description (not visible, for screen readers etc.): Quick settings sheet
        to give users access to site specific information / settings. For example:
        Secure settings status and a button to modify site permissions -->
    <string name="quick_settings_sheet">Hoja de ajustes rápidos</string>
    <!-- Label that indicates that this option it the recommended one -->
    <string name="phone_feature_recommended">Recomendado</string>
    <!-- Button label for clearing all the information of site permissions-->
    <string name="clear_permissions">Eliminar permisos</string>
    <!-- Text for the OK button on Clear permissions dialog -->
    <string name="clear_permissions_positive">Ok</string>
    <!-- Text for the cancel button on Clear permissions dialog -->
    <string name="clear_permissions_negative">Cancelar</string>
    <!-- Button label for clearing a site permission-->
    <string name="clear_permission">Eliminar permiso</string>
    <!-- Text for the OK button on Clear permission dialog -->
    <string name="clear_permission_positive">Ok</string>
    <!-- Text for the cancel button on Clear permission dialog -->
    <string name="clear_permission_negative">Cancelar</string>
    <!-- Button label for clearing all the information on all sites-->
    <string name="clear_permissions_on_all_sites">Eliminar permisos de todos los sitios</string>
    <!-- Preference for altering video and audio autoplay for all websites -->
    <string name="preference_browser_feature_autoplay">Reproducción automática</string>
    <!-- Preference for altering the camera access for all websites -->
    <string name="preference_phone_feature_camera">Cámara</string>
    <!-- Preference for altering the microphone access for all websites -->
    <string name="preference_phone_feature_microphone">Micrófono</string>
    <!-- Preference for altering the location access for all websites -->
    <string name="preference_phone_feature_location">Ubicación</string>
    <!-- Preference for altering the notification access for all websites -->
    <string name="preference_phone_feature_notification">Notificación</string>
    <!-- Preference for altering the persistent storage access for all websites -->
    <string name="preference_phone_feature_persistent_storage">Almacenamiento persistente</string>
    <!-- Preference for altering the storage access setting for all websites -->
    <string name="preference_phone_feature_cross_origin_storage_access">Cookies entre sitios</string>
    <!-- Preference for altering the EME access for all websites -->
    <string name="preference_phone_feature_media_key_system_access">Contenido controlado por DRM</string>
    <!-- Label that indicates that a permission must be asked always -->
    <string name="preference_option_phone_feature_ask_to_allow">Pedir permiso</string>
    <!-- Label that indicates that a permission must be blocked -->
    <string name="preference_option_phone_feature_blocked">Bloqueado</string>
    <!-- Label that indicates that a permission must be allowed -->
    <string name="preference_option_phone_feature_allowed">Permitido</string>

    <!--Label that indicates a permission is by the Android OS-->
    <string name="phone_feature_blocked_by_android">Bloqueado por Android</string>
    <!-- Preference for showing a list of websites that the default configurations won't apply to them -->
    <string name="preference_exceptions">Excepciones</string>
    <!-- Summary of tracking protection preference if tracking protection is set to on -->
    <string name="tracking_protection_on" moz:removedIn="111" tools:ignore="UnusedResources">Activada</string>
    <!-- Summary of tracking protection preference if tracking protection is set to off -->
    <string name="tracking_protection_off">Desactivada</string>
    <!-- Summary of tracking protection preference if tracking protection is set to standard -->
    <string name="tracking_protection_standard">Estándar</string>
    <!-- Summary of tracking protection preference if tracking protection is set to strict -->
    <string name="tracking_protection_strict">Estricto</string>
    <!-- Summary of tracking protection preference if tracking protection is set to custom -->
    <string name="tracking_protection_custom">Personalizado</string>
    <!-- Label for global setting that indicates that all video and audio autoplay is allowed -->
    <string name="preference_option_autoplay_allowed2">Permitir audio y video</string>
    <!-- Label for site specific setting that indicates that all video and audio autoplay is allowed -->
    <string name="quick_setting_option_autoplay_allowed">Permitir audio y video</string>
    <!-- Label that indicates that video and audio autoplay is only allowed over Wi-Fi -->
    <string name="preference_option_autoplay_allowed_wifi_only2">Bloquear audio y video solo con datos móviles</string>
    <!-- Subtext that explains 'autoplay on Wi-Fi only' option -->
    <string name="preference_option_autoplay_allowed_wifi_subtext">El audio y el video se reproducirán con Wi-Fi</string>
    <!-- Label for global setting that indicates that video autoplay is allowed, but audio autoplay is blocked -->
    <string name="preference_option_autoplay_block_audio2">Bloquear solo audio</string>
    <!-- Label for site specific setting that indicates that video autoplay is allowed, but audio autoplay is blocked -->
    <string name="quick_setting_option_autoplay_block_audio">Bloquear solo audio</string>
    <!-- Label for global setting that indicates that all video and audio autoplay is blocked -->
    <string name="preference_option_autoplay_blocked3">Bloquear audio y video</string>
    <!-- Label for site specific setting that indicates that all video and audio autoplay is blocked -->
    <string name="quick_setting_option_autoplay_blocked">Bloquear audio y video</string>
    <!-- Summary of delete browsing data on quit preference if it is set to on -->
    <string name="delete_browsing_data_quit_on">Activado</string>
    <!-- Summary of delete browsing data on quit preference if it is set to off -->
    <string name="delete_browsing_data_quit_off">Desactivado</string>

    <!-- Summary of studies preference if it is set to on -->
    <string name="studies_on">Activado</string>
    <!-- Summary of studies data on quit preference if it is set to off -->
    <string name="studies_off">Desactivado</string>

    <!-- Collections -->
    <!-- Collections header on home fragment -->
    <string name="collections_header">Colecciones</string>
    <!-- Content description (not visible, for screen readers etc.): Opens the collection menu when pressed -->
    <string name="collection_menu_button_content_description">Menú de la colección</string>
    <!-- Label to describe what collections are to a new user without any collections -->
    <string name="no_collections_description2">Recolecta las cosas que te importan.\nAgrupa las búsquedas, los sitios y las pestañas similares para acceder a ellas rápidamente.</string>
    <!-- Title for the "select tabs" step of the collection creator -->
    <string name="create_collection_select_tabs">Seleccionar pestañas</string>
    <!-- Title for the "select collection" step of the collection creator -->
    <string name="create_collection_select_collection">Seleccionar colección</string>
    <!-- Title for the "name collection" step of the collection creator -->
    <string name="create_collection_name_collection">Nombrar la colección</string>
    <!-- Button to add new collection for the "select collection" step of the collection creator -->
    <string name="create_collection_add_new_collection">Agregar nueva colección</string>
    <!-- Button to select all tabs in the "select tabs" step of the collection creator -->
    <string name="create_collection_select_all">Seleccionar todo</string>
    <!-- Button to deselect all tabs in the "select tabs" step of the collection creator -->
    <string name="create_collection_deselect_all">Dejar de seleccionar todo</string>
    <!-- Text to prompt users to select the tabs to save in the "select tabs" step of the collection creator -->
    <string name="create_collection_save_to_collection_empty">Selecciona las pestañas que quieres guardar</string>
    <!-- Text to show users how many tabs they have selected in the "select tabs" step of the collection creator.
     %d is a placeholder for the number of tabs selected. -->
    <string name="create_collection_save_to_collection_tabs_selected">%d pestañas seleccionadas</string>
    <!-- Text to show users they have one tab selected in the "select tabs" step of the collection creator.
    %d is a placeholder for the number of tabs selected. -->
    <string name="create_collection_save_to_collection_tab_selected">%d pestaña seleccionada</string>
    <!-- Text shown in snackbar when multiple tabs have been saved in a collection -->
    <string name="create_collection_tabs_saved">¡Pestañas guardadas!</string>
    <!-- Text shown in snackbar when one or multiple tabs have been saved in a new collection -->
    <string name="create_collection_tabs_saved_new_collection">¡Colección guardada!</string>
    <!-- Text shown in snackbar when one tab has been saved in a collection -->
    <string name="create_collection_tab_saved">¡Pestaña guardada!</string>
    <!-- Content description (not visible, for screen readers etc.): button to close the collection creator -->
    <string name="create_collection_close">Cerrar</string>
    <!-- Button to save currently selected tabs in the "select tabs" step of the collection creator-->
    <string name="create_collection_save">Guardar</string>

    <!-- Snackbar action to view the collection the user just created or updated -->
    <string name="create_collection_view">Ver</string>

    <!-- Text for the OK button from collection dialogs -->
    <string name="create_collection_positive">Ok</string>
    <!-- Text for the cancel button from collection dialogs -->
    <string name="create_collection_negative">Cancelar</string>

    <!-- Default name for a new collection in "name new collection" step of the collection creator. %d is a placeholder for the number of collections-->
    <string name="create_collection_default_name">Colección %d</string>

    <!-- Share -->
    <!-- Share screen header -->
    <string name="share_header_2">Compartir</string>
    <!-- Content description (not visible, for screen readers etc.):
        "Share" button. Opens the share menu when pressed. -->
    <string name="share_button_content_description">Compartir</string>
    <!-- Text for the Save to PDF feature in the share menu -->
    <string name="share_save_to_pdf">Guardar como PDF</string>
    <!-- Text for error message when generating a PDF file Text for error message when generating a PDF file. -->
    <string name="unable_to_save_to_pdf_error">No se puede generar PDF</string>
    <!-- Sub-header in the dialog to share a link to another sync device -->
    <string name="share_device_subheader">Enviar a dispositivo</string>
    <!-- Sub-header in the dialog to share a link to an app from the full list -->
    <string name="share_link_all_apps_subheader">Todas las acciones</string>
    <!-- Sub-header in the dialog to share a link to an app from the most-recent sorted list -->
    <string name="share_link_recent_apps_subheader">Usado recientemente</string>
    <!-- Text for the copy link action in the share screen. -->
    <string name="share_copy_link_to_clipboard">Copiar al portapapeles</string>
    <!-- Toast shown after copying link to clipboard -->
    <string name="toast_copy_link_to_clipboard">Copiado al portapapeles</string>
    <!-- An option from the share dialog to sign into sync -->
    <string name="sync_sign_in">Iniciar sesión en Sync</string>
     <!-- An option from the three dot menu to sync and save data -->
    <string name="sync_menu_sync_and_save_data">Sincronizar y guardar datos</string>
    <!-- An option from the share dialog to send link to all other sync devices -->
    <string name="sync_send_to_all">Enviar a todos los dispositivos</string>
    <!-- An option from the share dialog to reconnect to sync -->
    <string name="sync_reconnect">Reconectar a Sync</string>
    <!-- Text displayed when sync is offline and cannot be accessed -->
    <string name="sync_offline">Sin conexión</string>
    <!-- An option to connect additional devices -->
    <string name="sync_connect_device">Conectar otro dispositivo</string>
    <!-- The dialog text shown when additional devices are not available -->
    <string name="sync_connect_device_dialog">Para enviar una pestaña, inicia sesión en Firefox al menos en otro dispositivo.</string>
    <!-- Confirmation dialog button -->
    <string name="sync_confirmation_button">Entendido</string>
    <!-- Share error message -->
    <string name="share_error_snackbar">No se puede compartir con esta aplicación</string>
    <!-- Add new device screen title -->
    <string name="sync_add_new_device_title">Enviar a dispositivo</string>
    <!-- Text for the warning message on the Add new device screen -->
    <string name="sync_add_new_device_message">No hay dispositivos conectados</string>
    <!-- Text for the button to learn about sending tabs -->
    <string name="sync_add_new_device_learn_button">Saber más sobre cómo enviar pestañas…</string>
    <!-- Text for the button to connect another device -->
    <string name="sync_add_new_device_connect_button">Conectar otro dispositivo…</string>

    <!-- Notifications -->
    <!-- Text shown in the notification that pops up to remind the user that a private browsing session is active. -->
    <string name="notification_pbm_delete_text_2">Cerrar pestañas privadas</string>
    <!-- Name of the marketing notification channel. Displayed in the "App notifications" system settings for the app -->
    <string name="notification_marketing_channel_name">Difusión</string>

    <!-- Title shown in the notification that pops up to remind the user to set fenix as default browser.
    The app name is in the text, due to limitations with localizing Nimbus experiments -->
    <string name="nimbus_notification_default_browser_title" tools:ignore="UnusedResources">Firefox es rápido y privado</string>
    <!-- Text shown in the notification that pops up to remind the user to set fenix as default browser.
    The app name is in the text, due to limitations with localizing Nimbus experiments -->
    <string name="nimbus_notification_default_browser_text" tools:ignore="UnusedResources">Haz de Firefox tu navegador predeterminado</string>
    <!-- Title shown in the notification that pops up to re-engage the user -->
    <string name="notification_re_engagement_title">Prueba la navegación privada</string>
    <!-- Text shown in the notification that pops up to re-engage the user.
    %1$s is a placeholder that will be replaced by the app name. -->
    <string name="notification_re_engagement_text">Navega sin guardar cookies ni historial en %1$s</string>

    <!-- Title A shown in the notification that pops up to re-engage the user -->
    <string name="notification_re_engagement_A_title">Navega sin dejar huellas</string>
    <!-- Text A shown in the notification that pops up to re-engage the user.
    %1$s is a placeholder that will be replaced by the app name. -->
    <string name="notification_re_engagement_A_text">La navegación privada en %1$s no guarda tu información.</string>
    <!-- Title B shown in the notification that pops up to re-engage the user -->
    <string name="notification_re_engagement_B_title">Inicia tu primera búsqueda</string>

    <!-- Text B shown in the notification that pops up to re-engage the user -->
    <string name="notification_re_engagement_B_text">Encuentra algo cerca. O descubre algo divertido.</string>

    <!-- Survey -->
    <!-- Text shown in the fullscreen message that pops up to ask user to take a short survey.
    The app name is in the text, due to limitations with localizing Nimbus experiments -->
    <string name="nimbus_survey_message_text" tools:ignore="UnusedResources">Por favor, ayuda a mejorar Firefox respondiendo una breve encuesta.</string>
    <!-- Preference for taking the short survey. -->
    <string name="preferences_take_survey" tools:ignore="UnusedResources">Responder encuesta</string>
    <!-- Preference for not taking the short survey. -->
    <string name="preferences_not_take_survey" tools:ignore="UnusedResources">No, gracias</string>

    <!-- Snackbar -->
    <!-- Text shown in snackbar when user deletes a collection -->
    <string name="snackbar_collection_deleted">Colección eliminada</string>
    <!-- Text shown in snackbar when user renames a collection -->
    <string name="snackbar_collection_renamed">Se le cambió el nombre a la colección</string>
    <!-- Text shown in snackbar when user closes a tab -->
    <string name="snackbar_tab_closed">Pestaña cerrada</string>
    <!-- Text shown in snackbar when user closes all tabs -->
    <string name="snackbar_tabs_closed">Pestañas cerradas</string>
    <!-- Text shown in snackbar when user bookmarks a list of tabs -->
    <string name="snackbar_message_bookmarks_saved">¡Marcadores guardados!</string>
    <!-- Text shown in snackbar when user adds a site to shortcuts -->
    <string name="snackbar_added_to_shortcuts">¡Agregado a atajos!</string>
    <!-- Text shown in snackbar when user closes a private tab -->
    <string name="snackbar_private_tab_closed">Pestaña privada cerrada</string>
    <!-- Text shown in snackbar when user closes all private tabs -->
    <string name="snackbar_private_tabs_closed">Pestañas privadas cerradas</string>
    <!-- Text shown in snackbar to undo deleting a tab, top site or collection -->
    <string name="snackbar_deleted_undo">DESHACER</string>
    <!-- Text shown in snackbar when user removes a top site -->
    <string name="snackbar_top_site_removed">Sitio eliminado</string>
    <!-- QR code scanner prompt which appears after scanning a code, but before navigating to it
        First parameter is the name of the app, second parameter is the URL or text scanned-->
    <string name="qr_scanner_confirmation_dialog_message">Permitir que %1$s abra %2$s</string>
    <!-- QR code scanner prompt dialog positive option to allow navigation to scanned link -->
    <string name="qr_scanner_dialog_positive">PERMITIR</string>
    <!-- QR code scanner prompt dialog positive option to deny navigation to scanned link -->
    <string name="qr_scanner_dialog_negative">DENEGAR</string>
    <!-- QR code scanner prompt dialog error message shown when a hostname does not contain http or https. -->
    <string name="qr_scanner_dialog_invalid">La dirección web no es válida.</string>
    <!-- QR code scanner prompt dialog positive option when there is an error -->
    <string name="qr_scanner_dialog_invalid_ok">Aceptar</string>
    <!-- Tab collection deletion prompt dialog message. Placeholder will be replaced with the collection name -->
    <string name="tab_collection_dialog_message">¿Seguro que quieres eliminar %1$s?</string>
    <!-- Collection and tab deletion prompt dialog message. This will show when the last tab from a collection is deleted -->
    <string name="delete_tab_and_collection_dialog_message">Eliminar esta pestaña va a eliminar toda la colección. Puedes crear nuevas colecciones en cualquier momento.</string>
    <!-- Collection and tab deletion prompt dialog title. Placeholder will be replaced with the collection name. This will show when the last tab from a collection is deleted -->
    <string name="delete_tab_and_collection_dialog_title">¿Eliminar %1$s?</string>
    <!-- Tab collection deletion prompt dialog option to delete the collection -->
    <string name="tab_collection_dialog_positive">Eliminar</string>
    <!-- Text displayed in a notification when the user enters full screen mode -->
    <string name="full_screen_notification">Accediendo a pantalla completa</string>
    <!-- Message for copying the URL via long press on the toolbar -->
    <string name="url_copied">URL copiada</string>
    <!-- Sample text for accessibility font size -->
    <string name="accessibility_text_size_sample_text_1">Este es un texto de ejemplo. Está aquí para mostrar cómo va a aparecer el texto cuando aumentes o disminuyas el tamaño con esta configuración.</string>
    <!-- Summary for Accessibility Text Size Scaling Preference -->
    <string name="preference_accessibility_text_size_summary">Aumentar o disminuir el tamaño del texto en sitios web</string>
    <!-- Title for Accessibility Text Size Scaling Preference -->
    <string name="preference_accessibility_font_size_title">Tamaño de la fuente</string>

    <!-- Title for Accessibility Text Automatic Size Scaling Preference -->
    <string name="preference_accessibility_auto_size_2">Tamaño automático de fuente</string>
    <!-- Summary for Accessibility Text Automatic Size Scaling Preference -->
    <string name="preference_accessibility_auto_size_summary">El tamaño de la fuente será el mismo que el de Android. Desactiva esta opción para configurarlo aquí.</string>

    <!-- Title for the Delete browsing data preference -->
    <string name="preferences_delete_browsing_data">Eliminar datos del navegador</string>
    <!-- Title for the tabs item in Delete browsing data -->
    <string name="preferences_delete_browsing_data_tabs_title_2">Abrir pestañas</string>
    <!-- Subtitle for the tabs item in Delete browsing data, parameter will be replaced with the number of open tabs -->
    <string name="preferences_delete_browsing_data_tabs_subtitle">%d pestañas</string>
    <!-- Title for the data and history items in Delete browsing data -->
    <string name="preferences_delete_browsing_data_browsing_data_title">Historial de navegación y datos de sitios</string>
    <!-- Subtitle for the data and history items in delete browsing data, parameter will be replaced with the
        number of history items the user has -->
    <string name="preferences_delete_browsing_data_browsing_data_subtitle">%d direcciones</string>
    <!-- Title for the cookies item in Delete browsing data -->
    <string name="preferences_delete_browsing_data_cookies">Cookies</string>
    <!-- Subtitle for the cookies item in Delete browsing data -->
    <string name="preferences_delete_browsing_data_cookies_subtitle">Se cerrará sesión en la mayoría de los sitios</string>
    <!-- Title for the cached images and files item in Delete browsing data -->
    <string name="preferences_delete_browsing_data_cached_files">Imágenes y archivos en caché</string>
    <!-- Subtitle for the cached images and files item in Delete browsing data -->
    <string name="preferences_delete_browsing_data_cached_files_subtitle">Libera espacio de almacenamiento</string>
    <!-- Title for the site permissions item in Delete browsing data -->
    <string name="preferences_delete_browsing_data_site_permissions">Permisos del sitio</string>
    <!-- Title for the downloads item in Delete browsing data -->
    <string name="preferences_delete_browsing_data_downloads">Descargas</string>
    <!-- Text for the button to delete browsing data -->
    <string name="preferences_delete_browsing_data_button">Eliminar datos de navegación</string>
    <!-- Title for the Delete browsing data on quit preference -->
    <string name="preferences_delete_browsing_data_on_quit">Eliminar datos de navegación al salir</string>
    <!-- Summary for the Delete browsing data on quit preference. "Quit" translation should match delete_browsing_data_on_quit_action translation. -->
    <string name="preference_summary_delete_browsing_data_on_quit_2">Eliminar automáticamente los datos de navegación cuando selecciones  \&quot;Salir\&quot; en el menú principal</string>
    <!-- Action item in menu for the Delete browsing data on quit feature -->
    <string name="delete_browsing_data_on_quit_action">Salir</string>

    <!-- Title text of a delete browsing data dialog. -->
    <string name="delete_history_prompt_title">Rango de tiempo a eliminar</string>
    <!-- Body text of a delete browsing data dialog. -->
    <string name="delete_history_prompt_body">Se elimina historial (incluyendo historial sincronizado de otros dispositivos), cookies y otros datos de navegación.</string>
    <!-- Radio button in the delete browsing data dialog to delete history items for the last hour. -->
    <string name="delete_history_prompt_button_last_hour">Última hora</string>
    <!-- Radio button in the delete browsing data dialog to delete history items for today and yesterday. -->
    <string name="delete_history_prompt_button_today_and_yesterday">Hoy y ayer</string>
    <!-- Radio button in the delete browsing data dialog to delete all history. -->
    <string name="delete_history_prompt_button_everything">Todo</string>

    <!-- Dialog message to the user asking to delete browsing data. Parameter will be replaced by app name. -->
    <string name="delete_browsing_data_prompt_message_3">%s eliminará los datos de navegación seleccionados.</string>
    <!-- Text for the cancel button for the data deletion dialog -->
    <string name="delete_browsing_data_prompt_cancel">Cancelar</string>
    <!-- Text for the allow button for the data deletion dialog -->
    <string name="delete_browsing_data_prompt_allow">Eliminar</string>
    <!-- Text for the snackbar confirmation that the data was deleted -->
    <string name="preferences_delete_browsing_data_snackbar">Se han eliminado los datos del navegador</string>

    <!-- Text for the snackbar to show the user that the deletion of browsing data is in progress -->
    <string name="deleting_browsing_data_in_progress">Eliminando datos de navegación…</string>

    <!-- Dialog message to the user asking to delete all history items inside the opened group. Parameter will be replaced by a history group name. -->
    <string name="delete_all_history_group_prompt_message">Eliminar todos los sitios en “%s”</string>
    <!-- Text for the cancel button for the history group deletion dialog -->
    <string name="delete_history_group_prompt_cancel">Cancelar</string>
    <!-- Text for the allow button for the history group dialog -->
    <string name="delete_history_group_prompt_allow">Eliminar</string>
    <!-- Text for the snackbar confirmation that the history group was deleted -->
    <string name="delete_history_group_snackbar">Grupo eliminado</string>

    <!-- Onboarding -->
    <!-- Text for onboarding welcome header. -->
    <string name="onboarding_header_2">Te damos la bienvenida a un mejor internet</string>
    <!-- Text for the onboarding welcome message. -->
    <string name="onboarding_message">Un navegador creado para las personas, no para las ganancias.</string>
    <!-- Text for the Firefox account onboarding sign in card header. -->
    <string name="onboarding_account_sign_in_header">Continúa donde lo dejaste</string>
    <!-- Text for the button to learn more about signing in to your Firefox account. -->
    <string name="onboarding_manual_sign_in_description">Sincroniza pestañas y contraseñas entre dispositivos para cambiar de pantalla sin problemas.</string>
    <!-- Text for the button to manually sign into Firefox account. -->
    <string name="onboarding_firefox_account_sign_in">Iniciar sesión</string>
    <!-- text to display in the snackbar once account is signed-in -->
    <string name="onboarding_firefox_account_sync_is_on">Sync está activado</string>
    <!-- Text for the tracking protection onboarding card header -->
    <string name="onboarding_tracking_protection_header">Protección a tu privacidad de forma predeterminada</string>
    <!-- Text for the tracking protection card description. The first parameter is the name of the application.-->
    <string name="onboarding_tracking_protection_description_old">%1$s automáticamente detiene a las compañías que secretamente te siguen en la web.</string>
    <!-- Text for the tracking protection card description. -->
    <string name="onboarding_tracking_protection_description">Cuenta con protección total de cookies para evitar que los rastreadores las usen para espiarte cuando navegues.</string>
    <!-- text for tracking protection radio button option for standard level of blocking -->
    <string name="onboarding_tracking_protection_standard_button_2">Estándar (predeterminado)</string>
    <!-- text for standard blocking option button description -->
    <string name="onboarding_tracking_protection_standard_button_description_3">Equilibrado para privacidad y rendimiento. Las páginas se cargarán normalmente.</string>

    <!-- text for tracking protection radio button option for strict level of blocking -->
    <string name="onboarding_tracking_protection_strict_option">Estricto</string>
    <!-- text for strict blocking option button description -->
    <string name="onboarding_tracking_protection_strict_button_description_3">Bloquea más rastreadores para que las páginas se carguen más rápido, pero pueden fallar algunas funcionalidades de la página.</string>
    <!-- text for the toolbar position card header  -->
    <string name="onboarding_toolbar_placement_header_1">Escoge la posición de la barra de herramientas</string>

    <!-- Text for the toolbar position card description -->
    <string name="onboarding_toolbar_placement_description">Manténlo en la parte inferior o muévelo a la parte superior.</string>
    <!-- Text for the privacy notice onboarding card header -->
    <string name="onboarding_privacy_notice_header_1">Tu controlas tus datos</string>
    <!-- Text for the privacy notice onboarding card description. -->
    <string name="onboarding_privacy_notice_description">Firefox te da control sobre lo que compartes en línea y lo que compartes con nosotros.</string>
    <!-- Text for the button to read the privacy notice -->
    <string name="onboarding_privacy_notice_read_button">Leer nuestro aviso de privacidad</string>

    <!-- Text for the conclusion onboarding message -->
    <string name="onboarding_conclusion_header">¿Ya te preparaste para un internet increíble?</string>
    <!-- text for the button to finish onboarding -->
    <string name="onboarding_finish">Comenzar a navegar</string>

    <!-- Onboarding theme -->
    <!-- text for the theme picker onboarding card header -->
    <string name="onboarding_theme_picker_header">Elige tu tema</string>
    <!-- text for the theme picker onboarding card description -->
    <string name="onboarding_theme_picker_description_2">Ahorra batería y vista con el modo oscuro.</string>
    <!-- Automatic theme setting (will follow device setting) -->
    <string name="onboarding_theme_automatic_title">Automático</string>
    <!-- Summary of automatic theme setting (will follow device setting) -->
    <string name="onboarding_theme_automatic_summary">Se adapta a la configuración de tu dispositivo</string>
    <!-- Theme setting for dark mode -->
    <string name="onboarding_theme_dark_title">Tema oscuro</string>
    <!-- Theme setting for light mode -->
    <string name="onboarding_theme_light_title">Tema claro</string>

    <!-- Text shown in snackbar when multiple tabs have been sent to device -->
    <string name="sync_sent_tabs_snackbar">¡Pestañas enviadas!</string>
    <!-- Text shown in snackbar when one tab has been sent to device  -->
    <string name="sync_sent_tab_snackbar">¡Pestaña enviada!</string>
    <!-- Text shown in snackbar when sharing tabs failed  -->
    <string name="sync_sent_tab_error_snackbar">No se puede enviar</string>
    <!-- Text shown in snackbar for the "retry" action that the user has after sharing tabs failed -->
    <string name="sync_sent_tab_error_snackbar_action">REINTENTAR</string>
    <!-- Title of QR Pairing Fragment -->
    <string name="sync_scan_code">Escanear el código</string>
    <!-- Instructions on how to access pairing -->
    <string name="sign_in_instructions"><![CDATA[En tu computadora abre Firefox y ve a <b>https://firefox.com/pair</b>]]></string>
    <!-- Text shown for sign in pairing when ready -->
    <string name="sign_in_ready_for_scan">Listo para escanear</string>
    <!-- Text shown for settings option for sign with pairing -->
    <string name="sign_in_with_camera">Inicia sesión con tu cámara</string>
    <!-- Text shown for settings option for sign with email -->
    <string name="sign_in_with_email">Usar correo electrónico en su lugar</string>
    <!-- Text shown for settings option for create new account text.'Firefox' intentionally hardcoded here.-->
    <string name="sign_in_create_account_text"><![CDATA[¿No tienes cuenta? <u>Crea una</u> para sincronizar Firefox entre dispositivos.]]></string>
    <!-- Text shown in confirmation dialog to sign out of account. The first parameter is the name of the app (e.g. Firefox Preview) -->
    <string name="sign_out_confirmation_message_2">%s dejará de sincronizarse con tu cuenta, pero no se borrarán los datos de navegación de este dispositivo.</string>
    <!-- Option to continue signing out of account shown in confirmation dialog to sign out of account -->
    <string name="sign_out_disconnect">Desconectar</string>
    <!-- Option to cancel signing out shown in confirmation dialog to sign out of account -->
    <string name="sign_out_cancel">Cancelar</string>
    <!-- Error message snackbar shown after the user tried to select a default folder which cannot be altered -->
    <string name="bookmark_cannot_edit_root">No se pueden editar las carpetas predeterminadas</string>

    <!-- Enhanced Tracking Protection -->
    <!-- Link displayed in enhanced tracking protection panel to access tracking protection settings -->
    <string name="etp_settings">Ajustes de protección</string>
    <!-- Preference title for enhanced tracking protection settings -->
    <string name="preference_enhanced_tracking_protection">Protección contra rastreo mejorada</string>
    <!-- Title for the description of enhanced tracking protection -->
    <string name="preference_enhanced_tracking_protection_explanation_title">Navega sin que te sigan</string>
    <!-- Preference summary for enhanced tracking protection settings on/off switch -->
    <string name="preference_enhanced_tracking_protection_summary" tools:ignore="UnusedResources">Ahora con protección total de cookies, nuestra barrera más poderosa hasta el momento contra los rastreadores entre sitios.</string>
    <!-- Description of enhanced tracking protection. The first parameter is the name of the application (For example: Fenix) -->
    <string name="preference_enhanced_tracking_protection_explanation">Protege tus datos. %s te protege de muchos de los rastreadores más comunes que siguen lo que haces en línea.</string>
    <!-- Description of enhanced tracking protection. The parameter is the name of the application (For example: Firefox Fenix) -->
    <string name="preference_enhanced_tracking_protection_explanation_2" tools:ignore="UnusedResources">%s te protege de muchos de los rastreadores más comunes que rastrean lo que haces en línea.</string>
    <!-- Text displayed that links to website about enhanced tracking protection -->
    <string name="preference_enhanced_tracking_protection_explanation_learn_more">Saber más</string>
    <!-- Preference for enhanced tracking protection for the standard protection settings -->
    <string name="preference_enhanced_tracking_protection_standard_default_1">Estándar (predeterminado)</string>
    <!-- Preference description for enhanced tracking protection for the standard protection settings -->
    <string name="preference_enhanced_tracking_protection_standard_description_4">Equilibrado para privacidad y rendimiento. Las páginas se cargarán normalmente.</string>
    <!-- Preference description for enhanced tracking protection for the standard protection settings -->
    <string name="preference_enhanced_tracking_protection_standard_description_5" tools:ignore="UnusedResources">Las páginas se cargarán normalmente, pero se bloquearán menos rastreadores.</string>
    <!--  Accessibility text for the Standard protection information icon  -->
    <string name="preference_enhanced_tracking_protection_standard_info_button">Qué es lo que está bloqueado por la protección estándar contra el rastreo</string>
    <!-- Preference for enhanced tracking protection for the strict protection settings -->
    <string name="preference_enhanced_tracking_protection_strict">Estricto</string>
    <!-- Preference description for enhanced tracking protection for the strict protection settings -->
    <string name="preference_enhanced_tracking_protection_strict_description_3">Bloquea más rastreadores para que las páginas se carguen más rápido, pero pueden fallar algunas funcionalidades de la página.</string>
    <!-- Preference description for enhanced tracking protection for the strict protection settings -->
    <string name="preference_enhanced_tracking_protection_strict_description_4" tools:ignore="UnusedResources">Protección contra rastreo mejorada y mayor rendimiento, pero puede que algunos sitios no funcionen correctamente.</string>
    <!--  Accessibility text for the Strict protection information icon  -->
    <string name="preference_enhanced_tracking_protection_strict_info_button">Qué es lo que está bloqueado por la protección estricta contra el rastreo</string>
    <!-- Preference for enhanced tracking protection for the custom protection settings -->
    <string name="preference_enhanced_tracking_protection_custom">Personalizado</string>
    <!-- Preference description for enhanced tracking protection for the strict protection settings -->
    <string name="preference_enhanced_tracking_protection_custom_description_2">Elige qué rastreadores y secuencias de comandos bloquear</string>
    <!--  Accessibility text for the Strict protection information icon  -->
    <string name="preference_enhanced_tracking_protection_custom_info_button">Esto es lo que está bloqueado por la protección de rastreo estándar</string>
    <!-- Header for categories that are being blocked by current Enhanced Tracking Protection settings -->
    <!-- Preference for enhanced tracking protection for the custom protection settings for cookies-->
    <string name="preference_enhanced_tracking_protection_custom_cookies">Cookies</string>
    <!-- Option for enhanced tracking protection for the custom protection settings for cookies-->
    <string name="preference_enhanced_tracking_protection_custom_cookies_1">Rastreadores de sitios y redes sociales</string>
    <!-- Option for enhanced tracking protection for the custom protection settings for cookies-->
    <string name="preference_enhanced_tracking_protection_custom_cookies_2">Cookies de sitios no visitados</string>
    <!-- Option for enhanced tracking protection for the custom protection settings for cookies-->
    <string name="preference_enhanced_tracking_protection_custom_cookies_3">Todas las cookies de terceros (puede causar errores en los sitios web)</string>
    <!-- Option for enhanced tracking protection for the custom protection settings for cookies-->
    <string name="preference_enhanced_tracking_protection_custom_cookies_4">Todas las cookies (algunos sitios no funcionarán correctamente)</string>
    <!-- Option for enhanced tracking protection for the custom protection settings for cookies-->
    <string name="preference_enhanced_tracking_protection_custom_cookies_5">Aislar las cookies entre sitios</string>
    <!-- Preference for enhanced tracking protection for the custom protection settings for tracking content -->
    <string name="preference_enhanced_tracking_protection_custom_tracking_content">Contenido de rastreo</string>
    <!-- Option for enhanced tracking protection for the custom protection settings for tracking content-->
    <string name="preference_enhanced_tracking_protection_custom_tracking_content_1">En todas las pestañas</string>
    <!-- Option for enhanced tracking protection for the custom protection settings for tracking content-->
    <string name="preference_enhanced_tracking_protection_custom_tracking_content_2">Solamente en pestañas privadas</string>
    <!-- Preference for enhanced tracking protection for the custom protection settings -->
    <string name="preference_enhanced_tracking_protection_custom_cryptominers">Criptomineros</string>
    <!-- Preference for enhanced tracking protection for the custom protection settings -->
    <string name="preference_enhanced_tracking_protection_custom_fingerprinters">Detectores de huellas digitales</string>
    <!-- Button label for navigating to the Enhanced Tracking Protection details -->
    <string name="enhanced_tracking_protection_details">Detalles</string>
    <!-- Header for categories that are being being blocked by current Enhanced Tracking Protection settings -->
    <string name="enhanced_tracking_protection_blocked">Bloqueado</string>
    <!-- Header for categories that are being not being blocked by current Enhanced Tracking Protection settings -->
    <string name="enhanced_tracking_protection_allowed">Permitido</string>
    <!-- Category of trackers (social media trackers) that can be blocked by Enhanced Tracking Protection -->
    <string name="etp_social_media_trackers_title">Rastreadores de redes sociales</string>
    <!-- Description of social media trackers that can be blocked by Enhanced Tracking Protection -->
    <string name="etp_social_media_trackers_description">Limita a las redes sociales su capacidad de rastreo de tu actividad de navegación.</string>
    <!-- Category of trackers (cross-site tracking cookies) that can be blocked by Enhanced Tracking Protection -->
    <string name="etp_cookies_title">Cookies de rastreo entre sitios</string>
    <!-- Category of trackers (cross-site tracking cookies) that can be blocked by Enhanced Tracking Protection -->
    <string name="etp_cookies_title_2">Cookies de sitios cruzados</string>
    <!-- Description of cross-site tracking cookies that can be blocked by Enhanced Tracking Protection -->
    <string name="etp_cookies_description">Bloquea las cookies que utilizan las redes publicitarias y las empresas de análisis para compilar tus datos de navegación en muchos sitios.</string>
    <!-- Description of cross-site tracking cookies that can be blocked by Enhanced Tracking Protection -->
    <string name="etp_cookies_description_2">Total Cookie Protection aísla las cookies del sitio en el que se encuentra para que los rastreadores, como las redes publicitarias, no puedan usarlas para seguirte a través de los sitios.</string>
    <!-- Category of trackers (cryptominers) that can be blocked by Enhanced Tracking Protection -->
    <string name="etp_cryptominers_title">Criptomineros</string>
    <!-- Description of cryptominers that can be blocked by Enhanced Tracking Protection -->
    <string name="etp_cryptominers_description">Impide que los scripts maliciosos obtengan acceso a tu dispositivo para extraer moneda digital.</string>

    <!-- Category of trackers (fingerprinters) that can be blocked by Enhanced Tracking Protection -->
    <string name="etp_fingerprinters_title">Detectores de huellas digitales</string>
    <!-- Description of fingerprinters that can be blocked by Enhanced Tracking Protection -->
    <string name="etp_fingerprinters_description">Impide que se recopilen datos que identifiquen de manera única a tu dispositivo y  que pueden usarse para fines de rastreo.</string>
    <!-- Category of trackers (tracking content) that can be blocked by Enhanced Tracking Protection -->
    <string name="etp_tracking_content_title">Contenido de rastreo</string>
    <!-- Description of tracking content that can be blocked by Enhanced Tracking Protection -->
    <string name="etp_tracking_content_description">Bloquea la carga de anuncios externos, vídeos y contenido que contenga código de rastreo. Puede afectar a la funcionalidad del sitio web.</string>

    <!-- Enhanced Tracking Protection message that protection is currently on for this site -->
    <string name="etp_panel_on">Las protecciones están ACTIVAS para este sitio</string>

    <!-- Enhanced Tracking Protection message that protection is currently off for this site -->
    <string name="etp_panel_off">Las protecciones están INACTIVAS para este sitio</string>
    <!-- Header for exceptions list for which sites enhanced tracking protection is always off -->
    <string name="enhanced_tracking_protection_exceptions">La protección de rastreo mejorada está desactivada para estos sitios</string>

    <!-- Content description (not visible, for screen readers etc.): Navigate
    back from ETP details (Ex: Tracking content) -->
    <string name="etp_back_button_content_description">Regresar</string>
    <!-- About page link text to open what's new link -->
    <string name="about_whats_new">Novedades de %s</string>
    <!-- Open source licenses page title
    The first parameter is the app name -->
    <string name="open_source_licenses_title">%s | Bibliotecas OSS</string>

    <!-- Category of trackers (redirect trackers) that can be blocked by Enhanced Tracking Protection -->
    <string name="etp_redirect_trackers_title">Rastreadores de redirección</string>
    <!-- Description of redirect tracker cookies that can be blocked by Enhanced Tracking Protection -->
    <string name="etp_redirect_trackers_description">Limpia las cookies creadas por redirecciones a sitios web de seguimiento conocidos.</string>

    <!-- Description of the SmartBlock Enhanced Tracking Protection feature. The * symbol is intentionally hardcoded here,
         as we use it on the UI to indicate which trackers have been partially unblocked.  -->
    <string name="preference_etp_smartblock_description">Algunos rastreadores marcados abajo han sido parcialmente desbloqueados en esta página porque interactuaste con ellos*.</string>
    <!-- Text displayed that links to website about enhanced tracking protection SmartBlock -->
    <string name="preference_etp_smartblock_learn_more">Saber más</string>

    <!-- About page link text to open support link -->
    <string name="about_support">Ayuda</string>
    <!-- About page link text to list of past crashes (like about:crashes on desktop) -->
    <string name="about_crashes">Fallos</string>
    <!-- About page link text to open privacy notice link -->
    <string name="about_privacy_notice">Aviso de privacidad</string>
    <!-- About page link text to open know your rights link -->
    <string name="about_know_your_rights">Conoce tus derechos</string>
    <!-- About page link text to open licensing information link -->
    <string name="about_licensing_information">Información de licencia</string>
    <!-- About page link text to open a screen with libraries that are used -->
    <string name="about_other_open_source_libraries">Bibliotecas que usamos</string>
    <!-- Toast shown to the user when they are activating the secret dev menu
        The first parameter is number of long clicks left to enable the menu -->
    <string name="about_debug_menu_toast_progress">Menú de depuración: quedan %1$d click(s) para habilitarlo</string>
    <string name="about_debug_menu_toast_done">Menú de depuración habilitado</string>

    <!-- Browser long press popup menu -->
    <!-- Copy the current url -->
    <string name="browser_toolbar_long_press_popup_copy">Copiar</string>
    <!-- Paste & go the text in the clipboard. '&amp;' is replaced with the ampersand symbol: & -->
    <string name="browser_toolbar_long_press_popup_paste_and_go">Pegar e ir</string>
    <!-- Paste the text in the clipboard -->
    <string name="browser_toolbar_long_press_popup_paste">Pegar</string>
    <!-- Snackbar message shown after an URL has been copied to clipboard. -->
    <string name="browser_toolbar_url_copied_to_clipboard_snackbar">URL copiada al portapapeles</string>

    <!-- Title text for the Add To Homescreen dialog -->
    <string name="add_to_homescreen_title">Agregar a la pantalla de inicio</string>
    <!-- Cancel button text for the Add to Homescreen dialog -->
    <string name="add_to_homescreen_cancel">Cancelar</string>
    <!-- Add button text for the Add to Homescreen dialog -->
    <string name="add_to_homescreen_add">Agregar</string>
    <!-- Continue to website button text for the first-time Add to Homescreen dialog -->
    <string name="add_to_homescreen_continue">Continuar al sitio web</string>
    <!-- Placeholder text for the TextView in the Add to Homescreen dialog -->
    <string name="add_to_homescreen_text_placeholder">Nombre del acceso directo</string>

    <!-- Describes the add to homescreen functionality -->
    <string name="add_to_homescreen_description_2">Puedes añadir fácilmente este sitio web a la pantalla de inicio de tu dispositivo para tener acceso instantáneo y navegar rápidamente, consiguiendo una experiencia similar a la de una aplicación real.</string>

    <!-- Preference for managing the settings for logins and passwords in Fenix -->
    <string name="preferences_passwords_logins_and_passwords">Inicios de sesión y contraseñas</string>
    <!-- Preference for managing the saving of logins and passwords in Fenix -->
    <string name="preferences_passwords_save_logins">Guardar inicios de sesión y contraseñas</string>
    <!-- Preference option for asking to save passwords in Fenix -->
    <string name="preferences_passwords_save_logins_ask_to_save">Preguntar para guardar</string>
    <!-- Preference option for never saving passwords in Fenix -->
    <string name="preferences_passwords_save_logins_never_save">Nunca guardar</string>
    <!-- Preference for autofilling saved logins in Firefox (in web content), %1$s will be replaced with the app name -->
    <string name="preferences_passwords_autofill2">Rellenar en %1$s</string>
    <!-- Description for the preference for autofilling saved logins in Firefox (in web content), %1$s will be replaced with the app name -->
    <string name="preferences_passwords_autofill_description">Completar y guardar nombres de usuario y contraseñas en páginas web al usar %1$s.</string>
    <!-- Preference for autofilling logins from Fenix in other apps (e.g. autofilling the Twitter app) -->
    <string name="preferences_android_autofill">Rellenar en otras aplicaciones</string>
    <!-- Description for the preference for autofilling logins from Fenix in other apps (e.g. autofilling the Twitter app) -->
    <string name="preferences_android_autofill_description">Completar los nombres de usuario y contraseñas en otras aplicaciones de tu dispositivo.</string>

    <!-- Preference option for adding a login -->
    <string name="preferences_logins_add_login">Agregar inicio de sesión</string>

    <!-- Preference for syncing saved logins in Fenix -->
    <string name="preferences_passwords_sync_logins">Sincronizar inicios de sesión</string>
    <!-- Preference for syncing saved logins in Fenix, when not signed in-->
    <string name="preferences_passwords_sync_logins_across_devices">Sincronizar inicios de sesión entre dispositivos</string>
    <!-- Preference to access list of saved logins -->
    <string name="preferences_passwords_saved_logins">Inicios de sesión guardados</string>
    <!-- Description of empty list of saved passwords. Placeholder is replaced with app name.  -->
    <string name="preferences_passwords_saved_logins_description_empty_text">Los inicios de sesión que guardes o sincronices en %s se mostrarán aquí</string>
    <!-- Preference to access list of saved logins -->
    <string name="preferences_passwords_saved_logins_description_empty_learn_more_link">Saber más acerca de Sync.</string>
    <!-- Preference to access list of login exceptions that we never save logins for -->
    <string name="preferences_passwords_exceptions">Excepciones</string>
    <!-- Empty description of list of login exceptions that we never save logins for -->
    <string name="preferences_passwords_exceptions_description_empty">Los inicios de sesión y contraseñas no guardados se mostrarán aquí.</string>

    <!-- Description of list of login exceptions that we never save logins for -->
    <string name="preferences_passwords_exceptions_description">Los inicios de sesión y contraseñas no serán guardados para estos sitios.</string>
    <!-- Text on button to remove all saved login exceptions -->
    <string name="preferences_passwords_exceptions_remove_all">Eliminar todas las excepciones</string>
    <!-- Hint for search box in logins list -->
    <string name="preferences_passwords_saved_logins_search">Buscar inicios de sesión</string>
    <!-- The header for the site that a login is for -->
    <string name="preferences_passwords_saved_logins_site">Sitio</string>
    <!-- The header for the username for a login -->
    <string name="preferences_passwords_saved_logins_username">Nombre de usuario</string>
    <!-- The header for the password for a login -->
    <string name="preferences_passwords_saved_logins_password">Contraseña</string>
    <!-- Shown in snackbar to tell user that the password has been copied -->
    <string name="logins_password_copied">Contraseña copiada al portapapeles</string>
    <!-- Shown in snackbar to tell user that the username has been copied -->
    <string name="logins_username_copied">Nombre de usuario copiado al portapapeles</string>
    <!-- Content Description (for screenreaders etc) read for the button to copy a password in logins-->
    <string name="saved_logins_copy_password">Copiar contraseña</string>
    <!-- Content Description (for screenreaders etc) read for the button to clear a password while editing a login-->
    <string name="saved_logins_clear_password">Borrar contraseña</string>
    <!-- Content Description (for screenreaders etc) read for the button to copy a username in logins -->
    <string name="saved_login_copy_username">Copiar nombre de usuario</string>
    <!-- Content Description (for screenreaders etc) read for the button to clear a username while editing a login -->
    <string name="saved_login_clear_username">Borrar nombre de usuario</string>
    <!-- Content Description (for screenreaders etc) read for the button to clear the hostname field while creating a login -->
    <string name="saved_login_clear_hostname">Borrar nombre de servidor</string>
    <!-- Content Description (for screenreaders etc) read for the button to open a site in logins -->
    <string name="saved_login_open_site">Abrir sitio en el navegador</string>
    <!-- Content Description (for screenreaders etc) read for the button to reveal a password in logins -->
    <string name="saved_login_reveal_password">Mostrar contraseña</string>
    <!-- Content Description (for screenreaders etc) read for the button to hide a password in logins -->
    <string name="saved_login_hide_password">Ocultar contraseña</string>
    <!-- Message displayed in biometric prompt displayed for authentication before allowing users to view their logins -->
    <string name="logins_biometric_prompt_message">Desbloquear para ver tus inicios de sesión guardados</string>

    <!-- Title of warning dialog if users have no device authentication set up -->
    <string name="logins_warning_dialog_title">Asegurar tus usuarios y contraseñas</string>
    <!-- Message of warning dialog if users have no device authentication set up -->
    <string name="logins_warning_dialog_message">Configura un patrón de bloqueo de dispositivo, PIN o contraseña para proteger el acceso a tus inicios de sesión y contraseñas guardadas si alguien más tiene tu dispositivo.</string>
    <!-- Negative button to ignore warning dialog if users have no device authentication set up -->
    <string name="logins_warning_dialog_later">Más tarde</string>
    <!-- Positive button to send users to set up a pin of warning dialog if users have no device authentication set up -->
    <string name="logins_warning_dialog_set_up_now">Configurar ahora</string>
    <!-- Title of PIN verification dialog to direct users to re-enter their device credentials to access their logins -->
    <string name="logins_biometric_prompt_message_pin">Desbloquear tu dispositivo</string>
    <!-- Title for Accessibility Force Enable Zoom Preference -->
    <string name="preference_accessibility_force_enable_zoom">Zoom en todos los sitios</string>
    <!-- Summary for Accessibility Force Enable Zoom Preference -->
    <string name="preference_accessibility_force_enable_zoom_summary">Habilitar para permitir pellizcar y hacer zoom, incluso en sitios web que previenen este gesto.</string>
    <!-- Saved logins sorting strategy menu item -by name- (if selected, it will sort saved logins alphabetically) -->
    <string name="saved_logins_sort_strategy_alphabetically">Nombre (A-Z)</string>
    <!-- Saved logins sorting strategy menu item -by last used- (if selected, it will sort saved logins by last used) -->
    <string name="saved_logins_sort_strategy_last_used">Último uso</string>
    <!-- Content description (not visible, for screen readers etc.): Sort saved logins dropdown menu chevron icon -->
    <string name="saved_logins_menu_dropdown_chevron_icon_content_description">Ordenar menú de inicios de sesión</string>

    <!-- Autofill -->
    <!-- Preference and title for managing the autofill settings -->
    <string name="preferences_autofill">Autocompletar</string>
    <!-- Preference and title for managing the settings for addresses -->
    <string name="preferences_addresses">Direcciones</string>
    <!-- Preference and title for managing the settings for credit cards -->
    <string name="preferences_credit_cards">Tarjetas de crédito </string>
    <!-- Preference for saving and autofilling credit cards -->
    <string name="preferences_credit_cards_save_and_autofill_cards">Guardar y autocompletar tarjetas</string>
    <!-- Preference summary for saving and autofilling credit card data -->
    <string name="preferences_credit_cards_save_and_autofill_cards_summary">Los datos están cifrados</string>

    <!-- Preference option for syncing credit cards across devices. This is displayed when the user is not signed into sync -->
    <string name="preferences_credit_cards_sync_cards_across_devices">Sincronizar tarjetas entre dispositivos</string>
    <!-- Preference option for syncing credit cards across devices. This is displayed when the user is signed into sync -->
    <string name="preferences_credit_cards_sync_cards">Sincronizar tarjetas</string>
    <!-- Preference option for adding a credit card -->
    <string name="preferences_credit_cards_add_credit_card">Agregar tarjeta de crédito</string>
    <!-- Preference option for managing saved credit cards -->
    <string name="preferences_credit_cards_manage_saved_cards">Administrar tarjetas guardadas</string>
    <!-- Preference option for adding an address -->
    <string name="preferences_addresses_add_address">Agregar dirección</string>
    <!-- Preference option for managing saved addresses -->
    <string name="preferences_addresses_manage_addresses">Administrar direcciones</string>
    <!-- Preference for saving and autofilling addresses -->
    <string name="preferences_addresses_save_and_autofill_addresses">Guardar y autocompletar direcciones</string>
    <!-- Preference summary for saving and autofilling address data -->
    <string name="preferences_addresses_save_and_autofill_addresses_summary">Incluir información como números, correos y direcciones de envíos</string>

    <!-- Title of the "Add card" screen -->
    <string name="credit_cards_add_card">Agregar tarjeta</string>
    <!-- Title of the "Edit card" screen -->
    <string name="credit_cards_edit_card">Editar tarjeta</string>
    <!-- The header for the card number of a credit card -->
    <string name="credit_cards_card_number">Número de tarjeta</string>
    <!-- The header for the expiration date of a credit card -->
    <string name="credit_cards_expiration_date">Fecha de caducidad</string>
    <!-- The label for the expiration date month of a credit card to be used by a11y services-->
    <string name="credit_cards_expiration_date_month">Mes de la fecha de vencimiento</string>
    <!-- The label for the expiration date year of a credit card to be used by a11y services-->
    <string name="credit_cards_expiration_date_year">Año de la fecha de vencimiento</string>
    <!-- The header for the name on the credit card -->
    <string name="credit_cards_name_on_card">Nombre en la tarjeta</string>
    <!-- The text for the "Delete card" menu item for deleting a credit card -->
    <string name="credit_cards_menu_delete_card">Eliminar tarjeta</string>
    <!-- The text for the "Delete card" button for deleting a credit card -->
    <string name="credit_cards_delete_card_button">Eliminar tarjeta</string>
    <!-- The text for the confirmation message of "Delete card" dialog -->
    <string name="credit_cards_delete_dialog_confirmation">¿Realmente deseas eliminar esta tarjeta de crédito?</string>
    <!-- The text for the positive button on "Delete card" dialog -->
    <string name="credit_cards_delete_dialog_button">Eliminar</string>
    <!-- The title for the "Save" menu item for saving a credit card -->
    <string name="credit_cards_menu_save">Guardar</string>
    <!-- The text for the "Save" button for saving a credit card -->
    <string name="credit_cards_save_button">Guardar</string>
    <!-- The text for the "Cancel" button for cancelling adding, updating or deleting a credit card -->
    <string name="credit_cards_cancel_button">Cancelar</string>
    <!-- Title of the "Saved cards" screen -->
    <string name="credit_cards_saved_cards">Tarjetas guardadas</string>
    <!-- Error message for credit card number validation -->
    <string name="credit_cards_number_validation_error_message">Favor de ingresar un número de tarjeta de crédito válido</string>

    <!-- Error message for credit card name on card validation -->
    <string name="credit_cards_name_on_card_validation_error_message">Por favor, llena este campo</string>
    <!-- Message displayed in biometric prompt displayed for authentication before allowing users to view their saved credit cards -->
    <string name="credit_cards_biometric_prompt_message">Desbloquear para ver tus tarjetas guardadas</string>
    <!-- Title of warning dialog if users have no device authentication set up -->
    <string name="credit_cards_warning_dialog_title">Asegurar tus tarjetas de crédito</string>
    <!-- Message of warning dialog if users have no device authentication set up -->
    <string name="credit_cards_warning_dialog_message">Configura un patrón de bloqueo de dispositivo, PIN o contraseña para proteger el acceso a tus tarjetas guardadas si alguien más tiene tu dispositivo.</string>
    <!-- Positive button to send users to set up a pin of warning dialog if users have no device authentication set up -->
    <string name="credit_cards_warning_dialog_set_up_now">Configurar ahora</string>
    <!-- Negative button to ignore warning dialog if users have no device authentication set up -->
    <string name="credit_cards_warning_dialog_later">Más tarde</string>
    <!-- Title of PIN verification dialog to direct users to re-enter their device credentials to access their credit cards -->
    <string name="credit_cards_biometric_prompt_message_pin">Desbloquear tu dispositivo</string>

    <!-- Message displayed in biometric prompt for authentication, before allowing users to use their stored credit card information -->
    <string name="credit_cards_biometric_prompt_unlock_message">Desbloquear para usar la información almacenada de la tarjeta de crédito</string>

    <!-- Title of the "Add address" screen -->
    <string name="addresses_add_address">Agregar dirección</string>
    <!-- Title of the "Edit address" screen -->
    <string name="addresses_edit_address">Editar dirección</string>
    <!-- Title of the "Manage addresses" screen -->
    <string name="addresses_manage_addresses">Administrar direcciones</string>
    <!-- The header for the first name of an address -->
    <string name="addresses_first_name">Primer nombre</string>
    <!-- The header for the middle name of an address -->
    <string name="addresses_middle_name">Segundo nombre</string>
    <!-- The header for the last name of an address -->
    <string name="addresses_last_name">Apellido</string>
    <!-- The header for the street address of an address -->
    <string name="addresses_street_address">Dirección</string>
    <!-- The header for the city of an address -->
    <string name="addresses_city">Ciudad</string>
    <!-- The header for the subregion of an address when "state" should be used -->
    <string name="addresses_state">Estado</string>
    <!-- The header for the subregion of an address when "province" should be used -->
    <string name="addresses_province">Provincia</string>
    <!-- The header for the zip code of an address -->
    <string name="addresses_zip">Código postal</string>
    <!-- The header for the country or region of an address -->
    <string name="addresses_country">País o región</string>
    <!-- The header for the phone number of an address -->
    <string name="addresses_phone">Teléfono</string>
    <!-- The header for the email of an address -->
    <string name="addresses_email">Correo electrónico</string>
    <!-- The text for the "Save" button for saving an address -->
    <string name="addresses_save_button">Guardar</string>
    <!-- The text for the "Cancel" button for cancelling adding, updating or deleting an address -->
    <string name="addresses_cancel_button">Cancelar</string>
    <!-- The text for the "Delete address" button for deleting an address -->
    <string name="addressess_delete_address_button">Eliminar dirección</string>

    <!-- The title for the "Delete address" confirmation dialog -->
    <string name="addressess_confirm_dialog_message">¿De verdad quieres eliminar esta dirección?</string>
    <!-- The text for the positive button on "Delete address" dialog -->
    <string name="addressess_confirm_dialog_ok_button">Eliminar</string>
    <!-- The text for the negative button on "Delete address" dialog -->
    <string name="addressess_confirm_dialog_cancel_button">Cancelar</string>
    <!-- The text for the "Save address" menu item for saving an address -->
    <string name="address_menu_save_address">Guardar dirección</string>
    <!-- The text for the "Delete address" menu item for deleting an address -->
    <string name="address_menu_delete_address">Eliminar dirección</string>

    <!-- Title of the Add search engine screen -->
    <string name="search_engine_add_custom_search_engine_title">Agregar motor de búsqueda</string>
    <!-- Title of the Edit search engine screen -->
    <string name="search_engine_edit_custom_search_engine_title">Editar motor de búsqueda</string>
    <!-- Content description (not visible, for screen readers etc.): Title for the button to add a search engine in the action bar -->
    <string name="search_engine_add_button_content_description">Agregar</string>
    <!-- Content description (not visible, for screen readers etc.): Title for the button to save a search engine in the action bar -->
    <string name="search_engine_add_custom_search_engine_edit_button_content_description">Guardar</string>
    <!-- Text for the menu button to edit a search engine -->
    <string name="search_engine_edit">Editar</string>
    <!-- Text for the menu button to delete a search engine -->
    <string name="search_engine_delete">Eliminar</string>

    <!-- Text for the button to create a custom search engine on the Add search engine screen -->
    <string name="search_add_custom_engine_label_other">Otro</string>
    <!-- Placeholder text shown in the Search Engine Name TextField before a user enters text -->
    <string name="search_add_custom_engine_name_hint">Nombre</string>
    <!-- Placeholder text shown in the Search String TextField before a user enters text -->
    <string name="search_add_custom_engine_search_string_hint">Cadena de búsqueda a usar</string>
    <!-- Description text for the Search String TextField. The %s is part of the string -->
    <string name="search_add_custom_engine_search_string_example" formatted="false">Reemplazar la consulta con “%s”. Ejemplo:\n https://www.google.com/search?q=%s</string>
    <!-- Accessibility description for the form in which details about the custom search engine are entered -->
    <string name="search_add_custom_engine_form_description">Detalles del motor de búsqueda personalizado</string>

    <!-- Text shown when a user leaves the name field empty -->
    <string name="search_add_custom_engine_error_empty_name">Introducir nombre de motor de búsqueda</string>
    <!-- Text shown when a user leaves the search string field empty -->
    <string name="search_add_custom_engine_error_empty_search_string">Ingresa una cadena de búsqueda</string>
    <!-- Text shown when a user leaves out the required template string -->
    <string name="search_add_custom_engine_error_missing_template">Verifica que la cadena de búsqueda corresponde con el formato de ejemplo</string>
    <!-- Text shown when we aren't able to validate the custom search query. The first parameter is the url of the custom search engine -->
    <string name="search_add_custom_engine_error_cannot_reach">Error al conectarse a “%s”</string>
    <!-- Text shown when a user creates a new search engine -->
    <string name="search_add_custom_engine_success_message">Se creó %s</string>
    <!-- Text shown when a user successfully edits a custom search engine -->
    <string name="search_edit_custom_engine_success_message">Se guardó %s</string>
    <!-- Text shown when a user successfully deletes a custom search engine -->
    <string name="search_delete_search_engine_success_message">Se eliminó %s</string>

    <!-- Heading for the instructions to allow a permission -->
    <string name="phone_feature_blocked_intro">Para permitirlo:</string>
    <!-- First step for the allowing a permission -->
    <string name="phone_feature_blocked_step_settings">1. Ve a los ajustes de Android</string>
    <!-- Second step for the allowing a permission -->
    <string name="phone_feature_blocked_step_permissions"><![CDATA[2. Toca en <b>Permisos</b>]]></string>
    <!-- Third step for the allowing a permission (Fore example: Camera) -->
    <string name="phone_feature_blocked_step_feature"><![CDATA[3. Cambia <b>%1$s</b> a activado]]></string>

    <!-- Label that indicates a site is using a secure connection -->
    <string name="quick_settings_sheet_secure_connection_2">Conexión segura</string>
    <!-- Label that indicates a site is using a insecure connection -->
    <string name="quick_settings_sheet_insecure_connection_2">La conexión no es segura</string>

    <!-- Label to clear site data -->
    <string name="clear_site_data">Limpiar cookies y datos del sitio</string>
    <!-- Confirmation message for a dialog confirming if the user wants to delete all data for current site -->
    <string name="confirm_clear_site_data"><![CDATA[¿Estás seguro de que deseas borrar todas las cookies y datos del sitio <b>%s</b>?]]></string>
    <!-- Confirmation message for a dialog confirming if the user wants to delete all the permissions for all sites-->
    <string name="confirm_clear_permissions_on_all_sites">¿Seguro que quieres borrar todos los permisos de todos los sitios?</string>
    <!-- Confirmation message for a dialog confirming if the user wants to delete all the permissions for a site-->
    <string name="confirm_clear_permissions_site">¿Seguro que quieres eliminar todos los permisos para este sitio?</string>
    <!-- Confirmation message for a dialog confirming if the user wants to set default value a permission for a site-->
    <string name="confirm_clear_permission_site">¿Seguro que quieres eliminar este permiso para este sitio?</string>
    <!-- label shown when there are not site exceptions to show in the site exception settings -->
    <string name="no_site_exceptions">Sin excepciones de sitio</string>
    <!-- Bookmark deletion confirmation -->
    <string name="bookmark_deletion_confirmation">¿Seguro que quiere eliminar este marcador?</string>
    <!-- Browser menu button that adds a shortcut to the home fragment -->
    <string name="browser_menu_add_to_shortcuts">Agregar a los atajos</string>
    <!-- Browser menu button that removes a shortcut from the home fragment -->
    <string name="browser_menu_remove_from_shortcuts">Eliminar de los atajos</string>
    <!-- text shown before the issuer name to indicate who its verified by, parameter is the name of
     the certificate authority that verified the ticket-->
    <string name="certificate_info_verified_by">Verificado por: %1$s</string>
    <!-- Login overflow menu delete button -->
    <string name="login_menu_delete_button">Eliminar</string>
    <!-- Login overflow menu edit button -->
    <string name="login_menu_edit_button">Editar</string>
    <!-- Message in delete confirmation dialog for logins -->
    <string name="login_deletion_confirmation">¿Seguro que quieres eliminar este inicio de sesión?</string>
    <!-- Positive action of a dialog asking to delete  -->
    <string name="dialog_delete_positive">Eliminar</string>
    <!-- Negative action of a dialog asking to delete login -->
    <string name="dialog_delete_negative">Cancelar</string>
    <!--  The saved login options menu description. -->
    <string name="login_options_menu">Opciones de inicio de sesión</string>
    <!--  The editable text field for a login's web address. -->
    <string name="saved_login_hostname_description">El campo de texto editable para la dirección web del inicio de sesión.</string>
    <!--  The editable text field for a login's username. -->
    <string name="saved_login_username_description">El campo de texto editable para el nombre de usuario del inicio de sesión.</string>
    <!--  The editable text field for a login's password. -->
    <string name="saved_login_password_description">El campo de texto editable para la contraseña del inicio de sesión.</string>
    <!--  The button description to save changes to an edited login. -->
    <string name="save_changes_to_login">Guardar cambios al inicio de sesión.</string>
    <!--  The page title for editing a saved login. -->
    <string name="edit">Editar</string>
    <!--  The page title for adding new login. -->
    <string name="add_login">Agregar nuevo inicio de sesión</string>
    <!--  The error message in add/edit login view when password field is blank. -->
    <string name="saved_login_password_required">Se requiere contraseña</string>
    <!--  The error message in add login view when username field is blank. -->
    <string name="saved_login_username_required">Se requiere nombre de usuario</string>
    <!--  The error message in add login view when hostname field is blank. -->
    <string name="saved_login_hostname_required" tools:ignore="UnusedResources">Se necesita nombre de servidor</string>
    <!-- Voice search button content description  -->
    <string name="voice_search_content_description">Búsqueda por voz</string>
    <!-- Voice search prompt description displayed after the user presses the voice search button -->
    <string name="voice_search_explainer">Habla ahora</string>
    <!--  The error message in edit login view when a duplicate username exists. -->
    <string name="saved_login_duplicate">Ya existe un inicio de sesión con ese nombre de usuario</string>

    <!-- This is the hint text that is shown inline on the hostname field of the create new login page. 'https://www.example.com' intentionally hardcoded here -->
    <string name="add_login_hostname_hint_text">https://www.example.com</string>

    <!-- This is an error message shown below the hostname field of the add login page when a hostname does not contain http or https. -->
    <string name="add_login_hostname_invalid_text_3">La dirección web debe contener &quot;https://&quot; o &quot;http://&quot;</string>

    <!-- This is an error message shown below the hostname field of the add login page when a hostname is invalid. -->
    <string name="add_login_hostname_invalid_text_2">Se requiere nombre de servidor válido</string>

    <!-- Synced Tabs -->
    <!-- Text displayed to ask user to connect another device as no devices found with account -->
    <string name="synced_tabs_connect_another_device">Conectar otro dispositivo.</string>
    <!-- Text displayed asking user to re-authenticate -->
    <string name="synced_tabs_reauth">Por favor, vuelve a autenticarte.</string>
    <!-- Text displayed when user has disabled tab syncing in Firefox Sync Account -->
    <string name="synced_tabs_enable_tab_syncing">Por favor habilita la sincronización de pestañas.</string>
    <!-- Text displayed when user has no tabs that have been synced -->
    <string name="synced_tabs_no_tabs">No tienes ninguna pestaña abierta en Firefox en tus otros dispositivos.</string>
    <!-- Text displayed in the synced tabs screen when a user is not signed in to Firefox Sync describing Synced Tabs -->
    <string name="synced_tabs_sign_in_message">Ver una lista de pestañas de tus otros dispositivos.</string>
    <!-- Text displayed on a button in the synced tabs screen to link users to sign in when a user is not signed in to Firefox Sync -->
    <string name="synced_tabs_sign_in_button">Iniciar sesión para sincronizar</string>

    <!-- The text displayed when a synced device has no tabs to show in the list of Synced Tabs. -->
    <string name="synced_tabs_no_open_tabs">No hay pestañas abiertas</string>

    <!-- Content description for expanding a group of synced tabs. -->
    <string name="synced_tabs_expand_group">Ampliar grupo de pestañas sincronizadas</string>
    <!-- Content description for collapsing a group of synced tabs. -->
    <string name="synced_tabs_collapse_group">Reducir grupo de pestañas sincronizadas</string>

    <!-- Top Sites -->
    <!-- Title text displayed in the dialog when shortcuts limit is reached. -->
    <string name="shortcut_max_limit_title">Alcanzado el límite para atajos</string>
    <!-- Content description text displayed in the dialog when shortcut limit is reached. -->
    <string name="shortcut_max_limit_content">Para agregar un nuevo atajo, elimina uno. Toca y mantén presionado el sitio y selecciona eliminar.</string>
    <!-- Confirmation dialog button text when top sites limit is reached. -->
    <string name="top_sites_max_limit_confirmation_button">Vale, entendido</string>

    <!-- Label for the preference to show the shortcuts for the most visited top sites on the homepage -->
    <string name="top_sites_toggle_top_recent_sites_4">Accesos directos</string>
	<!-- Title text displayed in the rename top site dialog. -->
	<string name="top_sites_rename_dialog_title">Nombre</string>
    <!-- Hint for renaming title of a shortcut -->
    <string name="shortcut_name_hint">Nombre del atajo</string>
	<!-- Button caption to confirm the renaming of the top site. -->
	<string name="top_sites_rename_dialog_ok">Aceptar</string>
	<!-- Dialog button text for canceling the rename top site prompt. -->
	<string name="top_sites_rename_dialog_cancel">Cancelar</string>

    <!-- Text for the menu button to open the homepage settings. -->
    <string name="top_sites_menu_settings">Ajustes</string>
    <!-- Text for the menu button to navigate to sponsors and privacy support articles. '&amp;' is replaced with the ampersand symbol: & -->
    <string name="top_sites_menu_sponsor_privacy">Nuestros patrocinadores y tu privacidad</string>
    <!-- Label text displayed for a sponsored top site. -->
    <string name="top_sites_sponsored_label">Patrocinado</string>

    <!-- Inactive tabs in the tabs tray -->
    <!-- Title text displayed in the tabs tray when a tab has been unused for 14 days. -->
    <string name="inactive_tabs_title">Pestañas inactivas</string>
    <!-- Content description for closing all inactive tabs -->
    <string name="inactive_tabs_delete_all">Cerrar todas las pestañas inactivas</string>

    <!-- Content description for expanding the inactive tabs section. -->
    <string name="inactive_tabs_expand_content_description">Expandir pestañas inactivas</string>
    <!-- Content description for collapsing the inactive tabs section. -->
    <string name="inactive_tabs_collapse_content_description">Ocultar pestañas inactivas</string>

    <!-- Inactive tabs auto-close message in the tabs tray -->
    <!-- The header text of the auto-close message when the user is asked if they want to turn on the auto-closing of inactive tabs. -->
    <string name="inactive_tabs_auto_close_message_header" tools:ignore="UnusedResources">¿Cerrar automáticamente después de un mes?</string>
    <!-- A description below the header to notify the user what the inactive tabs auto-close feature is. -->
    <string name="inactive_tabs_auto_close_message_description" tools:ignore="UnusedResources">Firefox puede cerrar pestañas que no has visto durante el último mes.</string>
    <!-- A call to action below the description to allow the user to turn on the auto closing of inactive tabs. -->
    <string name="inactive_tabs_auto_close_message_action" tools:ignore="UnusedResources">ACTIVAR CIERRE AUTOMÁTICO</string>

    <!-- Text for the snackbar to confirm auto-close is enabled for inactive tabs -->
    <string name="inactive_tabs_auto_close_message_snackbar">Cierre automático activado</string>

    <!-- Awesome bar suggestion's headers -->
    <!-- Search suggestions title for Firefox Suggest. -->
    <string name="firefox_suggest_header">Firefox Suggest</string>

    <!-- Title for search suggestions when Google is the default search suggestion engine. -->
    <string name="google_search_engine_suggestion_header">Búsqueda de Google</string>

    <!-- Title for search suggestions when the default search suggestion engine is anything other than Google. The first parameter is default search engine name. -->
    <string name="other_default_search_engine_suggestion_header">Buscar con %s</string>

    <!-- Default browser experiment -->
    <string name="default_browser_experiment_card_text">Configura enlaces de sitios web, correos electrónicos y mensajes para que se abran automáticamente en Firefox.</string>

    <!-- Content description for close button in collection placeholder. -->
    <string name="remove_home_collection_placeholder_content_description">Eliminar</string>

    <!-- Content description radio buttons with a link to more information -->
    <string name="radio_preference_info_content_description">Clic para más detalles</string>

    <!-- Content description for the action bar "up" button -->
    <string name="action_bar_up_description">Navegar hacia arriba</string>

    <!-- Content description for privacy content close button -->
    <string name="privacy_content_close_button_content_description">Cerrar</string>

    <!-- Pocket recommended stories -->
    <!-- Header text for a section on the home screen. -->
    <string name="pocket_stories_header_1">Historias que invitan a la reflexión</string>
    <!-- Header text for a section on the home screen. -->
    <string name="pocket_stories_categories_header">Historias por tema</string>
    <!-- Text of a button allowing users to access an external url for more Pocket recommendations. -->
    <string name="pocket_stories_placeholder_text">Descubrir más</string>
    <!-- Title of an app feature. Smaller than a heading. The first parameter is product name Pocket -->
    <string name="pocket_stories_feature_title_2">Impulsado por %s.</string>
    <!-- Caption for describing a certain feature. The placeholder is for a clickable text (eg: Learn more) which will load an url in a new tab when clicked.  -->
    <string name="pocket_stories_feature_caption">Parte de la familia Firefox. %s</string>
    <!-- Clickable text for opening an external link for more information about Pocket. -->
    <string name="pocket_stories_feature_learn_more">Saber más</string>

    <!-- Text indicating that the Pocket story that also displays this text is a sponsored story by other 3rd party entity. -->
    <string name="pocket_stories_sponsor_indication">Patrocinado</string>

    <!-- Snackbar message for enrolling in a Nimbus experiment from the secret settings when Studies preference is Off.-->
    <string name="experiments_snackbar">Habilitar la telemetría para enviar datos.</string>
    <!-- Snackbar button text to navigate to telemetry settings.-->
    <string name="experiments_snackbar_button">Ir a la configuración</string>

    <!-- Accessibility services actions labels. These will be appended to accessibility actions like "Double tap to.." but not by or applications but by services like Talkback. -->
    <!-- Action label for elements that can be collapsed if interacting with them. Talkback will append this to say "Double tap to collapse". -->
    <string name="a11y_action_label_collapse">contraer</string>
    <!-- Action label for elements that can be expanded if interacting with them. Talkback will append this to say "Double tap to expand". -->
    <string name="a11y_action_label_expand">aumentar</string>
    <!-- Action label for links to a website containing documentation about a wallpaper collection. Talkback will append this to say "Double tap to open link to learn more about this collection". -->
    <string name="a11y_action_label_wallpaper_collection_learn_more">abrir enlace para saber más sobre esta colección</string>
    <!-- Action label for links that point to an article. Talkback will append this to say "Double tap to read the article". -->
    <string name="a11y_action_label_read_article">leer el artículo</string>
    <!-- Action label for links to the Firefox Pocket website. Talkback will append this to say "Double tap to open link to learn more". -->
    <string name="a11y_action_label_pocket_learn_more">abrir enlace para saber más</string>
</resources><|MERGE_RESOLUTION|>--- conflicted
+++ resolved
@@ -414,15 +414,9 @@
     <!-- Long text for a detail explanation indicating what will happen if cookie banner handling is on for a site, this is shown as part of the cookie banner panel in the toolbar. The first parameter is the application name -->
     <string name="reduce_cookie_banner_details_panel_description_on_for_site_2">%1$s intenta rechazar automáticamente todas las solicitudes de cookies en los sitios admitidos.</string>
     <!-- Title text for the dialog use on the control branch of the experiment to determine which context users engaged the most -->
-<<<<<<< HEAD
-    <string name="reduce_cookie_banner_control_experiment_dialog_title">¡Se acabaron los banners de cookies!</string>
-    <!-- Body text for the dialog use on the control branch of the experiment to determine which context users engaged the most -->
-    <string name="reduce_cookie_banner_control_experiment_dialog_body" moz:RemovedIn="110" tools:ignore="UnusedResources">Rechazar automáticamente las solicitudes de cookies, cuando sea posible. De lo contrario, aceptar todas las cookies para descartar los banners de cookies.</string>
-=======
     <string name="reduce_cookie_banner_control_experiment_dialog_title" moz:RemovedIn="112" tools:ignore="UnusedResources">¡Se acabaron los banners de cookies!</string>
     <!-- Title text for the cookie banner re-engagement dialog. The first parameter is the application name. -->
     <string name="reduce_cookie_banner_dialog_title">¿Permitir que %1$s? rechace los banners de cookies?</string>
->>>>>>> 09d9f897
     <!-- Body text for the dialog use on the control branch of the experiment to determine which context users engaged the most -->
     <string name="reduce_cookie_banner_control_experiment_dialog_body_1" moz:RemovedIn="111" tools:ignore="UnusedResources">Rechazar automáticamente las solicitudes de cookies, cuando sea posible.</string>
     <!-- Body text for the dialog use on the control branch of the experiment to determine which context users engaged the most.The first parameter is the application name -->
