--- conflicted
+++ resolved
@@ -64,12 +64,6 @@
 
     <!-- Private mode shortcut "contextual feature recommendation" (CFR) -->
     <!-- Text for the Private mode shortcut CFR message for adding a private mode shortcut to open private tabs from the Home screen -->
-<<<<<<< HEAD
-    <string name="private_mode_cfr_message" moz:removedIn="111" tools:ignore="UnusedResources">ᱢᱤᱫᱴᱟᱝ ᱴᱤᱯᱟᱹᱣ ᱛᱮ ᱤᱱᱟᱹ ᱛᱟᱭᱚᱢᱟᱜ ᱯᱨᱟᱭᱵᱷᱮᱴ ᱴᱟᱵ ᱮᱦᱚᱵ ᱢᱮ ᱾</string>
-
-    <!-- Text for the Private mode shortcut CFR message for adding a private mode shortcut to open private tabs from the Home screen -->
-=======
->>>>>>> daf88cc5
     <string name="private_mode_cfr_message_2">ᱢᱤᱫᱴᱟᱝ ᱴᱤᱯᱟᱹᱣ ᱛᱮ ᱟᱢᱟᱜ ᱤᱱᱟᱹ ᱛᱟᱭᱚᱢᱟᱜ ᱯᱨᱟᱭᱵᱷᱮᱴ ᱴᱟᱵᱽ ᱡᱷᱤᱡᱽ ᱢᱮ ᱾</string>
     <!-- Text for the positive button to accept adding a Private Browsing shortcut to the Home screen -->
     <string name="private_mode_cfr_pos_button_text">ᱚᱲᱟᱜ ᱥᱠᱨᱤᱱ ᱨᱮ ᱥᱮᱞᱮᱫᱽ ᱢᱮ</string>
@@ -292,34 +286,14 @@
     <!-- Enable notification pre permission dialog title
         The first parameter is the name of the app defined in app_name (for example: Fenix) -->
     <string name="onboarding_home_enable_notifications_title">%s ᱮᱛᱞᱟᱤᱭᱟᱹ ᱥᱟᱞᱟᱜ ᱵᱟᱹᱲᱛᱤ ᱠᱟᱹᱢᱤ ᱠᱚᱨᱟᱣ ᱨᱮ ᱜᱚᱲᱚ ᱮᱢᱚᱜᱼᱟᱭ</string>
-<<<<<<< HEAD
-=======
     <!-- Enable notification pre permission dialog description with rationale
         The first parameter is the name of the app defined in app_name (for example: Fenix) -->
     <string name="onboarding_home_enable_notifications_description">ᱟᱢᱟᱜ ᱴᱮᱵᱽ ᱠᱚ ᱥᱟᱫᱷᱚᱱ ᱠᱚ ᱢᱩᱫᱽ ᱨᱮ ᱥᱤᱱᱠᱨᱚᱱᱤᱠᱮᱥᱚᱱ ᱢᱮ, ᱰᱟᱣᱩᱱᱞᱚᱰ ᱠᱚ ᱢᱮᱱᱮᱡᱽ ᱢᱮ, %s ᱦᱟᱜ ᱯᱨᱟᱭᱵᱷᱮᱥᱤ ᱨᱩᱠᱷᱤᱭᱟᱹ ᱠᱷᱚᱱ ᱡᱚᱛᱚ ᱠᱷᱚᱱ ᱰᱷᱮᱨ ᱵᱮᱵᱷᱟᱨ ᱞᱟᱹᱜᱤᱫ ᱴᱤᱯᱥ ᱧᱟᱢ ᱢᱮ, ᱟᱨᱦᱚᱸ ᱟᱭᱢᱟ ᱡᱤᱱᱤᱥ ᱵᱟᱲᱟᱭ ᱡᱚᱝ ᱢᱮ ᱾</string>
->>>>>>> daf88cc5
     <!-- Text for the button to request notification permission on the device -->
     <string name="onboarding_home_enable_notifications_positive_button">ᱞᱮᱛᱟᱲ</string>
     <!-- Text for the button to not request notification permission on the device and dismiss the dialog -->
     <string name="onboarding_home_enable_notifications_negative_button">ᱱᱤᱛᱚᱜ ᱫᱚ ᱵᱟᱝᱟ</string>
 
-<<<<<<< HEAD
-    <!-- Text for the button dismiss the screen and move on with the flow -->
-    <string name="juno_onboarding_default_browser_negative_button" tools:ignore="UnusedResources">ᱱᱤᱛᱚᱜ ᱫᱚ ᱵᱟᱝᱟ</string>
-    <!-- Title for sign in to sync screen. -->
-    <string name="juno_onboarding_sign_in_title" tools:ignore="UnusedResources">ᱯᱷᱚᱱ ᱠᱷᱚᱱ ᱞᱮᱯᱴᱚᱯ ᱛᱮ ᱩᱪᱟᱹᱲ ᱢᱮ ᱵᱟᱨ ᱯᱟᱦᱴᱮ ᱞᱮᱠᱟᱛᱮ</string>
-    <!-- Description for sign in to sync screen. -->
-    <string name="juno_onboarding_sign_in_description" tools:ignore="UnusedResources">ᱴᱮᱵᱽ ᱟᱨ ᱫᱟᱱᱟᱝ ᱥᱟᱵᱟᱫ ᱫᱚ ᱮᱴᱟᱜ ᱥᱟᱫᱷᱚᱱ ᱠᱷᱚᱱ ᱡᱟᱦᱟᱸ ᱨᱮ ᱟᱲᱟᱜ ᱞᱮᱫᱟᱢ ᱚᱱᱰᱮ ᱠᱷᱚᱱ ᱯᱟᱧᱡᱟ ᱫᱟᱲᱮᱭᱟᱜᱼᱟᱢ ᱾</string>
-    <!-- Text for the button to sign in to sync on the device -->
-    <string name="juno_onboarding_sign_in_positive_button" tools:ignore="UnusedResources">ᱵᱚᱞᱚᱱ ᱥᱩᱦᱤ</string>
-    <!-- Text for the button dismiss the screen and move on with the flow -->
-    <string name="juno_onboarding_sign_in_negative_button" tools:ignore="UnusedResources">ᱱᱤᱛᱚᱜ ᱫᱚ ᱵᱟᱝᱟ</string>
-    <!-- Title for enable notification permission screen.
-        The first parameter is the name of the app defined in app_name (for example: Fenix) -->
-    <string name="juno_onboarding_enable_notifications_title" tools:ignore="UnusedResources">%s ᱮᱛᱞᱟᱤᱭᱟᱹ ᱥᱟᱞᱟᱜ ᱵᱟᱹᱲᱛᱤ ᱠᱟᱹᱢᱤ ᱠᱚᱨᱟᱣ ᱨᱮ ᱜᱚᱲᱚ ᱮᱢᱚᱜᱼᱟᱭ</string>
-    <!-- Text for the button dismiss the screen and move on with the flow -->
-    <string name="juno_onboarding_enable_notifications_negative_button" tools:ignore="UnusedResources">ᱱᱤᱛᱚᱜ ᱫᱚ ᱵᱟᱝᱟ</string>
-=======
     <!-- Juno first user onboarding flow experiment -->
     <!-- Title for set firefox as default browser screen.
         The first parameter is the name of the app defined in app_name (for example: Fenix) -->
@@ -353,7 +327,6 @@
     <string name="juno_onboarding_enable_notifications_positive_button">ᱠᱷᱚᱵᱚᱨ ᱠᱚ ᱦᱮᱡ ᱪᱷᱚᱭ ᱢᱮ</string>
     <!-- Text for the button dismiss the screen and move on with the flow -->
     <string name="juno_onboarding_enable_notifications_negative_button">ᱱᱤᱛᱚᱜ ᱫᱚ ᱵᱟᱝᱟ</string>
->>>>>>> daf88cc5
 
     <!-- Search Widget -->
     <!-- Content description for searching with a widget. The first parameter is the name of the application.-->
@@ -413,11 +386,8 @@
     <string name="reduce_cookie_banner_option_off">ᱵᱚᱸᱫᱚ</string>
     <!-- Summary of cookie banner handling preference if the setting enabled is set to on -->
     <string name="reduce_cookie_banner_option_on">ᱪᱟᱹᱞᱩ</string>
-<<<<<<< HEAD
-=======
     <!-- Summary for the preference for rejecting all cookies whenever possible. The first parameter is the application name -->
     <string name="reduce_cookie_banner_summary_1">%1$s ᱫᱚ ᱠᱩᱠᱤ ᱵᱮᱱᱚᱨ ᱨᱮ ᱠᱩᱠᱤ ᱞᱟᱹᱱᱟᱹᱭ ᱠᱚ ᱚᱡ ᱞᱮᱠᱟᱛᱮ ᱵᱟᱭ ᱩᱫᱩᱜ ᱮᱫᱟᱭ ᱾</string>
->>>>>>> daf88cc5
     <!-- Text for indicating cookie banner handling is off this site, this is shown as part of the protections panel with the tracking protection toggle -->
     <string name="reduce_cookie_banner_off_for_site">ᱱᱚᱶᱟ ᱥᱟᱭᱤᱴ ᱞᱟᱹᱜᱤᱫ ᱵᱚᱱᱫ ᱜᱮᱭᱟ</string>
     <!-- Text for cancel button indicating that cookie banner reduction is not supported for the current site, this is shown as part of the cookie banner details view. -->
@@ -450,10 +420,6 @@
     <!-- Title text for the dialog use on the control branch of the experiment to determine which context users engaged the most -->
     <string name="reduce_cookie_banner_control_experiment_dialog_title" moz:RemovedIn="112" tools:ignore="UnusedResources">ᱠᱩᱠᱤ ᱵᱮᱱᱚᱨ ᱠᱚ ᱪᱟᱞᱟᱣ ᱮᱱᱟ!</string>
 
-<<<<<<< HEAD
-    <!-- Remind me later text button for the onboarding dialog -->
-    <string name="reduce_cookie_banner_dialog_not_now_button">ᱱᱤᱛᱚᱜ ᱫᱚ ᱵᱟᱝᱟ</string>
-=======
     <!-- Title text for the cookie banner re-engagement dialog. The first parameter is the application name. -->
     <string name="reduce_cookie_banner_dialog_title">ᱠᱩᱠᱤ ᱵᱮᱱᱚᱨ ᱵᱟᱹᱨᱜᱤᱞ ᱜᱤᱰᱤ ᱞᱟᱹᱜᱤᱫ %1$s ᱦᱚᱠ ᱮᱢᱟᱭ ᱟᱢ ᱥᱮ ?</string>
     <!-- Body text for the dialog use on the control branch of the experiment to determine which context users engaged the most.The first parameter is the application name -->
@@ -476,7 +442,6 @@
     <string name="reduce_cookie_banner_variant_2_experiment_dialog_title" moz:RemovedIn="112" tools:ignore="UnusedResources">ᱠᱩᱠᱤ ᱵᱮᱱᱚᱨ ᱠᱷᱟᱴᱚ</string>
     <!-- Body text for the dialog use on the variant 2 branch of the experiment to determine which context users engaged the most. The first parameter is the application name. -->
     <string name="reduce_cookie_banner_variant_2_experiment_dialog_body_1" moz:RemovedIn="112" tools:ignore="UnusedResources">ᱡᱩᱫᱤ ᱫᱚᱨᱠᱟᱨ ᱯᱟᱲᱟᱣᱜ ᱠᱷᱟᱱ ​%1$s​ ᱫᱚ ᱥᱟᱭᱤᱴ ᱠᱩᱠᱞᱤ ᱵᱟᱹᱨᱜᱤᱞ ᱜᱤᱰᱤ ᱞᱟᱹᱜᱤᱫ ᱦᱚᱠ ᱮᱭᱟᱭᱟᱢ ᱥᱮ ?</string>
->>>>>>> daf88cc5
     <!-- Change setting text button, for the dialog use on the variant 2 branch of the experiment to determine which context users engaged the most -->
     <string name="reduce_cookie_banner_variant_2_experiment_dialog_change_setting_button" moz:RemovedIn="112" tools:ignore="UnusedResources">ᱦᱮᱥᱟᱨᱤᱭᱟᱹ</string>
     <!-- Change setting text button, for the cookie banner re-engagement dialog -->
@@ -488,11 +453,8 @@
     <string name="preferences_https_only_off">ᱵᱚᱸᱫᱚ</string>
     <!-- Summary of https only preference if https only is set to on in all tabs -->
     <string name="preferences_https_only_on_all">ᱡᱷᱚᱛᱚ ᱴᱮᱵᱽ ᱮᱢ ᱪᱷᱚᱭ ᱢᱮ</string>
-<<<<<<< HEAD
-=======
     <!-- Summary of https only preference if https only is set to on in private tabs only -->
     <string name="preferences_https_only_on_private">ᱱᱤᱡᱮᱨᱟᱜ ᱴᱮᱵᱽ ᱨᱮ ᱜᱮ</string>
->>>>>>> daf88cc5
     <!-- Text displayed that links to website containing documentation about "HTTPS-Only" mode -->
     <string name="preferences_http_only_learn_more">ᱰᱷᱮᱨ ᱥᱮᱬᱟᱭ ᱢᱮ</string>
     <!-- Option for the https only setting -->
@@ -562,13 +524,10 @@
     <!-- Preference for open links in third party apps -->
     <string name="preferences_open_links_in_apps">ᱞᱤᱝᱠ ᱠᱚ ᱮᱯ ᱨᱮ ᱡᱷᱤᱡᱽ ᱢᱮ</string>
 
-<<<<<<< HEAD
-=======
     <!-- Preference for open links in third party apps always open in apps option -->
     <string name="preferences_open_links_in_apps_always">ᱡᱟᱣᱜᱮ</string>
     <!-- Preference for open links in third party apps ask before opening option -->
     <string name="preferences_open_links_in_apps_ask">ᱠᱷᱩᱞᱟᱹ ᱢᱟᱲᱟᱝ ᱨᱮ ᱠᱩᱠᱞᱤ ᱢᱮ</string>
->>>>>>> daf88cc5
     <!-- Preference for open links in third party apps never open in apps option -->
     <string name="preferences_open_links_in_apps_never">ᱛᱤᱥ ᱦᱚᱸ ᱵᱟᱝ</string>
     <!-- Preference for open download with an external download manager app -->
@@ -581,12 +540,9 @@
     <!-- Summary for notification preference indicating notifications are allowed -->
     <string name="notifications_allowed_summary">ᱦᱮᱥᱟᱹᱨᱤᱭᱟᱹ</string>
 
-<<<<<<< HEAD
-=======
     <!-- Summary for notification preference indicating notifications are not allowed -->
     <string name="notifications_not_allowed_summary">ᱢᱟᱱᱟ ᱜᱮᱭᱟ</string>
 
->>>>>>> daf88cc5
     <!-- Add-on Preferences -->
     <!-- Preference to customize the configured AMO (addons.mozilla.org) collection -->
     <string name="preferences_customize_amo_collection">ᱠᱟᱹᱥᱴᱚᱢ ᱮᱰᱰᱼᱚᱱ ᱛᱩᱢᱟᱹᱞ</string>
@@ -808,21 +764,9 @@
     <!-- Dialog button text for canceling open all tabs -->
     <string name="open_all_warning_cancel">ᱵᱟᱹᱰᱨᱟᱹ</string>
 
-<<<<<<< HEAD
-    <!-- Text to show users they have one site in the history group section of the History fragment.
-    %d is a placeholder for the number of sites in the group. -->
-    <string name="history_search_group_site" moz:RemovedIn="111" tools:ignore="UnusedResources">%d ᱥᱟᱭᱤᱴ</string>
     <!-- Text to show users they have one page in the history group section of the History fragment.
     %d is a placeholder for the number of pages in the group. -->
     <string name="history_search_group_site_1">%d ᱥᱟᱦᱴᱟ</string>
-    <!-- Text to show users they have multiple sites in the history group section of the History fragment.
-    %d is a placeholder for the number of sites in the group. -->
-    <string name="history_search_group_sites" moz:RemovedIn="111" tools:ignore="UnusedResources">%d ᱥᱟᱭᱤᱴ ᱠᱚ</string>
-=======
-    <!-- Text to show users they have one page in the history group section of the History fragment.
-    %d is a placeholder for the number of pages in the group. -->
-    <string name="history_search_group_site_1">%d ᱥᱟᱦᱴᱟ</string>
->>>>>>> daf88cc5
 
     <!-- Text to show users they have multiple pages in the history group section of the History fragment.
     %d is a placeholder for the number of pages in the group. -->
@@ -888,15 +832,12 @@
     <!-- Summary for homepage preference indicating always opening the homepage when re-opening the app -->
     <string name="opening_screen_homepage_summary">ᱚᱲᱟᱜ ᱥᱟᱦᱴᱟ ᱨᱮ</string>
 
-<<<<<<< HEAD
-=======
     <!-- Summary for homepage preference indicating always opening the last-open tab when re-opening the app -->
     <string name="opening_screen_last_tab_summary">ᱢᱩᱪᱟᱹᱫ ᱴᱮᱵᱽ ᱨᱮ ᱠᱷᱩᱞᱟᱹᱭ ᱢᱮ</string>
 
     <!-- Summary for homepage preference indicating opening the homepage when re-opening the app after four hours of inactivity -->
     <string name="opening_screen_after_four_hours_of_inactivity_summary">ᱯᱩᱱ ᱴᱟᱲᱟᱝ ᱛᱟᱭᱚᱢ ᱚᱲᱟᱜ ᱥᱟᱦᱴᱟ ᱨᱮ ᱠᱷᱩᱞᱟᱹᱭ ᱢᱮ</string>
 
->>>>>>> daf88cc5
     <!-- Inactive tabs -->
     <!-- Category header of a preference that allows a user to enable or disable the inactive tabs feature -->
     <string name="preferences_inactive_tabs">ᱢᱟᱨᱮ ᱴᱟᱵᱽ ᱫᱚ ᱵᱟᱝ ᱪᱟᱹᱞᱩ ᱨᱮ ᱩᱪᱟᱹᱲ ᱢᱮ</string>
@@ -1297,15 +1238,12 @@
     <!-- Name of the marketing notification channel. Displayed in the "App notifications" system settings for the app -->
     <string name="notification_marketing_channel_name">ᱢᱟᱨᱠᱮᱴᱤᱝ</string>
 
-<<<<<<< HEAD
-=======
     <!-- Title shown in the notification that pops up to remind the user to set fenix as default browser.
     The app name is in the text, due to limitations with localizing Nimbus experiments -->
     <string name="nimbus_notification_default_browser_title" tools:ignore="UnusedResources">Firefox ᱫᱚ ᱛᱮᱡᱽ ᱟᱨ ᱱᱤᱡᱮᱨᱟᱜ ᱜᱮ</string>
     <!-- Text shown in the notification that pops up to remind the user to set fenix as default browser.
     The app name is in the text, due to limitations with localizing Nimbus experiments -->
     <string name="nimbus_notification_default_browser_text" tools:ignore="UnusedResources">Firefox ᱟᱢᱟᱜ ᱢᱩᱞ ᱵᱽᱨᱟᱣᱡᱚᱨ ᱞᱮᱠᱷᱟ ᱫᱚᱦᱚᱭ ᱢᱮ</string>
->>>>>>> daf88cc5
     <!-- Title shown in the notification that pops up to re-engage the user -->
     <string name="notification_re_engagement_title">ᱱᱤᱡᱚᱨᱟᱜ ᱵᱽᱨᱟᱣᱡᱤᱝ ᱠᱩᱨᱩᱢᱩᱴᱩ ᱞᱮᱢ</string>
 
@@ -1313,10 +1251,6 @@
     %1$s is a placeholder that will be replaced by the app name. -->
     <string name="notification_re_engagement_text">%1$s ᱨᱮ ᱵᱟᱝ ᱥᱟᱧᱪᱟᱣ ᱠᱟᱱ ᱠᱩᱠᱤ ᱟᱨᱵᱟᱝ ᱦᱤᱛᱟᱹᱞ ᱠᱚ ᱵᱽᱨᱟᱣᱩᱡᱽ ᱢᱮ</string>
 
-<<<<<<< HEAD
-    <!-- Preference for not taking the short survey. -->
-    <string name="preferences_not_take_survey" tools:ignore="UnusedResources">ᱵᱟᱝᱟ ᱥᱟᱨᱦᱟᱣ</string>
-=======
     <!-- Title A shown in the notification that pops up to re-engage the user -->
     <string name="notification_re_engagement_A_title">ᱵᱤᱱᱟᱹ ᱯᱟᱧᱡᱟ ᱛᱮ ᱵᱽᱨᱟᱣᱡᱽ ᱢᱮ</string>
     <!-- Text A shown in the notification that pops up to re-engage the user.
@@ -1335,7 +1269,6 @@
     <string name="preferences_take_survey">ᱥᱚᱨᱵᱷᱮ ᱤᱫᱤ ᱢᱮ</string>
     <!-- Preference for not taking the short survey. -->
     <string name="preferences_not_take_survey">ᱵᱟᱝᱟ ᱥᱟᱨᱦᱟᱣ</string>
->>>>>>> daf88cc5
 
     <!-- Snackbar -->
     <!-- Text shown in snackbar when user deletes a collection -->
