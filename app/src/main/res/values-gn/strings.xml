<?xml version="1.0" encoding="utf-8"?>
<resources xmlns:tools="http://schemas.android.com/tools" xmlns:moz="http://mozac.org/tools">

    <!-- App name for private browsing mode. The first parameter is the name of the app defined in app_name (for example: Fenix)-->
    <string name="app_name_private_5">Ñemigua %s</string>
    <!-- App name for private browsing mode. The first parameter is the name of the app defined in app_name (for example: Fenix)-->
    <string name="app_name_private_4">%s (Ñemigua)</string>

    <!-- Home Fragment -->
    <!-- Content description (not visible, for screen readers etc.): "Three dot" menu button. -->
    <string name="content_description_menu">Jeporavorãve</string>
    <!-- Content description (not visible, for screen readers etc.): "Private Browsing" menu button. -->
    <string name="content_description_private_browsing_button">Embojuruja kundahára ñemigua</string>
    <!-- Content description (not visible, for screen readers etc.): "Private Browsing" menu button. -->
    <string name="content_description_disable_private_browsing_button">Eipe’a kundaha ñemigua</string>
    <!-- Placeholder text shown in the search bar before a user enters text for the default engine -->
    <string name="search_hint">Eheka térã ehai kundaharape</string>

    <!-- Placeholder text shown in the search bar before a user enters text for a general engine -->
    <string name="search_hint_general_engine">Eheka ñandutípe</string>
    <!-- Placeholder text shown in search bar when using history search -->
    <string name="history_search_hint">Eheka tembiasakuépe</string>
    <!-- Placeholder text shown in search bar when using bookmarks search -->
    <string name="bookmark_search_hint">Eheka techaukahápe</string>
    <!-- Placeholder text shown in search bar when using tabs search -->
    <string name="tab_search_hint">Eheka tendayke</string>
    <!-- Placeholder text shown in the search bar when using application search engines -->
    <string name="application_search_hint">Emoinge ñe’ẽ ehekaséva</string>
    <!-- No Open Tabs Message Description -->
    <string name="no_open_tabs_description">Umi tendayke ijurujáva ojehecháta ápe.</string>

    <!-- No Private Tabs Message Description -->
    <string name="no_private_tabs_description">Ne rendaykekuéra ñemiguáva ojehecháta ápe.</string>

    <!-- Tab tray multi select title in app bar. The first parameter is the number of tabs selected -->
    <string name="tab_tray_multi_select_title">%1$d poravopyre</string>
    <!-- Label of button in create collection dialog for creating a new collection  -->
    <string name="tab_tray_add_new_collection">Embojuaju ñembyatyha pyahu</string>
    <!-- Label of editable text in create collection dialog for naming a new collection  -->
    <string name="tab_tray_add_new_collection_name">Téra</string>
    <!-- Label of button in save to collection dialog for selecting a current collection  -->
    <string name="tab_tray_select_collection">Eiporavo ñembyatyha</string>
    <!-- Content description for close button while in multiselect mode in tab tray -->
    <string name="tab_tray_close_multiselect_content_description">Esẽ poravoha hekoetáva ayvúgui</string>
    <!-- Content description for save to collection button while in multiselect mode in tab tray -->
    <string name="tab_tray_collection_button_multiselect_content_description">Eñongatu tendayke poravopyre mbyatyhápe</string>
    <!-- Content description on checkmark while tab is selected in multiselect mode in tab tray -->
    <string name="tab_tray_multiselect_selected_content_description">Poravopyre</string>

    <!-- Home - Recently saved bookmarks -->
    <!-- Title for the home screen section with recently saved bookmarks. -->
    <string name="recently_saved_title">Oñeñongaturamóva</string>
    <!-- Content description for the button which navigates the user to show all of their saved bookmarks. -->
    <string name="recently_saved_show_all_content_description_2">Ehechaukapaite techaukaha ñongatupyre</string>

    <!-- Text for the menu button to remove a recently saved bookmark from the user's home screen -->
    <string name="recently_saved_menu_item_remove">Mboguete</string>

    <!-- About content. The first parameter is the name of the application. (For example: Fenix) -->
    <string name="about_content">%1$s ojapókuri Mozilla.</string>

    <!-- Private Browsing -->
    <!-- Explanation for private browsing displayed to users on home view when they first enable private mode
        The first parameter is the name of the app defined in app_name (for example: Fenix) -->
    <string name="private_browsing_placeholder_description_2">%1$s omopotĩ nde jeheka ha kundahára rembiasakue tendayke ñemiguápe emboty térã esẽenguévo ko tembipuru’ígui. Kóva nande kuaukáiramo jepe ñanduti rendápe térã ne ñanduti me’ẽhárape, nombohasýi eime ñemi hag̃ua opaite tapicha oipurúva ko mba’e’oka renondépe.</string>
    <string name="private_browsing_common_myths">
       Mombe’ugua’u kundahára ñemi rehegua
    </string>

    <!-- Private mode shortcut "contextual feature recommendation" (CFR) -->
    <!-- Text for the Private mode shortcut CFR message for adding a private mode shortcut to open private tabs from the Home screen -->
    <string name="private_mode_cfr_message" moz:removedIn="111" tools:ignore="UnusedResources">Emoñepyrũ tendayke ñemigua peteĩ jekutúpe.</string>
    <!-- Text for the Private mode shortcut CFR message for adding a private mode shortcut to open private tabs from the Home screen -->
    <string name="private_mode_cfr_message_2">Emoñepyrũ tendayke ñemigua peteĩ jekutúpe.</string>
    <!-- Text for the positive button to accept adding a Private Browsing shortcut to the Home screen -->
    <string name="private_mode_cfr_pos_button_text">Embojuaju mba’erechaha ñepyrũháre</string>
    <!-- Text for the negative button to decline adding a Private Browsing shortcut to the Home screen -->
    <string name="cfr_neg_button_text">Nahániri, aguyje</string>

    <!-- Open in App "contextual feature recommendation" (CFR) -->
    <!-- Text for the info message. The first parameter is the name of the application.-->
    <string name="open_in_app_cfr_info_message_2">Embohekokuaa %1$s ombojuruja hag̃ua ijehegui juajuha tembipuru’ípe.</string>
    <!-- Text for the positive action button -->
    <string name="open_in_app_cfr_positive_button_text">Eho ñembohekópe</string>
    <!-- Text for the negative action button -->
    <string name="open_in_app_cfr_negative_button_text">Mboyke</string>

    <!-- Total cookie protection "contextual feature recommendation" (CFR) -->
    <!-- Text for the message displayed in the contextual feature recommendation popup promoting the total cookie protection feature. -->
    <string name="tcp_cfr_message">Ore rembiapo tekoñemigua iporãvéva omboyke tapykuehoha tendakuéra pa’ũme.</string>
    <!-- Text displayed that links to website containing documentation about the "Total cookie protection" feature. -->
    <string name="tcp_cfr_learn_more">Maranduve kookie ñemo’ã guasu rehegua</string>

    <!-- Text for the info dialog when camera permissions have been denied but user tries to access a camera feature. -->
    <string name="camera_permissions_needed_message">Eikotevẽ eike ta’ãngamýime. Eho Android ñembohekópe, eukutu ñemoneĩ ha moneĩ.</string>
    <!-- Text for the positive action button to go to Android Settings to grant permissions. -->
    <string name="camera_permissions_needed_positive_button_text">Eho ñembohekópe</string>
    <!-- Text for the negative action button to dismiss the dialog. -->
    <string name="camera_permissions_needed_negative_button_text">Mboyke</string>

    <!-- Text for the banner message to tell users about our auto close feature. -->
    <string name="tab_tray_close_tabs_banner_message">Emboheko tendayke ijurujáva oñemboty hag̃ua ijehegui ojehecha’ỹva pe ára, arapokõindy térã jasýpe.</string>
    <!-- Text for the positive action button to go to Settings for auto close tabs. -->
    <string name="tab_tray_close_tabs_banner_positive_button_text">Ehecha jeporavorã</string>
    <!-- Text for the negative action button to dismiss the Close Tabs Banner. -->
    <string name="tab_tray_close_tabs_banner_negative_button_text">Mboyke</string>

    <!-- Text for the banner message to tell users about our inactive tabs feature. -->
    <string name="tab_tray_inactive_onboarding_message">Ko’ápe oku’e umi tendayke ehecha’ỹa mokõi arapokõindýpe.</string>
    <!-- Text for the action link to go to Settings for inactive tabs. -->
    <string name="tab_tray_inactive_onboarding_button_text">Eipe’aite pytyvõhápe</string>

    <!-- Text for title for the auto-close dialog of the inactive tabs. -->
    <string name="tab_tray_inactive_auto_close_title">¿Omboty ijehegui peteĩ jasy rire?</string>
    <!-- Text for the body for the auto-close dialog of the inactive tabs.
        The first parameter is the name of the application.-->
    <string name="tab_tray_inactive_auto_close_body_2">%1$s ombotykuaa tendayke ehecha’ỹva jasy ohasaramovévape.</string>
    <!-- Content description for close button in the auto-close dialog of the inactive tabs. -->
    <string name="tab_tray_inactive_auto_close_button_content_description">Mboty</string>

    <!-- Text for turn on auto close tabs button in the auto-close dialog of the inactive tabs. -->
    <string name="tab_tray_inactive_turn_on_auto_close_button_2">Emyandy mboty jehegui</string>


    <!-- Home screen icons - Long press shortcuts -->
    <!-- Shortcut action to open new tab -->
    <string name="home_screen_shortcut_open_new_tab_2">Tendayke pyahu</string>
    <!-- Shortcut action to open new private tab -->
    <string name="home_screen_shortcut_open_new_private_tab_2">Tendayke pyahu ñemigua</string>

    <!-- Recent Tabs -->
    <!-- Header text for jumping back into the recent tab in the home screen -->
    <string name="recent_tabs_header">Epo tapykue gotyo</string>
    <!-- Button text for showing all the tabs in the tabs tray -->
    <string name="recent_tabs_show_all">Techaukapaite</string>

    <!-- Content description for the button which navigates the user to show all recent tabs in the tabs tray. -->
    <string name="recent_tabs_show_all_content_description_2">Ehechauka votõ opaite tendayke ramoguápe</string>

    <!-- Text for button in synced tab card that opens synced tabs tray -->
    <string name="recent_tabs_see_all_synced_tabs_button_text">Ehechapaite tendayke mbojuehepyre</string>
    <!-- Accessibility description for device icon used for recent synced tab -->
    <string name="recent_tabs_synced_device_icon_content_description">Mba’e’oka mbojuehepyre</string>
    <!-- Text for the dropdown menu to remove a recent synced tab from the homescreen -->
    <string name="recent_synced_tab_menu_item_remove">Mboguete</string>
    <!-- Text for the menu button to remove a grouped highlight from the user's browsing history
         in the Recently visited section -->
    <string name="recent_tab_menu_item_remove">Mboguete</string>

    <!-- History Metadata -->
    <!-- Header text for a section on the home screen that displays grouped highlights from the
         user's browsing history, such as topics they have researched or explored on the web -->
    <string name="history_metadata_header_2">Ojeikeramohague</string>
    <!-- Text for the menu button to remove a grouped highlight from the user's browsing history
         in the Recently visited section -->
    <string name="recently_visited_menu_item_remove">Mboguete</string>

    <!-- Content description for the button which navigates the user to show all of their history. -->
    <string name="past_explorations_show_all_content_description_2">Ehechaukapaite nde jeheka rapykuere</string>

    <!-- Browser Fragment -->
    <!-- Content description (not visible, for screen readers etc.): Navigate backward (browsing history) -->
    <string name="browser_menu_back">Tapykue</string>
    <!-- Content description (not visible, for screen readers etc.): Navigate forward (browsing history) -->
    <string name="browser_menu_forward">Tenonde</string>
    <!-- Content description (not visible, for screen readers etc.): Refresh current website -->
    <string name="browser_menu_refresh">Mbohekopyahu</string>
    <!-- Content description (not visible, for screen readers etc.): Stop loading current website -->
    <string name="browser_menu_stop">Pyta</string>
    <!-- Browser menu button that opens the addon manager -->
    <string name="browser_menu_add_ons">Moĩmbaha</string>
    <!-- Browser menu button that opens account settings -->
    <string name="browser_menu_account_settings">Mba’ete marandu</string>
    <!-- Text displayed when there are no add-ons to be shown -->
    <string name="no_add_ons">Ndaipóri moĩmbaha ápe</string>
    <!-- Browser menu button that sends a user to help articles -->
    <string name="browser_menu_help">Pytyvõ</string>
    <!-- Browser menu button that sends a to a the what's new article -->
    <string name="browser_menu_whats_new">Mba’epyahu</string>

    <!-- Browser menu button that opens the settings menu -->
    <string name="browser_menu_settings">Ñemboheko</string>
    <!-- Browser menu button that opens a user's library -->
    <string name="browser_menu_library">Arandukarenda</string>
    <!-- Browser menu toggle that requests a desktop site -->
    <string name="browser_menu_desktop_site">Tenda mesa arigua</string>
    <!-- Browser menu toggle that adds a shortcut to the site on the device home screen. -->
    <string name="browser_menu_add_to_homescreen">Embojuaju mba’erechaha ñepyrũgua</string>
    <!-- Browser menu toggle that installs a Progressive Web App shortcut to the site on the device home screen. -->
    <string name="browser_menu_install_on_homescreen">Mohenda</string>
    <!-- Content description (not visible, for screen readers etc.) for the Resync tabs button -->
    <string name="resync_button_content_description">Mbojuajujey</string>
    <!-- Browser menu button that opens the find in page menu -->
    <string name="browser_menu_find_in_page">Eheka kuatiaroguépe</string>
    <!-- Browser menu button that saves the current tab to a collection -->
    <string name="browser_menu_save_to_collection_2">Eñongatu mbyatyhápe</string>
    <!-- Browser menu button that open a share menu to share the current site -->
    <string name="browser_menu_share">Moherakuã</string>
    <!-- Browser menu button shown in custom tabs that opens the current tab in Fenix
        The first parameter is the name of the app defined in app_name (for example: Fenix) -->
    <string name="browser_menu_open_in_fenix">Embojuruja %1$s-pe</string>
    <!-- Browser menu text shown in custom tabs to indicate this is a Fenix tab
        The first parameter is the name of the app defined in app_name (for example: Fenix) -->
    <string name="browser_menu_powered_by">OHEPYME’ẼVA %1$s</string>
    <!-- Browser menu text shown in custom tabs to indicate this is a Fenix tab
        The first parameter is the name of the app defined in app_name (for example: Fenix) -->
    <string name="browser_menu_powered_by2">Omboguatáva %1$s</string>
    <!-- Browser menu button to put the current page in reader mode -->
    <string name="browser_menu_read">Moñe’ẽrã rechaha</string>
    <!-- Browser menu button content description to close reader mode and return the user to the regular browser -->
    <string name="browser_menu_read_close">Moñe’ẽrã rechahágui ñesẽ</string>
    <!-- Browser menu button to open the current page in an external app -->
    <string name="browser_menu_open_app_link">Embojuruja tembipuru’i</string>

    <!-- Browser menu button to show reader view appearance controls e.g. the used font type and size -->
    <string name="browser_menu_customize_reader_view">Emboava moñe’ẽhára rechaha</string>
    <!-- Browser menu label for adding a bookmark -->
    <string name="browser_menu_add">Mbojuaju</string>
    <!-- Browser menu label for editing a bookmark -->
    <string name="browser_menu_edit">Mbosako’i</string>

    <!-- Button shown on the home page that opens the Customize home settings -->
    <string name="browser_menu_customize_home_1">Emboava kuatiarogue ñepyrũgua</string>
    <!-- Browser Toolbar -->
    <!-- Content description for the Home screen button on the browser toolbar -->
    <string name="browser_toolbar_home">Mba’erechaha ñepyrũgua</string>

    <!-- Locale Settings Fragment -->
    <!-- Content description for tick mark on selected language -->
    <string name="a11y_selected_locale_content_description">Ñe’ẽ poravopyre</string>
    <!-- Text for default locale item -->
    <string name="default_locale_text">Eipuru mba’e’oka ñe’ẽ</string>
    <!-- Placeholder text shown in the search bar before a user enters text -->
    <string name="locale_search_hint">Eheka ñe’ẽ</string>

    <!-- Search Fragment -->
    <!-- Button in the search view that lets a user search by scanning a QR code -->
    <string name="search_scan_button">Moha’ãnga</string>
    <!-- Button in the search view that lets a user change their search engine -->
    <string name="search_engine_button">Hekaha mongu’eha</string>
    <!-- Button in the search view when shortcuts are displayed that takes a user to the search engine settings -->
    <string name="search_shortcuts_engine_settings">Hekaha ñemboheko</string>
    <!-- Button in the search view that lets a user navigate to the site in their clipboard -->
    <string name="awesomebar_clipboard_title">Emoĩmba juajuha kuatiajokoha guive</string>
    <!-- Button in the search suggestions onboarding that allows search suggestions in private sessions -->
    <string name="search_suggestions_onboarding_allow_button">Moneĩ</string>
    <!-- Button in the search suggestions onboarding that does not allow search suggestions in private sessions -->
    <string name="search_suggestions_onboarding_do_not_allow_button">Ani emoneĩ</string>
    <!-- Search suggestion onboarding hint title text -->
    <string name="search_suggestions_onboarding_title">¿Emoneĩ jehekarã tembiapo ñemiguápe?</string>
    <!-- Search suggestion onboarding hint description text, first parameter is the name of the app defined in app_name (for example: Fenix)-->
    <string name="search_suggestions_onboarding_text">%s omohekuãta ehaíva guive kundaharape rendápe nde hekaha ijypykuéva ndive.</string>

    <!-- Search engine suggestion title text. The first parameter is the name of teh suggested engine-->
    <string name="search_engine_suggestions_title">Eheka %s</string>

    <!-- Search engine suggestion description text -->
    <string name="search_engine_suggestions_description">Eheka kundaharape renda guive</string>

    <!-- Menu option in the search selector menu to open the search settings -->
    <string name="search_settings_menu_item">Mba’epytyvõrã jeheka</string>

    <!-- Header text for the search selector menu -->
    <string name="search_header_menu_item" moz:RemovedIn="109" tools:ignore="UnusedResources">Eheka peteĩjey:</string>

    <!-- Header text for the search selector menu -->
    <string name="search_header_menu_item_2">Ko’ág̃a eheka amo:</string>

    <!-- Home onboarding -->
    <!-- Onboarding home screen popup dialog, shown on top of the Jump back in section. -->
    <string name="onboarding_home_screen_jump_back_contextual_hint_2">Ehecha nde kuatiarogue ñepyrũha. Umi tendayke ramovegua, techaukaha ha jeheka rapykuere oĩta ápe.</string>
    <!-- Home onboarding dialog welcome screen title text. -->
    <string name="onboarding_home_welcome_title_2">Eg̃uahẽporãite ñanduti mba’eguáva</string>
    <!-- Home onboarding dialog welcome screen description text. -->
    <string name="onboarding_home_welcome_description">Sa’yve. Tekorosãve. Roykekove tapichakuérape roma’ẽ’ỹre virúre.</string>
    <!-- Home onboarding dialog sign into sync screen title text. -->
    <string name="onboarding_home_sync_title_3">Mba’erechaha ñemoambue ndahasyiete</string>
    <!-- Home onboarding dialog sign into sync screen description text. -->
    <string name="onboarding_home_sync_description">Eku’ejey eheja haguégui tendayke ambue mba’e’oka ndive nde kuatiarogue ñepyrũme.</string>
    <!-- Text for the button to continue the onboarding on the home onboarding dialog. -->
    <string name="onboarding_home_get_started_button">Eñepyrũ</string>
    <!-- Text for the button to navigate to the sync sign in screen on the home onboarding dialog. -->
    <string name="onboarding_home_sign_in_button">Eñemboheraguapy</string>
    <!-- Text for the button to skip the onboarding on the home onboarding dialog. -->
    <string name="onboarding_home_skip_button">Jepo</string>

    <!-- Onboarding home screen sync popup dialog message, shown on top of Recent Synced Tabs in the Jump back in section. -->
    <string name="sync_cfr_message">¡Tendayke oñembojuehehína! Eku’ejey eheja haguégui ambue mba’e’okápe.</string>
    <!-- Content description (not visible, for screen readers etc.): Close button for the home onboarding dialog -->
    <string name="onboarding_home_content_description_close_button">Mboty</string>

    <!-- Notification pre-permission dialog -->
    <!-- Enable notification pre permission dialog title
        The first parameter is the name of the app defined in app_name (for example: Fenix) -->
    <string name="onboarding_home_enable_notifications_title">Marandu’i ne pytyvõta ejapovéta %s ndive</string>
    <!-- Enable notification pre permission dialog description with rationale
        The first parameter is the name of the app defined in app_name (for example: Fenix) -->
    <string name="onboarding_home_enable_notifications_description">Embojuehe tendayke mba’e’oka pa’ũme, eñangareko ñemboguejýre, ehendu ñemoñe’ẽ mba’éichapa eipuruporãta %s rekorosã ñemigua ha ambue.</string>
    <!-- Text for the button to request notification permission on the device -->
    <string name="onboarding_home_enable_notifications_positive_button">Ku’ejey</string>
    <!-- Text for the button to not request notification permission on the device and dismiss the dialog -->
    <string name="onboarding_home_enable_notifications_negative_button">Ani ko’ág̃a</string>

    <!-- Search Widget -->
    <!-- Content description for searching with a widget. The first parameter is the name of the application.-->
    <string name="search_widget_content_description_2">Embojuruja tendayke pyahu %1$s mba’e</string>
    <!-- Text preview for smaller sized widgets -->
    <string name="search_widget_text_short">Heka</string>

    <!-- Text preview for larger sized widgets -->
    <string name="search_widget_text_long">Eheka ñandutípe</string>

    <!-- Content description (not visible, for screen readers etc.): Voice search -->
    <string name="search_widget_voice">Ñe’ẽ jeheka</string>

    <!-- Preferences -->
    <!-- Title for the settings page-->
    <string name="settings">Ñemboheko</string>
    <!-- Preference category for general settings -->
    <string name="preferences_category_general">Tuichakue</string>
    <!-- Preference category for all links about Fenix -->
    <string name="preferences_category_about">Péva rehegua</string>
    <!-- Preference for settings related to changing the default search engine -->
    <string name="preferences_default_search_engine">Hekaha mongu’eha ypykuéva</string>
    <!-- Preference for settings related to Search -->
    <string name="preferences_search">Heka</string>
    <!-- Preference for settings related to Search address bar -->
    <string name="preferences_search_address_bar">Kundaharape renda</string>
    <!-- Preference link to rating Fenix on the Play Store -->
    <string name="preferences_rate">Embopapapy Google Play-pe</string>
    <!-- Preference linking to about page for Fenix
        The first parameter is the name of the app defined in app_name (for example: Fenix) -->
    <string name="preferences_about">%1$s rehegua</string>
    <!-- Preference for settings related to changing the default browser -->
    <string name="preferences_set_as_default_browser">Emboheko kundahára ijypykuévaramo</string>
    <!-- Preference category for advanced settings -->
    <string name="preferences_category_advanced">Opapotáva</string>
    <!-- Preference category for privacy and security settings -->
    <string name="preferences_category_privacy_security">Ñemigua ha Tekorosã</string>
    <!-- Preference for advanced site permissions -->
    <string name="preferences_site_permissions">Tenda ñemoneĩ</string>
    <!-- Preference for private browsing options -->
    <string name="preferences_private_browsing_options">Kundahára ñemigua</string>
    <!-- Preference for opening links in a private tab-->
    <string name="preferences_open_links_in_a_private_tab">Embojuruja juajuha tendayke ñemíme</string>
    <!-- Preference for allowing screenshots to be taken while in a private tab-->
    <string name="preferences_allow_screenshots_in_private_mode">Emoneĩ mba’erechaha japyhy kundaha ñemíme</string>
    <!-- Will inform the user of the risk of activating Allow screenshots in private browsing option -->
    <string name="preferences_screenshots_in_private_mode_disclaimer">Oñemoneĩrõ, umi tendayke ñemigua ojehecháta oĩ vove heta tembipuru’i ijurujáva</string>
    <!-- Preference for adding private browsing shortcut -->
    <string name="preferences_add_private_browsing_shortcut">Embojuaju jeike pya’eha tendayke ñemiguáre</string>
    <!-- Preference for enabling "HTTPS-Only" mode -->
    <string name="preferences_https_only_title">HTTPS ayvúpe añoite</string>

    <!-- Preference for removing cookie/consent banners from sites automatically. See reduce_cookie_banner_summary for additional context. -->
    <string name="preferences_cookie_banner_reduction">Kookie Banner Ñemomichĩ</string>
    <!-- Preference for rejecting or removing as many cookie/consent banners as possible on sites. See reduce_cookie_banner_summary for additional context. -->
    <string name="reduce_cookie_banner_option">Emomichĩ kookie banner</string>

    <!-- Summary of cookie banner handling preference if the setting disabled is set to off -->
    <string name="reduce_cookie_banner_option_off">Mboguepyre</string>
    <!-- Summary of cookie banner handling preference if the setting enabled is set to on -->
    <string name="reduce_cookie_banner_option_on">Hendypyre</string>

    <!-- Summary for the preference for rejecting all cookies whenever possible. The first parameter is the application name -->
    <string name="reduce_cookie_banner_summary_1">%1$s omboykese ijehegui kookie mba’ejerure kookie marandu ñemurãme.</string>
    <!-- Text for indicating cookie banner handling is off this site, this is shown as part of the protections panel with the tracking protection toggle -->
    <string name="reduce_cookie_banner_off_for_site">Ogue ko tendápe</string>
    <!-- Text for indicating cookie banner handling is on this site, this is shown as part of the protections panel with the tracking protection toggle -->
    <string name="reduce_cookie_banner_on_for_site">Hendy ko tendápe</string>
    <!-- Text for indicating cookie banner handling is currently not supported for this site, this is shown as part of the protections panel with the tracking protection toggle -->
    <string name="reduce_cookie_banner_unsupported_site" tools:ignore="UnusedResources">Tenda ko’ág̃a ojokupyty’ỹva</string>
    <!-- Title text for a detail explanation indicating cookie banner handling is on this site, this is shown as part of the cookie banner panel in the toolbar. The first parameter is a shortened URL of the current site-->
    <string name="reduce_cookie_banner_details_panel_title_on_for_site">¿Emyandy kookie ñemurã momichĩ %1$s peg̃uarã?</string>
    <!-- Title text for a detail explanation indicating cookie banner handling is off this site, this is shown as part of the cookie banner panel in the toolbar. The first parameter is a shortened URL of the current site-->
    <string name="reduce_cookie_banner_details_panel_title_off_for_site">¿Embogue kookie ñemurã momichĩ %1$s peg̃uarã?</string>

    <!-- Long text for a detail explanation indicating what will happen if cookie banner handling is off for a site, this is shown as part of the cookie banner panel in the toolbar. The first parameter is the application name -->
    <string name="reduce_cookie_banner_details_panel_description_off_for_site">%1$s omboguéta kookie ko tendagua ha omyanyhẽjeýta kuatiarogue. Emboguepaitérõ kookie ombotykuaa ne rembiapo térã omonandi ne mba’ejoguakue.</string>

    <!-- Long text for a detail explanation indicating what will happen if cookie banner handling is on for a site, this is shown as part of the cookie banner panel in the toolbar. The first parameter are the application name -->
    <string name="reduce_cookie_banner_details_panel_description_on_for_site_1" moz:RemovedIn="111" tools:ignore="UnusedResources">%1$s omboykese ijehegui umi kookie mba’ejerure.</string>
    <!-- Long text for a detail explanation indicating what will happen if cookie banner handling is on for a site, this is shown as part of the cookie banner panel in the toolbar. The first parameter is the application name -->
    <string name="reduce_cookie_banner_details_panel_description_on_for_site_2">%1$s omboykese ijehegui umi kookie mba’ejerure tenda ojokupytývape.</string>
    <!-- Title text for the dialog use on the control branch of the experiment to determine which context users engaged the most -->
    <string name="reduce_cookie_banner_control_experiment_dialog_title" moz:RemovedIn="112" tools:ignore="UnusedResources">¡Opáma banners kookie rehegua!</string>
    <!-- Body text for the dialog use on the control branch of the experiment to determine which context users engaged the most -->
    <string name="reduce_cookie_banner_control_experiment_dialog_body" moz:RemovedIn="110" tools:ignore="UnusedResources">Emboyke pya’e kookie mba’ejerure ikatu vove. Péicha ndoikóirõ, emoneĩ opaite kookie emboyke hag̃ua kookie marandu’i.</string>
    <!-- Body text for the dialog use on the control branch of the experiment to determine which context users engaged the most -->
    <string name="reduce_cookie_banner_control_experiment_dialog_body_1" moz:RemovedIn="111" tools:ignore="UnusedResources">Omboykese ijehegui umi kookie mba’ejerure, ikatu vove.</string>
    <!-- Body text for the dialog use on the control branch of the experiment to determine which context users engaged the most.The first parameter is the application name -->
<<<<<<< HEAD
    <string name="reduce_cookie_banner_control_experiment_dialog_body_2">Emoneĩ %1$s omboyke hag̃ua ijehegui kookie mba’ejerure ikatu vove.</string>
=======
    <string name="reduce_cookie_banner_control_experiment_dialog_body_2" moz:RemovedIn="112" tools:ignore="UnusedResources">Emoneĩ %1$s omboyke hag̃ua ijehegui kookie mba’ejerure ikatu vove.</string>
>>>>>>> 09d9f897
    <!-- Remind me later text button for the onboarding dialog -->
    <string name="reduce_cookie_banner_dialog_not_now_button">Ani ko’ág̃a</string>
    <!-- Change setting text button, for the dialog use on the control branch of the experiment to determine which context users engaged the most -->
    <string name="reduce_cookie_banner_control_experiment_dialog_change_setting_button" moz:RemovedIn="112" tools:ignore="UnusedResources">Emboyke banners</string>
    <!-- Snack text for the cookie banner dialog, after user hit the dismiss banner button -->
    <string name="reduce_cookie_banner_dialog_snackbar_text">Ehecha’ivéta kookie mba’ejerure</string>
    <!-- Title text for the dialog use on the variant 1 branch of the experiment to determine which context users engaged the most -->
<<<<<<< HEAD
    <string name="reduce_cookie_banner_variant_1_experiment_dialog_title">Ehecha’ive kookie ovetã iñapysẽva</string>
    <!-- Body text for the dialog use on the variant 1 branch of the experiment to determine which context users engaged the most. The first parameter is the application name. -->
    <string name="reduce_cookie_banner_variant_1_experiment_dialog_body" moz:RemovedIn="110" tools:ignore="UnusedResources">Embohovái pya’e kookie marandu’i iñapysẽva eikundahaporã hag̃ua. %1$s omboykéta mba’ejerure ikatúramo térã omoneĩmbáta ndaha’éirõ.</string>
    <!-- Body text for the dialog use on the variant 1 branch of the experiment to determine which context users engaged the most. The first parameter is the application name. -->
    <string name="reduce_cookie_banner_variant_1_experiment_dialog_body_1">Embohovái pya’e kookie umi marandu’i iñapysẽva eikundahaporã hag̃ua. %1$s omboykéta umi mba’ejerure ikatúramo.</string>
=======
    <string name="reduce_cookie_banner_variant_1_experiment_dialog_title" moz:RemovedIn="112" tools:ignore="UnusedResources">Ehecha’ive kookie ovetã iñapysẽva</string>
    <!-- Body text for the dialog use on the variant 1 branch of the experiment to determine which context users engaged the most. The first parameter is the application name. -->
    <string name="reduce_cookie_banner_variant_1_experiment_dialog_body_1" moz:RemovedIn="112" tools:ignore="UnusedResources">Embohovái pya’e kookie umi marandu’i iñapysẽva eikundahaporã hag̃ua. %1$s omboykéta umi mba’ejerure ikatúramo.</string>
>>>>>>> 09d9f897
    <!-- Change setting text button, for the onboarding dialog use on the variant 1 branch of the experiment to determine which context users engaged the most -->
    <string name="reduce_cookie_banner_variant_1_experiment_dialog_change_setting_button" moz:RemovedIn="112" tools:ignore="UnusedResources">Emboyke ovetã iñapysẽva</string>
    <!-- Title text for the dialog use on the variant 2 branch of the experiment to determine which context users engaged the most -->
<<<<<<< HEAD
    <string name="reduce_cookie_banner_variant_2_experiment_dialog_title">Kookie Banner Ñemomichĩ</string>
    <!-- Body text for the dialog use on the variant 2 branch of the experiment to determine which context users engaged the most. The first parameter is the application name. -->
    <string name="reduce_cookie_banner_variant_2_experiment_dialog_body" moz:RemovedIn="110" tools:ignore="UnusedResources">¿Emoneĩ %1$s tomboyke kookie mba’ejerure ñemoneĩva tendagua ikatúrõ térã emoneĩ kookiepe jeike ikatu vove?</string>
    <!-- Body text for the dialog use on the variant 2 branch of the experiment to determine which context users engaged the most. The first parameter is the application name. -->
    <string name="reduce_cookie_banner_variant_2_experiment_dialog_body_1">¿Emoneĩ %1$s tomboyke kookie mba’ejerure ñemoneĩgua tendápe ikatúrõ?</string>
=======
    <string name="reduce_cookie_banner_variant_2_experiment_dialog_title" moz:RemovedIn="112" tools:ignore="UnusedResources">Kookie Banner Ñemomichĩ</string>
    <!-- Body text for the dialog use on the variant 2 branch of the experiment to determine which context users engaged the most. The first parameter is the application name. -->
    <string name="reduce_cookie_banner_variant_2_experiment_dialog_body_1" moz:RemovedIn="112" tools:ignore="UnusedResources">¿Emoneĩ %1$s tomboyke kookie mba’ejerure ñemoneĩgua tendápe ikatúrõ?</string>
>>>>>>> 09d9f897
    <!-- Change setting text button, for the dialog use on the variant 2 branch of the experiment to determine which context users engaged the most -->
    <string name="reduce_cookie_banner_variant_2_experiment_dialog_change_setting_button" moz:RemovedIn="112" tools:ignore="UnusedResources">Moneĩ</string>

    <!-- Change setting text button, for the cookie banner re-engagement dialog -->
    <string name="reduce_cookie_banner_dialog_change_setting_button">Moneĩ</string>

    <!-- Description of the preference to enable "HTTPS-Only" mode. -->
    <string name="preferences_https_only_summary">Eñeha’ã eike hag̃ua tendakuérape eipurúvo pe taperekoite HTTPS ipapapýva tekorosãverã.</string>
    <!-- Summary of tracking protection preference if tracking protection is set to on -->
    <string name="preferences_https_only_on" moz:removedIn="111" tools:ignore="UnusedResources">Hendy</string>
    <!-- Summary of https only preference if https only is set to off -->
    <string name="preferences_https_only_off">Mboguepyre</string>
    <!-- Summary of https only preference if https only is set to on in all tabs -->
    <string name="preferences_https_only_on_all">Hendýma opaite tendayképe</string>
    <!-- Summary of https only preference if https only is set to on in private tabs only -->
    <string name="preferences_https_only_on_private">Hendýma tendayke ñemíme</string>
    <!-- Text displayed that links to website containing documentation about "HTTPS-Only" mode -->
    <string name="preferences_http_only_learn_more">Kuaave</string>
    <!-- Option for the https only setting -->
    <string name="preferences_https_only_in_all_tabs">Embojuruja opaite tendayképe</string>
    <!-- Option for the https only setting -->
    <string name="preferences_https_only_in_private_tabs">Embojuruja tendayke ñemiguápe</string>
    <!-- Title shown in the error page for when trying to access a http website while https only mode is enabled. -->
    <string name="errorpage_httpsonly_title">Tenda rekorosã oñembotýva</string>
    <!-- Message shown in the error page for when trying to access a http website while https only mode is enabled. The message has two paragraphs. This is the first. -->
    <string name="errorpage_httpsonly_message_title">Pe ikatúva hína ñanduti renda ndojokupytypái HTTPS ndive.</string>
    <!-- Message shown in the error page for when trying to access a http website while https only mode is enabled. The message has two paragraphs. This is the second. -->
    <string name="errorpage_httpsonly_message_summary">Upéicharamo jepe, ikatu avei peteĩ mba’evaiapoha. Eime meméramo ñanduti rendápe, aníke emoinge marandu emomba’evéva. Eiméramo pype, pe HTTPS ayvu añoite omboguéta sapy’aite pe tendápe g̃uarã.</string>
    <!-- Preference for accessibility -->
    <string name="preferences_accessibility">Jeikekuaaha</string>
    <!-- Preference to override the Firefox Account server -->
    <string name="preferences_override_fxa_server">Mohendahavusu Firefox Account momba’etepyre</string>
    <!-- Preference to override the Sync token server -->
    <string name="preferences_override_sync_tokenserver">Mohendahavusu Sync momba’etepyre</string>
    <!-- Toast shown after updating the FxA/Sync server override preferences -->
    <string name="toast_override_fxa_sync_server_done">Account/Sync mba’ete moambuepyre. Esẽnguévo pe tembipuru’ígui emoambue hag̃ua…</string>
    <!-- Preference category for account information -->
    <string name="preferences_category_account">Mba’ete</string>
    <!-- Preference for changing where the toolbar is positioned -->
    <string name="preferences_toolbar">Tembiporu renda</string>
    <!-- Preference for changing default theme to dark or light mode -->
    <string name="preferences_theme">Téma</string>
    <!-- Preference for customizing the home screen -->
    <string name="preferences_home_2">Kuatiarogue ñepyrũ</string>
    <!-- Preference for gestures based actions -->
    <string name="preferences_gestures">Ñeha’ãnga</string>
    <!-- Preference for settings related to visual options -->
    <string name="preferences_customize">Ñemomba’ete</string>
    <!-- Preference description for banner about signing in -->
    <string name="preferences_sign_in_description_2">Eñepyrũ tembiapo embojuehe hag̃ua tendayke, techaukaha, ñe’ẽñemi ha hetave.</string>
    <!-- Preference shown instead of account display name while account profile information isn't available yet. -->
    <string name="preferences_account_default_name">Firefox Account</string>
    <!-- Preference text for account title when there was an error syncing FxA -->
    <string name="preferences_account_sync_error">Eikejey eñepyrũjey hag̃ua ñembojuehe</string>
    <!-- Preference for language -->
    <string name="preferences_language">Ñe’ẽ</string>
    <!-- Preference for data choices -->
    <string name="preferences_data_choices">Mba’ekuaarã jeporavo</string>
    <!-- Preference for data collection -->
    <string name="preferences_data_collection">Mba’ekuaarã ñembyaty</string>
    <!-- Preference for developers -->
    <string name="preferences_remote_debugging">Ñemopotĩ okayguáva USB rupi</string>
    <!-- Preference title for switch preference to show search engines -->
    <string name="preferences_show_search_engines">Ehechauka hekaha mongu’eha</string>
    <!-- Preference title for switch preference to show search suggestions -->
    <string name="preferences_show_search_suggestions">Ehechauka ñemoñe’ẽ jehekarã</string>
    <!-- Preference title for switch preference to show voice search button -->
    <string name="preferences_show_voice_search">Ehechauka hekaha ñe’ẽgua</string>
    <!-- Preference title for switch preference to show search suggestions also in private mode -->
    <string name="preferences_show_search_suggestions_in_private">Ehechauka tembiapo ñemigua</string>
    <!-- Preference title for switch preference to show a clipboard suggestion when searching -->
    <string name="preferences_show_clipboard_suggestions">Ehechauka kuatiajokoha ñemoñe’ẽ</string>
    <!-- Preference title for switch preference to suggest browsing history when searching -->
    <string name="preferences_search_browsing_history">Eheka kundahára rembiasakue</string>
    <!-- Preference title for switch preference to suggest bookmarks when searching -->
    <string name="preferences_search_bookmarks">Eheka techaukaha</string>
    <!-- Preference title for switch preference to suggest synced tabs when searching -->
    <string name="preferences_search_synced_tabs">Eheka tendayke mbojuehepyre</string>
    <!-- Preference for account settings -->
    <string name="preferences_account_settings">Mba’ete ñemboheko</string>
    <!-- Preference for enabling url autocomplete-->
    <string name="preferences_enable_autocomplete_urls">Moĩmbajehegui URLs</string>
    <!-- Preference for open links in third party apps -->
    <string name="preferences_open_links_in_apps">Embojuruja juajuha tembipuru’ípe</string>
    <!-- Preference for open links in third party apps always open in apps option -->
    <string name="preferences_open_links_in_apps_always">Tapiaite</string>
    <!-- Preference for open links in third party apps ask before opening option -->
    <string name="preferences_open_links_in_apps_ask">Eporandu embojuruja mboyve</string>
    <!-- Preference for open links in third party apps never open in apps option -->
    <string name="preferences_open_links_in_apps_never">Araka’eve</string>
    <!-- Preference for open download with an external download manager app -->
    <string name="preferences_external_download_manager">Mboguejy okaygua ñangarekoha</string>
    <!-- Preference for add_ons -->
    <string name="preferences_addons">Moĩmbaha</string>

    <!-- Preference for notifications -->
    <string name="preferences_notifications">Ñemomarandu</string>

    <!-- Summary for notification preference indicating notifications are allowed -->
    <string name="notifications_allowed_summary">Moneĩmbyre </string>
    <!-- Summary for notification preference indicating notifications are not allowed -->
    <string name="notifications_not_allowed_summary">Oñemoneĩ’ỹva</string>

    <!-- Add-on Preferences -->
    <!-- Preference to customize the configured AMO (addons.mozilla.org) collection -->
    <string name="preferences_customize_amo_collection">Moĩmbaha aty momba’epyre</string>
    <!-- Button caption to confirm the add-on collection configuration -->
    <string name="customize_addon_collection_ok">MONEĨ</string>
    <!-- Button caption to abort the add-on collection configuration -->
    <string name="customize_addon_collection_cancel">Heja</string>
    <!-- Hint displayed on input field for custom collection name -->
    <string name="customize_addon_collection_hint">Ñembyatyha réra</string>
    <!-- Hint displayed on input field for custom collection user ID-->
    <string name="customize_addon_collection_user_hint">Ñembyatyha jára (puruhára ID)</string>

    <!-- Toast shown after confirming the custom add-on collection configuration -->
    <string name="toast_customize_addon_collection_done">Moĩmbaha aty moambuepyre. Embotyhína tembipuru’i emoambuekuaa hag̃ua…</string>

    <!-- Customize Home -->
    <!-- Header text for jumping back into the recent tab in customize the home screen -->
    <string name="customize_toggle_jump_back_in">Eho tapykuépe</string>
    <!-- Title for the customize home screen section with recently saved bookmarks. -->
    <string name="customize_toggle_recent_bookmarks">Techaukaha ramoguáva</string>
    <!-- Title for the customize home screen section with recently visited. Recently visited is
    a section where users see a list of tabs that they have visited in the past few days -->
    <string name="customize_toggle_recently_visited">Ojeikeramohague</string>

    <!-- Title for the customize home screen section with Pocket. -->
    <string name="customize_toggle_pocket_2">Tembiasakue nemyakãngetáva</string>
    <!-- Summary for the customize home screen section with Pocket. The first parameter is product name Pocket -->
    <string name="customize_toggle_pocket_summary">Jehaipy oykekóva %s</string>
    <!-- Title for the customize home screen section with sponsored Pocket stories. -->
    <string name="customize_toggle_pocket_sponsored">Tembiasakue jehepyme’ẽguáva</string>
    <!-- Title for the opening wallpaper settings screen -->
    <string name="customize_wallpapers">Mba’erechaha rugua</string>
    <!-- Title for the customize home screen section with sponsored shortcuts. -->
    <string name="customize_toggle_contile">Jeike pya’eha jehepyme’ẽpyre</string>

    <!-- Wallpapers -->
    <!-- Content description for various wallpapers. The first parameter is the name of the wallpaper -->
    <string name="wallpapers_item_name_content_description">Mba’erechaha rugua mba’epuru: %1$s</string>
    <!-- Snackbar message for when wallpaper is selected -->
    <string name="wallpaper_updated_snackbar_message">¡Mba’erechaha rugua hekopyahupyréva!</string>
    <!-- Snackbar label for action to view selected wallpaper -->
    <string name="wallpaper_updated_snackbar_action">Hecha</string>

    <!-- Snackbar message for when wallpaper couldn't be downloaded -->
    <string name="wallpaper_download_error_snackbar_message">Noñemboguejykuaái mba’erechaha rugua</string>
    <!-- Snackbar label for action to retry downloading the wallpaper -->
    <string name="wallpaper_download_error_snackbar_action">Eha’ãjey</string>
    <!-- Snackbar message for when wallpaper couldn't be selected because of the disk error -->
    <string name="wallpaper_select_error_snackbar_message">Noñemoambuekuaái mba’erechaha rugua</string>
    <!-- Text displayed that links to website containing documentation about the "Limited Edition" wallpapers. -->
    <string name="wallpaper_learn_more">Kuaave</string>

    <!-- Text for classic wallpapers title. The first parameter is the Firefox name. -->
    <string name="wallpaper_classic_title">Jepokuaa %s</string>
    <!-- Text for limited edition wallpapers title. -->
    <string name="wallpaper_limited_edition_title">Ñemoheñói sa’íva</string>
    <!-- Description text for the limited edition wallpapers with learn more link. The first parameter is the learn more string defined in wallpaper_learn_more-->
    <string name="wallpaper_limited_edition_description_with_learn_more">Pe ñembyaty pyahu Voces Independientes. %s</string>
    <!-- Description text for the limited edition wallpapers. -->
    <string name="wallpaper_limited_edition_description">Pe ñembyaty pyahu Voces Independientes.</string>
    <!-- Wallpaper onboarding dialog header text. -->
    <string name="wallpapers_onboarding_dialog_title_text">Eipurukuaa sa’y sa’imi</string>

    <!-- Wallpaper onboarding dialog body text. -->
    <string name="wallpapers_onboarding_dialog_body_text">Eiporavo mba’erechaha rugua nde ehecharamóva.</string>

    <!-- Wallpaper onboarding dialog learn more button text. The button navigates to the wallpaper settings screen. -->
    <string name="wallpapers_onboarding_dialog_explore_more_button_text">Ema’ẽjeyjey mba’erechaha ruguáre</string>

    <!-- Add-on Installation from AMO-->
    <!-- Error displayed when user attempts to install an add-on from AMO (addons.mozilla.org) that is not supported -->
    <string name="addon_not_supported_error">Pe moĩmbaha ndojokupytýi</string>

    <!-- Error displayed when user attempts to install an add-on from AMO (addons.mozilla.org) that is already installed -->
    <string name="addon_already_installed">Pe moĩmbaha oñemohendáma</string>

    <!-- Account Preferences -->
    <!-- Preference for triggering sync -->
    <string name="preferences_sync_now">Embojuehe ko’ág̃a</string>
    <!-- Preference category for sync -->
    <string name="preferences_sync_category">Eiporavo mba’épa embojuehéta</string>
    <!-- Preference for syncing history -->
    <string name="preferences_sync_history">Tembiasakue</string>

    <!-- Preference for syncing bookmarks -->
    <string name="preferences_sync_bookmarks">Techaukaha</string>
    <!-- Preference for syncing logins -->
    <string name="preferences_sync_logins">Tembiapo ñepyrũ</string>
    <!-- Preference for syncing tabs -->
    <string name="preferences_sync_tabs_2">Tendayke ijurujáva</string>
    <!-- Preference for signing out -->
    <string name="preferences_sign_out">Emboty tembiapo</string>
    <!-- Preference displays and allows changing current FxA device name -->
    <string name="preferences_sync_device_name">Mba’e’oka réra</string>
    <!-- Text shown when user enters empty device name -->
    <string name="empty_device_name_error">Pe mba’e’oka réra ndaikatúi opyta nandi.</string>
    <!-- Label indicating that sync is in progress -->
    <string name="sync_syncing_in_progress">Ojuehehína…</string>
    <!-- Label summary indicating that sync failed. The first parameter is the date stamp showing last time it succeeded -->
    <string name="sync_failed_summary">Ñembojuehe ojavy. Oikoporãva: %s</string>
    <!-- Label summary showing never synced -->
    <string name="sync_failed_never_synced_summary">Ñembojuehe ojavy. Ñembojuehe ipyahuvéva: araka’eve</string>
    <!-- Label summary the date we last synced. The first parameter is date stamp showing last time synced -->
    <string name="sync_last_synced_summary">Ñembojuehe ipyahuvéva: %s</string>
    <!-- Label summary showing never synced -->
    <string name="sync_never_synced_summary">Ñembojuehe ipyahuvéva: araka’eve</string>

    <!-- Text for displaying the default device name.
        The first parameter is the application name, the second is the device manufacturer name
        and the third is the device model. -->
    <string name="default_device_name_2">%1$s %2$s %3$s-pe</string>

    <!-- Preference for syncing credit cards -->
    <string name="preferences_sync_credit_cards">Kuatia’atã ñemurã</string>
    <!-- Preference for syncing addresses -->
    <string name="preferences_sync_address">Kundaharape</string>

    <!-- Send Tab -->
    <!-- Name of the "receive tabs" notification channel. Displayed in the "App notifications" system settings for the app -->
    <string name="fxa_received_tab_channel_name">Tendayke g̃uahẽmbyre</string>
    <!-- Description of the "receive tabs" notification channel. Displayed in the "App notifications" system settings for the app -->
    <string name="fxa_received_tab_channel_description">Tendayke marandu’i g̃uahẽmbyre ambue Firefox mba’e’oka guive.</string>
    <!--  The body for these is the URL of the tab received  -->
    <string name="fxa_tab_received_notification_name">Tendayke g̃uahẽmbyre</string>
    <!-- %s is the device name -->
    <string name="fxa_tab_received_from_notification_name">Tendayke %s mba’e</string>

    <!-- Advanced Preferences -->
    <!-- Preference for tracking protection exceptions -->
    <string name="preferences_tracking_protection_exceptions">Oĩ’ỹva</string>
    <!-- Button in Exceptions Preference to turn on tracking protection for all sites (remove all exceptions) -->
    <string name="preferences_tracking_protection_exceptions_turn_on_for_all">Emyandy opaite tendápe g̃uarã</string>
    <!-- Text displayed when there are no exceptions -->
    <string name="exceptions_empty_message_description">Umi oĩ’ỹva omopa’ũ eipe’a hag̃ua tapykuehoha mo’ãha tenda poravopyrépe.</string>
    <!-- Text displayed when there are no exceptions, with learn more link that brings users to a tracking protection SUMO page -->
    <string name="exceptions_empty_message_learn_more_link">Kuaave</string>

    <!-- Preference switch for usage and technical data collection -->
    <string name="preference_usage_data">Jepuru ha mba’ekuaarã aporekogua</string>
    <!-- Preference description for usage and technical data collection -->
    <string name="preferences_usage_data_description">Emoherakuã mba’ekuaarã apopy, jepuru, hardware ha kundahára mboava Mozilla ndive orepytyvõ hag̃ua oikoporãvévo %1$s</string>
    <!-- Preference switch for marketing data collection -->
    <string name="preferences_marketing_data">Mba’ekuaarã jehepyme’ẽrã</string>
    <!-- Preference description for marketing data collection -->
    <string name="preferences_marketing_data_description2">Emoherakuã mba’ekuaarã ojepurúva Adjust ndive, ore marketing me’ẽhára</string>
    <!-- Title for studies preferences -->
    <string name="preference_experiments_2">Ñembokatupyry</string>
    <!-- Summary for studies preferences -->
    <string name="preference_experiments_summary_2">Emoneĩ Mozilla-pe omohenda ha omongu’évo ñembokatupyry</string>

    <!-- Turn On Sync Preferences -->
    <!-- Header of the Sync and save your data preference view -->
    <string name="preferences_sync_2">Embojuehe ha eñongatu mba’ekuaarã</string>
    <!-- Preference for reconnecting to FxA sync -->
    <string name="preferences_sync_sign_in_to_reconnect">Eñepyrũ tembiapo eikejey hag̃ua</string>
    <!-- Preference for removing FxA account -->
    <string name="preferences_sync_remove_account">Emboguete mba’ete</string>

    <!-- Pairing Feature strings -->
    <!-- Instructions on how to access pairing -->
    <string name="pair_instructions_2"><![CDATA[l,2046Emoha’ãnga QR ayvu ehecháva <b>firefox.com/pair</b>-pe]]></string>

    <!-- Toolbar Preferences -->
    <!-- Preference for using top toolbar -->
    <string name="preference_top_toolbar">Yvatevéva</string>

    <!-- Preference for using bottom toolbar -->
    <string name="preference_bottom_toolbar">Michĩvéva</string>

    <!-- Theme Preferences -->
    <!-- Preference for using light theme -->
    <string name="preference_light_theme">Tesakã</string>
    <!-- Preference for using dark theme -->
    <string name="preference_dark_theme">Ypytũ</string>
    <!-- Preference for using using dark or light theme automatically set by battery -->
    <string name="preference_auto_battery_theme">Batería mboareveha moĩmbyre</string>
    <!-- Preference for using following device theme -->
    <string name="preference_follow_device_theme">Ehapykueho mba’e’oka téma</string>

    <!-- Gestures Preferences-->
    <!-- Preferences for using pull to refresh in a webpage -->
    <string name="preference_gestures_website_pull_to_refresh">Embosyryry hekopyahu hag̃ua</string>
    <!-- Preference for using the dynamic toolbar -->
    <string name="preference_gestures_dynamic_toolbar">Emongu’e emoñemi hag̃ua mba’erenda</string>

    <!-- Preference for switching tabs by swiping horizontally on the toolbar -->
    <string name="preference_gestures_swipe_toolbar_switch_tabs">Eraha mba’erenda yke gotyo emoambue hag̃ua tendayke</string>
    <!-- Preference for showing the opened tabs by swiping up on the toolbar-->
    <string name="preference_gestures_swipe_toolbar_show_tabs">Eraha mba’erenda yvate gotyo embojuruja hag̃ua tendayke</string>

    <!-- Library -->
    <!-- Option in Library to open Downloads page -->
    <string name="library_downloads">Ñemboguejy</string>
    <!-- Option in library to open Bookmarks page -->
    <string name="library_bookmarks">Techaukaha</string>
    <!-- Option in library to open Desktop Bookmarks root page -->
    <string name="library_desktop_bookmarks_root">Techaukaha mohendaha pegua</string>
    <!-- Option in library to open Desktop Bookmarks "menu" page -->
    <string name="library_desktop_bookmarks_menu">Techaukaha Poravorã</string>
    <!-- Option in library to open Desktop Bookmarks "toolbar" page -->
    <string name="library_desktop_bookmarks_toolbar">Techaukaha rembipuru renda</string>
    <!-- Option in library to open Desktop Bookmarks "unfiled" page -->
    <string name="library_desktop_bookmarks_unfiled">Ambue techaukahakuéra</string>
    <!-- Option in Library to open History page -->
    <string name="library_history">Tembiasakue</string>
    <!-- Option in Library to open a new tab -->
    <string name="library_new_tab">Tendayke pyahu</string>

    <!-- Settings Page Title -->
    <string name="settings_title">Jeporavorã</string>
    <!-- Content description (not visible, for screen readers etc.): "Close button for library settings" -->
    <string name="content_description_close_button">Mboty</string>

    <!-- Title to show in alert when a lot of tabs are to be opened
    %d is a placeholder for the number of tabs that will be opened -->
    <string name="open_all_warning_title">¿Embojuruja %d tendayke?</string>
    <!-- Message to warn users that a large number of tabs will be opened
    %s will be replaced by app name. -->
    <string name="open_all_warning_message">Embojurujávo heta tendayke omombeguekuaa %s henyhẽnguévo umi kuatiarogue. ¿Añetehápepa rehoseve hese?</string>
    <!-- Dialog button text for confirming open all tabs -->
    <string name="open_all_warning_confirm">Embojuruja tendayke</string>
    <!-- Dialog button text for canceling open all tabs -->
    <string name="open_all_warning_cancel">Heja</string>

    <!-- Text to show users they have one site in the history group section of the History fragment.
    %d is a placeholder for the number of sites in the group. -->
    <string name="history_search_group_site" moz:RemovedIn="111" tools:ignore="UnusedResources">%d tenda</string>
    <!-- Text to show users they have one page in the history group section of the History fragment.
    %d is a placeholder for the number of pages in the group. -->
    <string name="history_search_group_site_1">%d kuatiarogue</string>
    <!-- Text to show users they have multiple sites in the history group section of the History fragment.
    %d is a placeholder for the number of sites in the group. -->
    <string name="history_search_group_sites" moz:RemovedIn="111" tools:ignore="UnusedResources">%d tendakuéra</string>

    <!-- Text to show users they have multiple pages in the history group section of the History fragment.
    %d is a placeholder for the number of pages in the group. -->
    <string name="history_search_group_sites_1">%d kuatiarogue</string>

    <!-- Option in library for Recently Closed Tabs -->
    <string name="library_recently_closed_tabs">Tendayke oñemboty ramóva</string>
    <!-- Option in library to open Recently Closed Tabs page -->
    <string name="recently_closed_show_full_history">Tembiasakue jehechaukapa</string>
    <!-- Text to show users they have multiple tabs saved in the Recently Closed Tabs section of history.
    %d is a placeholder for the number of tabs selected. -->
    <string name="recently_closed_tabs">%d tendaykekuéra</string>
    <!-- Text to show users they have one tab saved in the Recently Closed Tabs section of history.
    %d is a placeholder for the number of tabs selected. -->
    <string name="recently_closed_tab">%d tendayke</string>
    <!-- Recently closed tabs screen message when there are no recently closed tabs -->
    <string name="recently_closed_empty_message">Ndaipóri tendayke oñemboty ramóva</string>

    <!-- Tab Management -->
    <!-- Title of preference for tabs management -->
    <string name="preferences_tabs">Tendayke</string>
    <!-- Title of preference that allows a user to specify the tab view -->
    <string name="preferences_tab_view">Tendayke jehecha</string>
    <!-- Option for a list tab view -->
    <string name="tab_view_list">Tysýi</string>
    <!-- Option for a grid tab view -->
    <string name="tab_view_grid">Kora’ieta</string>
    <!-- Title of preference that allows a user to auto close tabs after a specified amount of time -->
    <string name="preferences_close_tabs">Emboty tendayke</string>
    <!-- Option for auto closing tabs that will never auto close tabs, always allows user to manually close tabs -->
    <string name="close_tabs_manually">Popegua</string>
    <!-- Option for auto closing tabs that will auto close tabs after one day -->
    <string name="close_tabs_after_one_day">Peteĩ ára rire</string>
    <!-- Option for auto closing tabs that will auto close tabs after one week -->
    <string name="close_tabs_after_one_week">Peteĩ arapokõindy rire</string>
    <!-- Option for auto closing tabs that will auto close tabs after one month -->
    <string name="close_tabs_after_one_month">Peteĩ jasy rire</string>

    <!-- Title of preference that allows a user to specify the auto-close settings for open tabs -->
    <string name="preference_auto_close_tabs" tools:ignore="UnusedResources">Omboty ijehegui tendayke ijurujáva</string>

    <!-- Opening screen -->
    <!-- Title of a preference that allows a user to choose what screen to show after opening the app -->
    <string name="preferences_opening_screen">Mba’erechaha ñepyrũha</string>
    <!-- Option for always opening the homepage when re-opening the app -->
    <string name="opening_screen_homepage">Kuatiarogue ñepyrũha</string>
    <!-- Option for always opening the user's last-open tab when re-opening the app -->
    <string name="opening_screen_last_tab">Tendayke pahagua</string>
    <!-- Option for always opening the homepage when re-opening the app after four hours of inactivity -->
    <string name="opening_screen_after_four_hours_of_inactivity">Kuatiarrogue ñepyrũha irundy aravo ojeheja rire</string>
    <!-- Summary for tabs preference when auto closing tabs setting is set to manual close-->
    <string name="close_tabs_manually_summary">Emboty nde pópe</string>
    <!-- Summary for tabs preference when auto closing tabs setting is set to auto close tabs after one day-->
    <string name="close_tabs_after_one_day_summary">Emboty peteĩ ára rire</string>

    <!-- Summary for tabs preference when auto closing tabs setting is set to auto close tabs after one week-->
    <string name="close_tabs_after_one_week_summary">Emboty arapokõindy rire</string>
    <!-- Summary for tabs preference when auto closing tabs setting is set to auto close tabs after one month-->
    <string name="close_tabs_after_one_month_summary">Emboty peteĩ jasy rire</string>

    <!-- Summary for homepage preference indicating always opening the homepage when re-opening the app -->
    <string name="opening_screen_homepage_summary">Ijuruja kuatiarogue ñepyrũme</string>

    <!-- Summary for homepage preference indicating always opening the last-open tab when re-opening the app -->
    <string name="opening_screen_last_tab_summary">Embojuruja tendayke pahápe</string>
    <!-- Summary for homepage preference indicating opening the homepage when re-opening the app after four hours of inactivity -->
    <string name="opening_screen_after_four_hours_of_inactivity_summary">Ijuruja kuatiarogue ñepyrũme irundy aravo rire</string>

    <!-- Inactive tabs -->
    <!-- Category header of a preference that allows a user to enable or disable the inactive tabs feature -->
    <string name="preferences_inactive_tabs">Eguerova tendayke ituja ha ojepuru’ỹva</string>

    <!-- Title of inactive tabs preference -->
    <string name="preferences_inactive_tabs_title">Umi tendayke ehecha’ỹa mokõi arapokõindýpe ohóma tenda ojepuru’ỹvape.</string>

    <!-- Studies -->
    <!-- Title of the remove studies button -->
    <string name="studies_remove">Mboguete</string>
    <!-- Title of the active section on the studies list -->
    <string name="studies_active">Myandy</string>

    <!-- Description for studies, it indicates why Firefox use studies. The first parameter is the name of the application. -->
    <string name="studies_description_2">%1$s ikatu omohenda ha omongu’e kuaara’ã sapy’apy’a.</string>
    <!-- Learn more link for studies, links to an article for more information about studies. -->
    <string name="studies_learn_more">Kuaave</string>

    <!-- Dialog message shown after removing a study -->
    <string name="studies_restart_app">Ko tembipuru’i oñembotýta hekopyahu hag̃ua</string>
    <!-- Dialog button to confirm the removing a study. -->
    <string name="studies_restart_dialog_ok">MONEĨ</string>
    <!-- Dialog button text for canceling removing a study. -->
    <string name="studies_restart_dialog_cancel">Heja</string>

    <!-- Toast shown after turning on/off studies preferences -->
    <string name="studies_toast_quit_application" tools:ignore="UnusedResources">Esẽke tembipuru’ígui iñambuekuaa hag̃ua…</string>

    <!-- Sessions -->
    <!-- Title for the list of tabs -->
    <string name="tab_header_label">Tendayke ijurujáva</string>
    <!-- Title for the list of tabs in the current private session -->
    <string name="tabs_header_private_tabs_title">Tendayke ñemiguáva</string>

    <!-- Title for the list of tabs in the synced tabs -->
    <string name="tabs_header_synced_tabs_title">Tendayke mbojuehepyre</string>
    <!-- Content description (not visible, for screen readers etc.): Add tab button. Adds a news tab when pressed -->
    <string name="add_tab">Embojuaju tendayke</string>
    <!-- Content description (not visible, for screen readers etc.): Add tab button. Adds a news tab when pressed -->
    <string name="add_private_tab">Embojuaju tendayke ñemigua</string>
    <!-- Text for the new tab button to indicate adding a new private tab in the tab -->
    <string name="tab_drawer_fab_content">Ñemigua</string>
    <!-- Text for the new tab button to indicate syncing command on the synced tabs page -->
    <string name="tab_drawer_fab_sync">Mbojuehe</string>
    <!-- Text shown in the menu for sharing all tabs -->
    <string name="tab_tray_menu_item_share">Emoherakuã opaite tendayke</string>
    <!-- Text shown in the menu to view recently closed tabs -->
    <string name="tab_tray_menu_recently_closed">Tendayke oñemboty ramóva</string>
    <!-- Text shown in the tabs tray inactive tabs section -->
    <string name="tab_tray_inactive_recently_closed" tools:ignore="UnusedResources">Oñembotyramovéva</string>
    <!-- Text shown in the menu to view account settings -->
    <string name="tab_tray_menu_account_settings">Mba’ete ñemboheko</string>
    <!-- Text shown in the menu to view tab settings -->
    <string name="tab_tray_menu_tab_settings">Tendayke ñemboheko</string>
    <!-- Text shown in the menu for closing all tabs -->
    <string name="tab_tray_menu_item_close">Emboty opaite tendayke</string>
    <!-- Text shown in the multiselect menu for bookmarking selected tabs. -->
    <string name="tab_tray_multiselect_menu_item_bookmark">Techaukaha</string>
    <!-- Text shown in the multiselect menu for closing selected tabs. -->
    <string name="tab_tray_multiselect_menu_item_close">Mboty</string>
    <!-- Content description for tabs tray multiselect share button -->
    <string name="tab_tray_multiselect_share_content_description">Emoherakuã tendayke mbosa’ypyre</string>
    <!-- Content description for tabs tray multiselect menu -->
    <string name="tab_tray_multiselect_menu_content_description">Tendayke poravorã mbosa’ypyre</string>
    <!-- Content description (not visible, for screen readers etc.): Removes tab from collection button. Removes the selected tab from collection when pressed -->
    <string name="remove_tab_from_collection">Embogue tendayke mbyatypyregua</string>
    <!-- Text for button to enter multiselect mode in tabs tray -->
    <string name="tabs_tray_select_tabs">Eiporavo tendayke</string>
    <!-- Content description (not visible, for screen readers etc.): Close tab button. Closes the current session when pressed -->
    <string name="close_tab">Emboty tendayke</string>
    <!-- Content description (not visible, for screen readers etc.): Close tab <title> button. First parameter is tab title  -->
    <string name="close_tab_title">Emboty tendayke %s</string>

    <!-- Content description (not visible, for screen readers etc.): Opens the open tabs menu when pressed -->
    <string name="open_tabs_menu">Embojuruja poravorã rendayke</string>
    <!-- Open tabs menu item to save tabs to collection -->
    <string name="tabs_menu_save_to_collection1">Eñongatu tendayke atyhápe</string>
    <!-- Text for the menu button to delete a collection -->
    <string name="collection_delete">Emboguete atygua</string>
    <!-- Text for the menu button to rename a collection -->
    <string name="collection_rename">Emoambue atygua réra</string>
    <!-- Text for the button to open tabs of the selected collection -->
    <string name="collection_open_tabs">Embojuruja tendayke</string>
    <!-- Hint for adding name of a collection -->
    <string name="collection_name_hint">Ñembyatyha réra</string>
    <!-- Text for the menu button to rename a top site -->
	<string name="rename_top_site">Ñemboherajey</string>
	<!-- Text for the menu button to remove a top site -->
	<string name="remove_top_site">Mboguete</string>

    <!-- Text for the menu button to delete a top site from history -->
    <string name="delete_from_history">Emboguete tembiasakuégui</string>
    <!-- Postfix for private WebApp titles, placeholder is replaced with app name -->
    <string name="pwa_site_controls_title_private">%1$s (Ayvu Ñemigua)</string>

    <!-- History -->
    <!-- Text for the button to search all history -->
    <string name="history_search_1">Emoinge ñe’ẽ ehekaséva</string>
    <!-- Text for the button to clear all history -->
    <string name="history_delete_all">Emboguete tembiasakue</string>

    <!-- Text for the snackbar to confirm that multiple browsing history items has been deleted -->
    <string name="history_delete_multiple_items_snackbar">Tembiasakue mboguepyre</string>
    <!-- Text for the snackbar to confirm that a single browsing history item has been deleted. The first parameter is the shortened URL of the deleted history item. -->
    <string name="history_delete_single_item_snackbar">Mboguepyre %1$s</string>
    <!-- Context description text for the button to delete a single history item -->
    <string name="history_delete_item">Mboguete</string>
    <!-- History multi select title in app bar
    The first parameter is the number of bookmarks selected -->
    <string name="history_multi_select_title">%1$d poravopyre</string>
    <!-- Text for the header that groups the history for today -->
    <string name="history_today">Ko’árape</string>
    <!-- Text for the header that groups the history for yesterday -->
    <string name="history_yesterday">Kuehe</string>
    <!-- Text for the header that groups the history the past 7 days -->
    <string name="history_7_days">7 ára ohasamóva</string>
    <!-- Text for the header that groups the history the past 30 days -->
    <string name="history_30_days">30 ára ohasamóva</string>

    <!-- Text for the header that groups the history older than the last month -->
    <string name="history_older">Itujavéva</string>
    <!-- Text shown when no history exists -->
    <string name="history_empty_message">Ndaipóri tembiasakue</string>

    <!-- Downloads -->
    <!-- Text for the snackbar to confirm that multiple downloads items have been removed -->
    <string name="download_delete_multiple_items_snackbar_1">Ñemboguejy Mboguetepyre</string>
    <!-- Text for the snackbar to confirm that a single download item has been removed. The first parameter is the name of the download item. -->
    <string name="download_delete_single_item_snackbar">Emboguete %1$s</string>
    <!-- Text shown when no download exists -->
    <string name="download_empty_message_1">Ndaipóri marandurenda mboguejypyre</string>
    <!-- History multi select title in app bar
    The first parameter is the number of downloads selected -->
    <string name="download_multi_select_title">%1$d poravopyre</string>


    <!-- Text for the button to remove a single download item -->
    <string name="download_delete_item_1">Mboguete</string>


    <!-- Crashes -->
    <!-- Title text displayed on the tab crash page. This first parameter is the name of the application (For example: Fenix) -->
    <string name="tab_crash_title_2">Rombyasy. %1$s nomyanyhẽkuaái pe kuatiarogue.</string>
    <!-- Send crash report checkbox text on the tab crash page -->
    <string name="tab_crash_send_report">Emomarandu Mozilla-pe jejavy rehegua</string>
    <!-- Close tab button text on the tab crash page -->
    <string name="tab_crash_close">Emboty tendayke</string>
    <!-- Restore tab button text on the tab crash page -->
    <string name="tab_crash_restore">Embojevy tendayke</string>

    <!-- Bookmarks -->
    <!-- Confirmation message for a dialog confirming if the user wants to delete the selected folder -->
    <string name="bookmark_delete_folder_confirmation_dialog">¿Añetehápepa emboguetese ko marandurenda?</string>
    <!-- Confirmation message for a dialog confirming if the user wants to delete multiple items including folders. Parameter will be replaced by app name. -->
    <string name="bookmark_delete_multiple_folders_confirmation_dialog">%s omboguéta umi mba’epuru poravopyre.</string>
    <!-- Text for the cancel button on delete bookmark dialog -->
    <string name="bookmark_delete_negative">Heja</string>
    <!-- Screen title for adding a bookmarks folder -->
    <string name="bookmark_add_folder">Embojuaju ñongatuha</string>
    <!-- Snackbar title shown after a bookmark has been created. -->
    <string name="bookmark_saved_snackbar">¡Techaukaha ñongatupyre!</string>
    <!-- Snackbar edit button shown after a bookmark has been created. -->
    <string name="edit_bookmark_snackbar_action">MBOSAKO’I</string>
    <!-- Bookmark overflow menu edit button -->
    <string name="bookmark_menu_edit_button">Mbosako’i</string>
    <!-- Bookmark overflow menu copy button -->
    <string name="bookmark_menu_copy_button">Monguatia</string>
    <!-- Bookmark overflow menu share button -->
    <string name="bookmark_menu_share_button">Moherakuã</string>
    <!-- Bookmark overflow menu open in new tab button -->
    <string name="bookmark_menu_open_in_new_tab_button">Embojuruja tendayke pyahu</string>
    <!-- Bookmark overflow menu open in private tab button -->
    <string name="bookmark_menu_open_in_private_tab_button">Embojuruja tendayke pyahúpe</string>
    <!-- Bookmark overflow menu open all in tabs button -->
    <string name="bookmark_menu_open_all_in_tabs_button">Embojurujapa tendayke pyahúpe</string>
    <!-- Bookmark overflow menu open all in private tabs button -->
    <string name="bookmark_menu_open_all_in_private_tabs_button">Embojurujapa tendayke ñemíme</string>
    <!-- Bookmark overflow menu delete button -->
    <string name="bookmark_menu_delete_button">Mboguete</string>
    <!--Bookmark overflow menu save button -->
    <string name="bookmark_menu_save_button">Ñongatu</string>
    <!-- Bookmark multi select title in app bar
     The first parameter is the number of bookmarks selected -->
    <string name="bookmarks_multi_select_title">%1$d poravopyre</string>
    <!-- Bookmark editing screen title -->
    <string name="edit_bookmark_fragment_title">Techaukaha mbosako’i</string>
    <!-- Bookmark folder editing screen title -->
    <string name="edit_bookmark_folder_fragment_title">Embosako’i ñongatuha</string>

    <!-- Bookmark sign in button message -->
    <string name="bookmark_sign_in_button">Eñepyrũ tembiapo ehecha hag̃ua techaukaha mbojuehepyre</string>
    <!-- Bookmark URL editing field label -->
    <string name="bookmark_url_label">URL</string>
    <!-- Bookmark FOLDER editing field label -->
    <string name="bookmark_folder_label">ÑONGATUHA</string>
    <!-- Bookmark NAME editing field label -->
    <string name="bookmark_name_label">TÉRA</string>
    <!-- Bookmark add folder screen title -->
    <string name="bookmark_add_folder_fragment_label">Embojuaju ñongatuha</string>
    <!-- Bookmark select folder screen title -->
    <string name="bookmark_select_folder_fragment_label">Ñongatuha jeporavo</string>
    <!-- Bookmark editing error missing title -->
    <string name="bookmark_empty_title_error">Orekova’erã teratee</string>
    <!-- Bookmark editing error missing or improper URL -->
    <string name="bookmark_invalid_url_error">URL oiko’ỹva</string>
    <!-- Bookmark screen message for empty bookmarks folder -->
    <string name="bookmarks_empty_message">Ndaipóri techaukaha ápe</string>
    <!-- Bookmark snackbar message on deletion
     The first parameter is the host part of the URL of the bookmark deleted, if any -->
    <string name="bookmark_deletion_snackbar_message">Emboguete %1$s</string>
    <!-- Bookmark snackbar message on deleting multiple bookmarks not including folders-->
    <string name="bookmark_deletion_multiple_snackbar_message_2">Techaukaha mboguepyre</string>
    <!-- Bookmark snackbar message on deleting multiple bookmarks including folders-->
    <string name="bookmark_deletion_multiple_snackbar_message_3">Embogue marandurenda poravopyre</string>
    <!-- Bookmark undo button for deletion snackbar action -->
    <string name="bookmark_undo_deletion">MBOGUEVI</string>

    <!-- Text for the button to search all bookmarks -->
    <string name="bookmark_search">Emoinge ñe’ẽ ehekaséva</string>

    <!-- Site Permissions -->
    <!-- Button label that take the user to the Android App setting -->
    <string name="phone_feature_go_to_settings">Eho Ñembohekópe</string>
    <!-- Content description (not visible, for screen readers etc.): Quick settings sheet
        to give users access to site specific information / settings. For example:
        Secure settings status and a button to modify site permissions -->
    <string name="quick_settings_sheet">Ñemboheko rogue ipya’éva</string>
    <!-- Label that indicates that this option it the recommended one -->
    <string name="phone_feature_recommended">Jeroviaháva</string>
    <!-- Button label for clearing all the information of site permissions-->
    <string name="clear_permissions">Emboguete ñemoneĩ</string>
    <!-- Text for the OK button on Clear permissions dialog -->
    <string name="clear_permissions_positive">MONEĨ</string>
    <!-- Text for the cancel button on Clear permissions dialog -->
    <string name="clear_permissions_negative">Heja</string>
    <!-- Button label for clearing a site permission-->
    <string name="clear_permission">Emboguete ñemoneĩ</string>
    <!-- Text for the OK button on Clear permission dialog -->
    <string name="clear_permission_positive">MONEĨ</string>
    <!-- Text for the cancel button on Clear permission dialog -->
    <string name="clear_permission_negative">Heja</string>
    <!-- Button label for clearing all the information on all sites-->
    <string name="clear_permissions_on_all_sites">Emboguete ñemoneĩ opaite tendápe</string>
    <!-- Preference for altering video and audio autoplay for all websites -->
    <string name="preference_browser_feature_autoplay">Mbohetajehegui</string>

    <!-- Preference for altering the camera access for all websites -->
    <string name="preference_phone_feature_camera">Ta’ãnganohẽha</string>
    <!-- Preference for altering the microphone access for all websites -->
    <string name="preference_phone_feature_microphone">Ñe’ẽatãha</string>
    <!-- Preference for altering the location access for all websites -->
    <string name="preference_phone_feature_location">Tendaite</string>
    <!-- Preference for altering the notification access for all websites -->
    <string name="preference_phone_feature_notification">Ñemomarandu</string>
    <!-- Preference for altering the persistent storage access for all websites -->
    <string name="preference_phone_feature_persistent_storage">Ñongatuharenda areguáva</string>
    <!-- Preference for altering the storage access setting for all websites -->
    <string name="preference_phone_feature_cross_origin_storage_access">Kookie tenda pa’ũme</string>
    <!-- Preference for altering the EME access for all websites -->
    <string name="preference_phone_feature_media_key_system_access">Tetepy ohechajeýva DRM</string>
    <!-- Label that indicates that a permission must be asked always -->
    <string name="preference_option_phone_feature_ask_to_allow">Ejerure ñemoneĩ</string>
    <!-- Label that indicates that a permission must be blocked -->
    <string name="preference_option_phone_feature_blocked">Jokopyre</string>
    <!-- Label that indicates that a permission must be allowed -->
    <string name="preference_option_phone_feature_allowed">Moneĩmbyre </string>
    <!--Label that indicates a permission is by the Android OS-->
    <string name="phone_feature_blocked_by_android">Android ojokopyre</string>
    <!-- Preference for showing a list of websites that the default configurations won't apply to them -->
    <string name="preference_exceptions">Oĩ’ỹva</string>
    <!-- Summary of tracking protection preference if tracking protection is set to on -->
    <string name="tracking_protection_on" moz:removedIn="111" tools:ignore="UnusedResources">Hendypyre</string>
    <!-- Summary of tracking protection preference if tracking protection is set to off -->
    <string name="tracking_protection_off">Mboguepyre</string>
    <!-- Summary of tracking protection preference if tracking protection is set to standard -->
    <string name="tracking_protection_standard">Ypykue</string>
    <!-- Summary of tracking protection preference if tracking protection is set to strict -->
    <string name="tracking_protection_strict">Mbaretépe</string>
    <!-- Summary of tracking protection preference if tracking protection is set to custom -->
    <string name="tracking_protection_custom">Mboavapyre</string>
    <!-- Label for global setting that indicates that all video and audio autoplay is allowed -->
    <string name="preference_option_autoplay_allowed2">Emoneĩ mba’epu ha ta’ãngamýi</string>
    <!-- Label for site specific setting that indicates that all video and audio autoplay is allowed -->
    <string name="quick_setting_option_autoplay_allowed">Emoneĩ mba’epu ha ta’ãngamýi</string>
    <!-- Label that indicates that video and audio autoplay is only allowed over Wi-Fi -->
    <string name="preference_option_autoplay_allowed_wifi_only2">Ejoko mba’epu ha ta’ãngamýi pumbyry mba’ekuaarãme año</string>
    <!-- Subtext that explains 'autoplay on Wi-Fi only' option -->
    <string name="preference_option_autoplay_allowed_wifi_subtext">Mba’epu ha ta’ãngamýi oñembohetáta Wi-Fi ndive</string>
    <!-- Label for global setting that indicates that video autoplay is allowed, but audio autoplay is blocked -->
    <string name="preference_option_autoplay_block_audio2">Ejoko mba’epu año</string>
    <!-- Label for site specific setting that indicates that video autoplay is allowed, but audio autoplay is blocked -->
    <string name="quick_setting_option_autoplay_block_audio">Ejoko mba’epu año</string>
    <!-- Label for global setting that indicates that all video and audio autoplay is blocked -->
    <string name="preference_option_autoplay_blocked3">Ejoko mba’epu ha ta’ãngamýi año</string>
    <!-- Label for site specific setting that indicates that all video and audio autoplay is blocked -->
    <string name="quick_setting_option_autoplay_blocked">Ejoko mba’epu ha ta’ãngamýi</string>
    <!-- Summary of delete browsing data on quit preference if it is set to on -->
    <string name="delete_browsing_data_quit_on">Hendypyre</string>
    <!-- Summary of delete browsing data on quit preference if it is set to off -->
    <string name="delete_browsing_data_quit_off">Mboguepyre</string>

    <!-- Summary of studies preference if it is set to on -->
    <string name="studies_on">Hendypyre</string>
    <!-- Summary of studies data on quit preference if it is set to off -->
    <string name="studies_off">Mboguepyre</string>

    <!-- Collections -->
    <!-- Collections header on home fragment -->
    <string name="collections_header">Ñembyatyha</string>
    <!-- Content description (not visible, for screen readers etc.): Opens the collection menu when pressed -->
    <string name="collection_menu_button_content_description">Ñembyatyha poravorã</string>

    <!-- Label to describe what collections are to a new user without any collections -->
    <string name="no_collections_description2">Embyaty umi mba’e ehayhuvéva.\nEmboaty umi jeheka, tenda ha tendayke ojueheguáva eike hag̃ua pype pya’e.</string>
    <!-- Title for the "select tabs" step of the collection creator -->
    <string name="create_collection_select_tabs">Eiporavo tendayke</string>
    <!-- Title for the "select collection" step of the collection creator -->
    <string name="create_collection_select_collection">Eiporavo ñembyatyha</string>
    <!-- Title for the "name collection" step of the collection creator -->
    <string name="create_collection_name_collection">Embohéra ñembyatyha</string>
    <!-- Button to add new collection for the "select collection" step of the collection creator -->
    <string name="create_collection_add_new_collection">Embojuaju ñembyatyha pyahu</string>
    <!-- Button to select all tabs in the "select tabs" step of the collection creator -->
    <string name="create_collection_select_all">Eiporavopaite</string>
    <!-- Button to deselect all tabs in the "select tabs" step of the collection creator -->
    <string name="create_collection_deselect_all">Eiporavo’opaite</string>
    <!-- Text to prompt users to select the tabs to save in the "select tabs" step of the collection creator -->
    <string name="create_collection_save_to_collection_empty">Eiporavo tendayke eñongatuséva</string>
    <!-- Text to show users how many tabs they have selected in the "select tabs" step of the collection creator.
     %d is a placeholder for the number of tabs selected. -->
    <string name="create_collection_save_to_collection_tabs_selected">%d tendayke poravopyre</string>
    <!-- Text to show users they have one tab selected in the "select tabs" step of the collection creator.
    %d is a placeholder for the number of tabs selected. -->
    <string name="create_collection_save_to_collection_tab_selected">%d tendayke poravopyre</string>
    <!-- Text shown in snackbar when multiple tabs have been saved in a collection -->
    <string name="create_collection_tabs_saved">¡Tendayke ñongatupyre!</string>
    <!-- Text shown in snackbar when one or multiple tabs have been saved in a new collection -->
    <string name="create_collection_tabs_saved_new_collection">Ñembyaty ñongatupyre</string>
    <!-- Text shown in snackbar when one tab has been saved in a collection -->
    <string name="create_collection_tab_saved">¡Tendayke ñongatupyre!</string>
    <!-- Content description (not visible, for screen readers etc.): button to close the collection creator -->
    <string name="create_collection_close">Mboty</string>
    <!-- Button to save currently selected tabs in the "select tabs" step of the collection creator-->
    <string name="create_collection_save">Ñongatu</string>

    <!-- Snackbar action to view the collection the user just created or updated -->
    <string name="create_collection_view">Hecha</string>

    <!-- Text for the OK button from collection dialogs -->
    <string name="create_collection_positive">MONEĨ</string>
    <!-- Text for the cancel button from collection dialogs -->
    <string name="create_collection_negative">Heja</string>

    <!-- Default name for a new collection in "name new collection" step of the collection creator. %d is a placeholder for the number of collections-->
    <string name="create_collection_default_name">Ñembyatyha %d</string>

    <!-- Share -->
    <!-- Share screen header -->
    <string name="share_header_2">Moherakuã</string>
    <!-- Content description (not visible, for screen readers etc.):
        "Share" button. Opens the share menu when pressed. -->
    <string name="share_button_content_description">Moherakuã</string>

    <!-- Text for the Save to PDF feature in the share menu -->
    <string name="share_save_to_pdf">Eñongatu PDF ramo</string>
    <!-- Text for error message when generating a PDF file Text for error message when generating a PDF file. -->
    <string name="unable_to_save_to_pdf_error">Nderejapokuaái PDF</string>
    <!-- Sub-header in the dialog to share a link to another sync device -->
    <string name="share_device_subheader">Emondo mba’e’okápe</string>

    <!-- Sub-header in the dialog to share a link to an app from the full list -->
    <string name="share_link_all_apps_subheader">Opaite tembiaporã</string>
    <!-- Sub-header in the dialog to share a link to an app from the most-recent sorted list -->
    <string name="share_link_recent_apps_subheader">Ojepururamovéva</string>
    <!-- Text for the copy link action in the share screen. -->
    <string name="share_copy_link_to_clipboard">Emondo kuatiajohápe</string>
    <!-- Toast shown after copying link to clipboard -->
    <string name="toast_copy_link_to_clipboard">Emondo kuatiajohápe</string>
    <!-- An option from the share dialog to sign into sync -->
    <string name="sync_sign_in">Eñepyrũ tembiapo Sync-pe</string>
     <!-- An option from the three dot menu to sync and save data -->
    <string name="sync_menu_sync_and_save_data">Embojuehe ha eñongatu mba’ekuaarã</string>
    <!-- An option from the share dialog to send link to all other sync devices -->
    <string name="sync_send_to_all">Emondo opaite mba’e’okápe</string>
    <!-- An option from the share dialog to reconnect to sync -->
    <string name="sync_reconnect">Eikejey Sync-pe</string>
    <!-- Text displayed when sync is offline and cannot be accessed -->
    <string name="sync_offline">Juaju’ỹre</string>
    <!-- An option to connect additional devices -->
    <string name="sync_connect_device">Embojuaju ambue mba’e’oka</string>
    <!-- The dialog text shown when additional devices are not available -->
    <string name="sync_connect_device_dialog">Emondo hag̃ua tendayke, eñepyrũ tembiapo Firefox-pe ambue mba’e’okápe.</string>
    <!-- Confirmation dialog button -->
    <string name="sync_confirmation_button">Kumbypyre</string>
    <!-- Share error message -->
    <string name="share_error_snackbar">Ndaikatúi emoherakuã ko tembipuru’i ndive</string>
    <!-- Add new device screen title -->
    <string name="sync_add_new_device_title">Emondo mba’e’okápe</string>

    <!-- Text for the warning message on the Add new device screen -->
    <string name="sync_add_new_device_message">Ndaipóri mba’e’oka jeikepyre</string>

    <!-- Text for the button to learn about sending tabs -->
    <string name="sync_add_new_device_learn_button">Eikuaave tendayke mondo rehegua…</string>
    <!-- Text for the button to connect another device -->
    <string name="sync_add_new_device_connect_button">Embojuaju ambue mba’e’oka…</string>

    <!-- Notifications -->
    <!-- Text shown in the notification that pops up to remind the user that a private browsing session is active. -->
    <string name="notification_pbm_delete_text_2">Emboty tendayke ñemigua</string>

    <!-- Name of the marketing notification channel. Displayed in the "App notifications" system settings for the app -->
    <string name="notification_marketing_channel_name">Jehepyme’ẽrã</string>

    <!-- Title shown in the notification that pops up to remind the user to set fenix as default browser.
    The app name is in the text, due to limitations with localizing Nimbus experiments -->
    <string name="nimbus_notification_default_browser_title" tools:ignore="UnusedResources">Firefox ipya’e ha hekoñemi</string>
    <!-- Text shown in the notification that pops up to remind the user to set fenix as default browser.
    The app name is in the text, due to limitations with localizing Nimbus experiments -->
    <string name="nimbus_notification_default_browser_text" tools:ignore="UnusedResources">Ejapo Firefox-gui kundahára ypyguáva</string>
    <!-- Title shown in the notification that pops up to re-engage the user -->
    <string name="notification_re_engagement_title">Kundaha ñemi jepuru</string>

    <!-- Text shown in the notification that pops up to re-engage the user.
    %1$s is a placeholder that will be replaced by the app name. -->
    <string name="notification_re_engagement_text">Eikundaha kookie ha tembiasakue ñongatu’ỹre %1$s-pe</string>

    <!-- Title A shown in the notification that pops up to re-engage the user -->
    <string name="notification_re_engagement_A_title">Eikundaha jehekaha’ỹre</string>

    <!-- Preference for not taking the short survey. -->
    <string name="preferences_not_take_survey" tools:ignore="UnusedResources">Nahániri, aguyje</string>

    <!-- Snackbar -->
    <!-- Text shown in snackbar when user deletes a collection -->
    <string name="snackbar_collection_deleted">Ñembyatyha mboguetepyre</string>
    <!-- Text shown in snackbar when user renames a collection -->
    <string name="snackbar_collection_renamed">Ñembyatyha mbohérajeypyre</string>
    <!-- Text shown in snackbar when user closes a tab -->
    <string name="snackbar_tab_closed">Tendayke mbotypyre</string>
    <!-- Text shown in snackbar when user closes all tabs -->
    <string name="snackbar_tabs_closed">Tendayke mbotypyre</string>
    <!-- Text shown in snackbar when user bookmarks a list of tabs -->
    <string name="snackbar_message_bookmarks_saved">¡Techaukaha ñongatupyre!</string>
    <!-- Text shown in snackbar when user adds a site to shortcuts -->
    <string name="snackbar_added_to_shortcuts">¡Ojuajúva mbopya’eháre!</string>
    <!-- Text shown in snackbar when user closes a private tab -->
    <string name="snackbar_private_tab_closed">Tendayke ñemigua mbotypyre</string>
    <!-- Text shown in snackbar when user closes all private tabs -->
    <string name="snackbar_private_tabs_closed">Tendayke ñemigua mbotypyre</string>
    <!-- Text shown in snackbar to undo deleting a tab, top site or collection -->
    <string name="snackbar_deleted_undo">MBOGUEVI</string>
    <!-- Text shown in snackbar when user removes a top site -->
    <string name="snackbar_top_site_removed">Tenda mboguetepyre</string>
    <!-- QR code scanner prompt which appears after scanning a code, but before navigating to it
        First parameter is the name of the app, second parameter is the URL or text scanned-->
    <string name="qr_scanner_confirmation_dialog_message">Oñemoneĩ %1$s ombojurujávo %2$s</string>
    <!-- QR code scanner prompt dialog positive option to allow navigation to scanned link -->
    <string name="qr_scanner_dialog_positive">MONEĨ</string>
    <!-- QR code scanner prompt dialog positive option to deny navigation to scanned link -->
    <string name="qr_scanner_dialog_negative">MBOTOVE</string>
    <!-- QR code scanner prompt dialog error message shown when a hostname does not contain http or https. -->
    <string name="qr_scanner_dialog_invalid">Pe kundaharape ndoikói.</string>
    <!-- QR code scanner prompt dialog positive option when there is an error -->
    <string name="qr_scanner_dialog_invalid_ok">MONEĨ</string>
    <!-- Tab collection deletion prompt dialog message. Placeholder will be replaced with the collection name -->
    <string name="tab_collection_dialog_message">¿Emboguetesépa añetehápe %1$s?</string>
    <!-- Collection and tab deletion prompt dialog message. This will show when the last tab from a collection is deleted -->
    <string name="delete_tab_and_collection_dialog_message">Emboguetévo ko tendayke omboguéta opaite mbyatypyre. Emoheñoikuaa mbyatypyre pyahu ejapose vove.</string>
    <!-- Collection and tab deletion prompt dialog title. Placeholder will be replaced with the collection name. This will show when the last tab from a collection is deleted -->
    <string name="delete_tab_and_collection_dialog_title">¿Emboguete %1$s?</string>
    <!-- Tab collection deletion prompt dialog option to delete the collection -->
    <string name="tab_collection_dialog_positive">Mboguete</string>
    <!-- Text displayed in a notification when the user enters full screen mode -->
    <string name="full_screen_notification">Oikehína mba’erechaha tuichavévape</string>
    <!-- Message for copying the URL via long press on the toolbar -->
    <string name="url_copied">URL monguatiapyre</string>

    <!-- Sample text for accessibility font size -->
    <string name="accessibility_text_size_sample_text_1">Kóva moñe’ẽrã techapyrãva. Oĩ ohechauka hag̃ua mba’éichapa ojehecháta moñe’ẽrã tuicha ha michĩvévo ko ñembohekópe.</string>
    <!-- Summary for Accessibility Text Size Scaling Preference -->
    <string name="preference_accessibility_text_size_summary">Embotuicha térã emomichĩ mone’ẽrã ñanduti rendápe</string>
    <!-- Title for Accessibility Text Size Scaling Preference -->
    <string name="preference_accessibility_font_size_title">Taireñoiha tuichakue</string>

    <!-- Title for Accessibility Text Automatic Size Scaling Preference -->
    <string name="preference_accessibility_auto_size_2">Tai tuichakue ijeheguíva</string>
    <!-- Summary for Accessibility Text Automatic Size Scaling Preference -->
    <string name="preference_accessibility_auto_size_summary">Pe tai tuichakue ojojoguáta Android pegua ndive. Embogue jeporavorã emboheko hag̃ua ápe.</string>

    <!-- Title for the Delete browsing data preference -->
    <string name="preferences_delete_browsing_data">Emboguete kundahára mba’ekuaarã</string>
    <!-- Title for the tabs item in Delete browsing data -->
    <string name="preferences_delete_browsing_data_tabs_title_2">Embojuruja tendayke</string>
    <!-- Subtitle for the tabs item in Delete browsing data, parameter will be replaced with the number of open tabs -->
    <string name="preferences_delete_browsing_data_tabs_subtitle">%d tendayke</string>
    <!-- Title for the data and history items in Delete browsing data -->
    <string name="preferences_delete_browsing_data_browsing_data_title">Kundahára rembiasakue ha tenda mba’ekuaarã</string>
    <!-- Subtitle for the data and history items in delete browsing data, parameter will be replaced with the
        number of history items the user has -->
    <string name="preferences_delete_browsing_data_browsing_data_subtitle">%d kundaharape</string>
    <!-- Title for the cookies item in Delete browsing data -->
    <string name="preferences_delete_browsing_data_cookies">Kookie</string>
    <!-- Subtitle for the cookies item in Delete browsing data -->
    <string name="preferences_delete_browsing_data_cookies_subtitle">Oñembotýta tembiapo heta tendápe</string>
    <!-- Title for the cached images and files item in Delete browsing data -->
    <string name="preferences_delete_browsing_data_cached_files">Ta’ãnga ha marandurenda kachépe</string>
    <!-- Subtitle for the cached images and files item in Delete browsing data -->
    <string name="preferences_delete_browsing_data_cached_files_subtitle">Emopotĩ pa’ũ ñembyatyha</string>
    <!-- Title for the site permissions item in Delete browsing data -->
    <string name="preferences_delete_browsing_data_site_permissions">Tenda ñemoneĩ</string>
    <!-- Title for the downloads item in Delete browsing data -->
    <string name="preferences_delete_browsing_data_downloads">Ñemboguejy</string>
    <!-- Text for the button to delete browsing data -->
    <string name="preferences_delete_browsing_data_button">Emboguete kundahára mba’ekuaarã</string>
    <!-- Title for the Delete browsing data on quit preference -->
    <string name="preferences_delete_browsing_data_on_quit">Emboguete kundahára mba’ekuaarã esẽvo</string>
    <!-- Summary for the Delete browsing data on quit preference. "Quit" translation should match delete_browsing_data_on_quit_action translation. -->
    <string name="preference_summary_delete_browsing_data_on_quit_2">Embogue ijehegui kundahára mba’ekuaarã eiporavóvo &quot;Ñesẽ&quot; pe jeporavorã guasúpe</string>
    <!-- Action item in menu for the Delete browsing data on quit feature -->
    <string name="delete_browsing_data_on_quit_action">Ñesẽ</string>

    <!-- Title text of a delete browsing data dialog. -->
    <string name="delete_history_prompt_title">Pa’ũ embogue hag̃ua</string>
    <!-- Body text of a delete browsing data dialog. -->
    <string name="delete_history_prompt_body">Embogue tembiasakue (oĩhápe tembiasakue mbojuehepyre ambue mba’e’okagua), kookie ha ambue kundahára mba’ekuaarã.</string>
    <!-- Radio button in the delete browsing data dialog to delete history items for the last hour. -->
    <string name="delete_history_prompt_button_last_hour">Aravo pahápe</string>
    <!-- Radio button in the delete browsing data dialog to delete history items for today and yesterday. -->
    <string name="delete_history_prompt_button_today_and_yesterday">Ko árape ha kuehe</string>
    <!-- Radio button in the delete browsing data dialog to delete all history. -->
    <string name="delete_history_prompt_button_everything">Opavave</string>

    <!-- Dialog message to the user asking to delete browsing data. Parameter will be replaced by app name. -->
    <string name="delete_browsing_data_prompt_message_3">%s omboguepáta umi kundahára mba’ekuaarã poravopyre.</string>
    <!-- Text for the cancel button for the data deletion dialog -->
    <string name="delete_browsing_data_prompt_cancel">Heja</string>
    <!-- Text for the allow button for the data deletion dialog -->
    <string name="delete_browsing_data_prompt_allow">Mboguete</string>

    <!-- Text for the snackbar confirmation that the data was deleted -->
    <string name="preferences_delete_browsing_data_snackbar">Oñemboguetéma kundahára mba’ekuaarã</string>

    <!-- Text for the snackbar to show the user that the deletion of browsing data is in progress -->
    <string name="deleting_browsing_data_in_progress">Oguepahína kundahára mba’ekuaarã…</string>

    <!-- Dialog message to the user asking to delete all history items inside the opened group. Parameter will be replaced by a history group name. -->
    <string name="delete_all_history_group_prompt_message">Emboguepaite tenda “%s”-pe</string>
    <!-- Text for the cancel button for the history group deletion dialog -->
    <string name="delete_history_group_prompt_cancel">Heja</string>
    <!-- Text for the allow button for the history group dialog -->
    <string name="delete_history_group_prompt_allow">Mboguete</string>

    <!-- Text for the snackbar confirmation that the history group was deleted -->
    <string name="delete_history_group_snackbar">Aty mboguepyre</string>

    <!-- Onboarding -->
    <!-- Text for onboarding welcome header. -->
    <string name="onboarding_header_2">Eg̃uahẽporãite ñanduti iporãvévape</string>
    <!-- Text for the onboarding welcome message. -->
    <string name="onboarding_message">Kundahára heñóiva tapichápe g̃uarã, ndaha’éi virurã.</string>
    <!-- Text for the Firefox account onboarding sign in card header. -->
    <string name="onboarding_account_sign_in_header">Eku’ejey eheja haguégui</string>
    <!-- Text for the button to learn more about signing in to your Firefox account. -->
    <string name="onboarding_manual_sign_in_description">Embojuehe tendayke ha ñe’ẽñemi mba’e’oka pa’ũme emoambue hag̃ua mba’erechaha oso’ỹre.</string>
    <!-- Text for the button to manually sign into Firefox account. -->
    <string name="onboarding_firefox_account_sign_in">Eñepyrũ tembiapo</string>
    <!-- text to display in the snackbar once account is signed-in -->
    <string name="onboarding_firefox_account_sync_is_on">Sync oñemyandýma</string>
    <!-- Text for the tracking protection onboarding card header -->
    <string name="onboarding_tracking_protection_header">Omo’ã ñemigua ijeheguiete</string>
    <!-- Text for the tracking protection card description. The first parameter is the name of the application.-->
    <string name="onboarding_tracking_protection_description_old">%1$s ojoko ijehegui umi atyguasúpe ani ohapykueho ñanduti rupive kañyhápe.</string>
    <!-- Text for the tracking protection card description. -->
    <string name="onboarding_tracking_protection_description">Ñemo’ãmbaite kookie rovake omboyke tapykuehohápe oipurúvo kookie nde rapykueho hag̃ua ñandutípe.</string>
    <!-- text for tracking protection radio button option for standard level of blocking -->
    <string name="onboarding_tracking_protection_standard_button_2">Ypyguaite (ijypygua)</string>
    <!-- text for standard blocking option button description -->
    <string name="onboarding_tracking_protection_standard_button_description_3">Imbytéva ñemo’ã ha tembiapokuépe g̃uarã. Umi kuatiarogue henyhẽta hekoitépe.</string>
    <!-- text for tracking protection radio button option for strict level of blocking -->
    <string name="onboarding_tracking_protection_strict_option">Mbaretépe</string>
    <!-- text for strict blocking option button description -->
    <string name="onboarding_tracking_protection_strict_button_description_3">Ejoko tapykuehoha kuatiarogue henyhẽ pya’évape g̃uarã, hákatu ojavykuaáva peteĩva kuatiarogue rembiapoite.</string>
    <!-- text for the toolbar position card header  -->
    <string name="onboarding_toolbar_placement_header_1">Eiporavo tembipuru renda oĩha</string>
    <!-- Text for the toolbar position card description -->
    <string name="onboarding_toolbar_placement_description">Ereko yvy gotyo térã emogu’e yvate gotyo.</string>

    <!-- Text for the privacy notice onboarding card header -->
    <string name="onboarding_privacy_notice_header_1">Ehechameme ne mba’ekuaarã</string>
    <!-- Text for the privacy notice onboarding card description. -->
    <string name="onboarding_privacy_notice_description">Firefox ome’ẽ ndéve pokatu emoherakuãva ñandutípe rehe ha emoherakuãva orendive avei.</string>
    <!-- Text for the button to read the privacy notice -->
    <string name="onboarding_privacy_notice_read_button">Emoñe’ẽ ore marandu’i ñemigua</string>

    <!-- Text for the conclusion onboarding message -->
    <string name="onboarding_conclusion_header">¿Embojurujakuaáma ñanduti oikoitéva?</string>
    <!-- text for the button to finish onboarding -->
    <string name="onboarding_finish">Eñepyrũ eikundaha</string>

    <!-- Onboarding theme -->
    <!-- text for the theme picker onboarding card header -->
    <string name="onboarding_theme_picker_header">Eiporavo ne téma</string>
    <!-- text for the theme picker onboarding card description -->
    <string name="onboarding_theme_picker_description_2">Eipuru’ive batería ha emombytu’u nde resa iñypytũvévape.</string>
    <!-- Automatic theme setting (will follow device setting) -->
    <string name="onboarding_theme_automatic_title">ijeheguietéva</string>
    <!-- Summary of automatic theme setting (will follow device setting) -->
    <string name="onboarding_theme_automatic_summary">Ojokupyty ñemboheko ne mba’e’oka rehe</string>
    <!-- Theme setting for dark mode -->
    <string name="onboarding_theme_dark_title">Téma ypytũva</string>
    <!-- Theme setting for light mode -->
    <string name="onboarding_theme_light_title">Téma hesakãva</string>

    <!-- Text shown in snackbar when multiple tabs have been sent to device -->
    <string name="sync_sent_tabs_snackbar">¡Tendayke mondopyre!</string>
    <!-- Text shown in snackbar when one tab has been sent to device  -->
    <string name="sync_sent_tab_snackbar">Tendayke mondopyre</string>
    <!-- Text shown in snackbar when sharing tabs failed  -->
    <string name="sync_sent_tab_error_snackbar">Hasy imondo</string>
    <!-- Text shown in snackbar for the "retry" action that the user has after sharing tabs failed -->
    <string name="sync_sent_tab_error_snackbar_action">HA’ÃJEY</string>
    <!-- Title of QR Pairing Fragment -->
    <string name="sync_scan_code">Emoha’ãnga ayvu</string>
    <!-- Instructions on how to access pairing -->
    <string name="sign_in_instructions"><![CDATA[Ne mohendahápe, eike Firefox-pe ha eho <b>https://firefox.com/pair</b>-pe]]></string>
    <!-- Text shown for sign in pairing when ready -->
    <string name="sign_in_ready_for_scan">Ikatúma emoha’ãnga</string>
    <!-- Text shown for settings option for sign with pairing -->
    <string name="sign_in_with_camera">Eñepyrũ tembiapo ne ra’ãngamýi ndive</string>
    <!-- Text shown for settings option for sign with email -->
    <string name="sign_in_with_email">Eipuru ñandutiveve</string>
    <!-- Text shown for settings option for create new account text.'Firefox' intentionally hardcoded here.-->
    <string name="sign_in_create_account_text"><![CDATA[¿Ndererekói mba’ete? <u>Emoheñói</u> embojuehe hag̃ua Firefox mba’e’oka ndive.]]></string>
    <!-- Text shown in confirmation dialog to sign out of account. The first parameter is the name of the app (e.g. Firefox Preview) -->
    <string name="sign_out_confirmation_message_2">%s nombojuehemo’ãvéima ne mba’ete ndive, hákatu nomboguemo’ãi ne kundaha mba’ekuaarã ko mba’e’okápe.</string>
    <!-- Option to continue signing out of account shown in confirmation dialog to sign out of account -->
    <string name="sign_out_disconnect">Ñesẽte</string>
    <!-- Option to cancel signing out shown in confirmation dialog to sign out of account -->
    <string name="sign_out_cancel">Heja</string>

    <!-- Error message snackbar shown after the user tried to select a default folder which cannot be altered -->
    <string name="bookmark_cannot_edit_root">Ndaikatúi embosako’i ñongatuha ijypykuéva</string>

    <!-- Enhanced Tracking Protection -->
    <!-- Link displayed in enhanced tracking protection panel to access tracking protection settings -->
    <string name="etp_settings">Ñemboheko ñemo’ãgua</string>
    <!-- Preference title for enhanced tracking protection settings -->
    <string name="preference_enhanced_tracking_protection">Tapykueho mo’ãha iporãvéva</string>
    <!-- Title for the description of enhanced tracking protection -->
    <string name="preference_enhanced_tracking_protection_explanation_title">Eikundaha ejehapykueho’ỹre</string>
    <!-- Description of enhanced tracking protection. The first parameter is the name of the application (For example: Fenix) -->
    <string name="preference_enhanced_tracking_protection_explanation">Emo’ã ne mba’ekuaarã. %s nemo’ãta heta tapykuehohágui ohecháva mba’etépa ejapo ñandutípe.</string>
    <!-- Text displayed that links to website about enhanced tracking protection -->
    <string name="preference_enhanced_tracking_protection_explanation_learn_more">Kuaave</string>

    <!-- Preference for enhanced tracking protection for the standard protection settings -->
    <string name="preference_enhanced_tracking_protection_standard_default_1">Ypyguaite (ijypygua)</string>
    <!-- Preference description for enhanced tracking protection for the standard protection settings -->
    <string name="preference_enhanced_tracking_protection_standard_description_4">Imbytéva ñemo’ã ha tembiapokuépe g̃uarã. Umi kuatiarogue henyhẽta hekoitépe.</string>
    <!--  Accessibility text for the Standard protection information icon  -->
    <string name="preference_enhanced_tracking_protection_standard_info_button">Mba’e umi ojokóva tapykuehoha moãha ypyguáva renondépe</string>
    <!-- Preference for enhanced tracking protection for the strict protection settings -->
    <string name="preference_enhanced_tracking_protection_strict">Mbaretépe</string>
    <!-- Preference description for enhanced tracking protection for the strict protection settings -->
    <string name="preference_enhanced_tracking_protection_strict_description_3">Ejoko tapykuehoha kuatiarogue henyhẽ pya’eve hag̃ua, hákatu ojavykuaa peteĩva kuatiarogue rembiapoite.</string>
    <!--  Accessibility text for the Strict protection information icon  -->
    <string name="preference_enhanced_tracking_protection_strict_info_button">Mba’e umi ojokóva tapykuehoha mo’ãha imbaretéva</string>
    <!-- Preference for enhanced tracking protection for the custom protection settings -->
    <string name="preference_enhanced_tracking_protection_custom">Momba’epyre</string>
    <!-- Preference description for enhanced tracking protection for the strict protection settings -->
    <string name="preference_enhanced_tracking_protection_custom_description_2">Eiporavo mba’e tapykuehoha ha jehekaha ejokose.</string>
    <!--  Accessibility text for the Strict protection information icon  -->
    <string name="preference_enhanced_tracking_protection_custom_info_button">Mba’e umi ojokóva tapykuehoha mo’ãha ñemomba’epyre</string>
    <!-- Header for categories that are being blocked by current Enhanced Tracking Protection settings -->
    <!-- Preference for enhanced tracking protection for the custom protection settings for cookies-->
    <string name="preference_enhanced_tracking_protection_custom_cookies">Kookie</string>
    <!-- Option for enhanced tracking protection for the custom protection settings for cookies-->
    <string name="preference_enhanced_tracking_protection_custom_cookies_1">Tenda ha ava ñandutieta rapykuehoha</string>
    <!-- Option for enhanced tracking protection for the custom protection settings for cookies-->
    <string name="preference_enhanced_tracking_protection_custom_cookies_2">Kookie eike’ỹ hague</string>
    <!-- Option for enhanced tracking protection for the custom protection settings for cookies-->
    <string name="preference_enhanced_tracking_protection_custom_cookies_3">Umi kookie mbohapyháva (ikatu ñanduti renda ombyai)</string>
    <!-- Option for enhanced tracking protection for the custom protection settings for cookies-->
    <string name="preference_enhanced_tracking_protection_custom_cookies_4">Opaite kookie (ikatu ñanduti renda ombyai)</string>
    <!-- Option for enhanced tracking protection for the custom protection settings for cookies-->
    <string name="preference_enhanced_tracking_protection_custom_cookies_5">Eipe’a kookie tenda ojuasávagui</string>
    <!-- Preference for enhanced tracking protection for the custom protection settings for tracking content -->
    <string name="preference_enhanced_tracking_protection_custom_tracking_content">Tetepy rapykueho</string>
    <!-- Option for enhanced tracking protection for the custom protection settings for tracking content-->
    <string name="preference_enhanced_tracking_protection_custom_tracking_content_1">Opaite tendayképe</string>
    <!-- Option for enhanced tracking protection for the custom protection settings for tracking content-->
    <string name="preference_enhanced_tracking_protection_custom_tracking_content_2">Tendayke ñemiguápe añoite</string>
    <!-- Preference for enhanced tracking protection for the custom protection settings -->
    <string name="preference_enhanced_tracking_protection_custom_cryptominers">Criptominero</string>
    <!-- Preference for enhanced tracking protection for the custom protection settings -->
    <string name="preference_enhanced_tracking_protection_custom_fingerprinters">Ñemokuãhũ</string>
    <!-- Button label for navigating to the Enhanced Tracking Protection details -->
    <string name="enhanced_tracking_protection_details">Mba’emimi</string>
    <!-- Header for categories that are being being blocked by current Enhanced Tracking Protection settings -->
    <string name="enhanced_tracking_protection_blocked">Jokopyre</string>
    <!-- Header for categories that are being not being blocked by current Enhanced Tracking Protection settings -->
    <string name="enhanced_tracking_protection_allowed">Moneĩmbyre</string>

    <!-- Category of trackers (social media trackers) that can be blocked by Enhanced Tracking Protection -->
    <string name="etp_social_media_trackers_title">Ava ñandutieta rapykuehoha</string>
    <!-- Description of social media trackers that can be blocked by Enhanced Tracking Protection -->
    <string name="etp_social_media_trackers_description">Emomichĩ ava ñandutietápe nde rapykuehokuaa hag̃ua eikundahakuévo.</string>
    <!-- Category of trackers (cross-site tracking cookies) that can be blocked by Enhanced Tracking Protection -->
    <string name="etp_cookies_title">Kookie rapykuehoha tendakuérape</string>
    <!-- Category of trackers (cross-site tracking cookies) that can be blocked by Enhanced Tracking Protection -->
    <string name="etp_cookies_title_2">Kookie tenda ojuasáva</string>
    <!-- Description of cross-site tracking cookies that can be blocked by Enhanced Tracking Protection -->
    <string name="etp_cookies_description">Ejoko kookie oipurúva ñanduti marandugua ha mba’apohaguasu mba’ekuaarã resa’ỹijoha ombyatýva kundahára mba’ekuaarã oikévo tendápe.</string>
    <!-- Description of cross-site tracking cookies that can be blocked by Enhanced Tracking Protection -->
    <string name="etp_cookies_description_2">Ñemo’ãmbaite kookie rovake oreko kookie tenda reimehápe g̃uarã, avei tapykuehoha ndojepurukuaái ohapykueho hag̃ua tendakuéra pa’ũme.</string>
    <!-- Category of trackers (cryptominers) that can be blocked by Enhanced Tracking Protection -->
    <string name="etp_cryptominers_title">Criptominero</string>

    <!-- Description of cryptominers that can be blocked by Enhanced Tracking Protection -->
    <string name="etp_cryptominers_description">Emboyke umi scripts ñaña ani oike ne mba’e’okápe oguenohẽ hag̃ua viru ñandutigua.</string>
    <!-- Category of trackers (fingerprinters) that can be blocked by Enhanced Tracking Protection -->
    <string name="etp_fingerprinters_title">Kuãhũ kuaaukaha</string>
    <!-- Description of fingerprinters that can be blocked by Enhanced Tracking Protection -->
    <string name="etp_fingerprinters_description">Emboyke ani oñembyaty ne mba’ekuaarã ojehechakuaáva ne mba’e’oka rehegua ikatúva ojepuru ejehapykuehokuaa hag̃ua.</string>
    <!-- Category of trackers (tracking content) that can be blocked by Enhanced Tracking Protection -->
    <string name="etp_tracking_content_title">Tapykueho retepy</string>
    <!-- Description of tracking content that can be blocked by Enhanced Tracking Protection -->
    <string name="etp_tracking_content_description">Ejoko ñemurã ñemyanyhẽ okayguáva, ta’ãngamýi ha tetepy oguerekóva ayvu rapykuehoha. Ikatu ombyai ñanduti renda rembiapoite.</string>
    <!-- Enhanced Tracking Protection message that protection is currently on for this site -->
    <string name="etp_panel_on">Umi ñemo’ã oñemyandýma ko tendápe g̃uarã</string>
    <!-- Enhanced Tracking Protection message that protection is currently off for this site -->
    <string name="etp_panel_off">Umi ñemo’ã ojepe’áma ko tendápe g̃uarã</string>
    <!-- Header for exceptions list for which sites enhanced tracking protection is always off -->
    <string name="enhanced_tracking_protection_exceptions">Ñemo’ã tapykuehogua oñemboguéma ko’ã tendápe g̃uarã</string>
    <!-- Content description (not visible, for screen readers etc.): Navigate
    back from ETP details (Ex: Tracking content) -->
    <string name="etp_back_button_content_description">Eikundaha tapykuévo</string>
    <!-- About page link text to open what's new link -->
    <string name="about_whats_new">%s mba’epyahu</string>

    <!-- Open source licenses page title
    The first parameter is the app name -->
    <string name="open_source_licenses_title">%s | OSS Arandukarenda</string>

    <!-- Category of trackers (redirect trackers) that can be blocked by Enhanced Tracking Protection -->
    <string name="etp_redirect_trackers_title">Embohapejey tapykuehoha</string>
    <!-- Description of redirect tracker cookies that can be blocked by Enhanced Tracking Protection -->
    <string name="etp_redirect_trackers_description">Embogue umi kookie oñembohapejeýva ñanduti renda rapykuehohápe.</string>

    <!-- Description of the SmartBlock Enhanced Tracking Protection feature. The * symbol is intentionally hardcoded here,
         as we use it on the UI to indicate which trackers have been partially unblocked.  -->
    <string name="preference_etp_smartblock_description">Oĩ ndahetái tapykuehoha ikurusúva oñemosãso’imíva ko kuatiaroguépe eñemongu’e rupive hendivekuéra *.</string>
    <!-- Text displayed that links to website about enhanced tracking protection SmartBlock -->
    <string name="preference_etp_smartblock_learn_more">Kuaave</string>

    <!-- About page link text to open support link -->
    <string name="about_support">Ñepytyvõ</string>

    <!-- About page link text to list of past crashes (like about:crashes on desktop) -->
    <string name="about_crashes">Jejavy</string>
    <!-- About page link text to open privacy notice link -->
    <string name="about_privacy_notice">Marandu’i ñemiguáva</string>
    <!-- About page link text to open know your rights link -->
    <string name="about_know_your_rights">Eikuaa nde derécho</string>
    <!-- About page link text to open licensing information link -->
    <string name="about_licensing_information">Marandu ñemoneĩgua</string>
    <!-- About page link text to open a screen with libraries that are used -->
    <string name="about_other_open_source_libraries">Arandukarenda roipurúva</string>

    <!-- Toast shown to the user when they are activating the secret dev menu
        The first parameter is number of long clicks left to enable the menu -->
    <string name="about_debug_menu_toast_progress">Poravprã mopotĩha: opyta %1$d eikutu (s) embojuruja hag̃ua</string>
    <string name="about_debug_menu_toast_done">Mopotĩha poravorã jurujapyre</string>

    <!-- Browser long press popup menu -->
    <!-- Copy the current url -->
    <string name="browser_toolbar_long_press_popup_copy">Monguatia</string>

    <!-- Paste & go the text in the clipboard. '&amp;' is replaced with the ampersand symbol: & -->
    <string name="browser_toolbar_long_press_popup_paste_and_go">Emboja ha eho</string>
    <!-- Paste the text in the clipboard -->
    <string name="browser_toolbar_long_press_popup_paste">Mboja</string>

    <!-- Snackbar message shown after an URL has been copied to clipboard. -->
    <string name="browser_toolbar_url_copied_to_clipboard_snackbar">URL embohasáva kuatiajokohápe</string>

    <!-- Title text for the Add To Homescreen dialog -->
    <string name="add_to_homescreen_title">Embojuaju mba’erechaha ñepyrũgua</string>
    <!-- Cancel button text for the Add to Homescreen dialog -->
    <string name="add_to_homescreen_cancel">Heja</string>
    <!-- Add button text for the Add to Homescreen dialog -->
    <string name="add_to_homescreen_add">Mbojuaju</string>

    <!-- Continue to website button text for the first-time Add to Homescreen dialog -->
    <string name="add_to_homescreen_continue">Eimeve ñanduti rendápe</string>
    <!-- Placeholder text for the TextView in the Add to Homescreen dialog -->
    <string name="add_to_homescreen_text_placeholder">Jeike pya’eha réra</string>

    <!-- Describes the add to homescreen functionality -->
    <string name="add_to_homescreen_description_2">Ikatu embojuaju ko ñanduti renda ne mba’e’oka mba’erechaha ñepyrũgua rehe eike hag̃ua ha eikundaha pya’eve, peteĩ tembipuru’ícharamo.</string>

    <!-- Preference for managing the settings for logins and passwords in Fenix -->
    <string name="preferences_passwords_logins_and_passwords">Tembiapo ñepyrũ ha ñe’ẽñemi</string>
    <!-- Preference for managing the saving of logins and passwords in Fenix -->
    <string name="preferences_passwords_save_logins">Eñongatu tembiapo ñepyrũ ha ñe’ẽñemi</string>
    <!-- Preference option for asking to save passwords in Fenix -->
    <string name="preferences_passwords_save_logins_ask_to_save">Ejerure ñemoneĩ eñongatu hag̃ua</string>
    <!-- Preference option for never saving passwords in Fenix -->
    <string name="preferences_passwords_save_logins_never_save">Aníke eñongatu</string>

    <!-- Preference for autofilling saved logins in Firefox (in web content), %1$s will be replaced with the app name -->
    <string name="preferences_passwords_autofill2">Emyenyhẽjey %1$s-pe</string>
    <!-- Description for the preference for autofilling saved logins in Firefox (in web content), %1$s will be replaced with the app name -->
    <string name="preferences_passwords_autofill_description">Emoĩmba ha eñongatu puruhára réra ha ñe’ẽñemi ñanduti rendápe eipuru aja %1$s.</string>
    <!-- Preference for autofilling logins from Fenix in other apps (e.g. autofilling the Twitter app) -->
    <string name="preferences_android_autofill">Emyanyhẽjey ambue apps-pe</string>

    <!-- Description for the preference for autofilling logins from Fenix in other apps (e.g. autofilling the Twitter app) -->
    <string name="preferences_android_autofill_description">Emoĩmba ha eñongatu puruhára réra ha ñe’ẽñemi ambue tembipuru’ípe ne mba’e’oka pegua.</string>

    <!-- Preference option for adding a login -->
    <string name="preferences_logins_add_login">Embojuaju jeike</string>

    <!-- Preference for syncing saved logins in Fenix -->
    <string name="preferences_passwords_sync_logins">Embojuehe tembiapo ñepyrũ</string>
    <!-- Preference for syncing saved logins in Fenix, when not signed in-->
    <string name="preferences_passwords_sync_logins_across_devices">Embojuehe tembiapo ñepyrũ mba’e’oka pa’ũme</string>
    <!-- Preference to access list of saved logins -->
    <string name="preferences_passwords_saved_logins">Tembiapo ñepyrũ ñongatupyre</string>
    <!-- Description of empty list of saved passwords. Placeholder is replaced with app name.  -->
    <string name="preferences_passwords_saved_logins_description_empty_text">Ko’ápe ojehecháta tembiapo ñepyrũ eñongatu térã embojuehéva %s ndive.</string>
    <!-- Preference to access list of saved logins -->
    <string name="preferences_passwords_saved_logins_description_empty_learn_more_link">Eikuaave Sync rehegua</string>
    <!-- Preference to access list of login exceptions that we never save logins for -->
    <string name="preferences_passwords_exceptions">Oĩ’ỹva</string>
    <!-- Empty description of list of login exceptions that we never save logins for -->
    <string name="preferences_passwords_exceptions_description_empty">Ápe ojehecháta tembiapo ñepyrũ ha ñe’ẽñemi oñeñongatu’ỹva.</string>
    <!-- Description of list of login exceptions that we never save logins for -->
    <string name="preferences_passwords_exceptions_description">Noñeñongatumo’ãi tembiapo ñepyrũ ha ñe’ẽñemi ko’ã tendápe g̃uarã.</string>
    <!-- Text on button to remove all saved login exceptions -->
    <string name="preferences_passwords_exceptions_remove_all">Emboguete opaite oĩ’ỹva</string>
    <!-- Hint for search box in logins list -->
    <string name="preferences_passwords_saved_logins_search">Eheka tembiapo ñepyrũ</string>
    <!-- The header for the site that a login is for -->
    <string name="preferences_passwords_saved_logins_site">Tenda</string>
    <!-- The header for the username for a login -->
    <string name="preferences_passwords_saved_logins_username">Puruhára réra</string>
    <!-- The header for the password for a login -->
    <string name="preferences_passwords_saved_logins_password">Ñe’ẽñemi</string>
    <!-- Shown in snackbar to tell user that the password has been copied -->
    <string name="logins_password_copied">Ñe’ẽñemi ohasáva kuatiajokohápe</string>
    <!-- Shown in snackbar to tell user that the username has been copied -->
    <string name="logins_username_copied">Puruhára réra ohasáva kuatiajokohápe</string>
    <!-- Content Description (for screenreaders etc) read for the button to copy a password in logins-->
    <string name="saved_logins_copy_password">Emonguatia ñe’ẽñemi</string>
    <!-- Content Description (for screenreaders etc) read for the button to clear a password while editing a login-->
    <string name="saved_logins_clear_password">Embogue ñe’ẽñemi</string>
    <!-- Content Description (for screenreaders etc) read for the button to copy a username in logins -->
    <string name="saved_login_copy_username">Emonguatia puruhára réra</string>
    <!-- Content Description (for screenreaders etc) read for the button to clear a username while editing a login -->
    <string name="saved_login_clear_username">Embogue puruhára réra</string>
    <!-- Content Description (for screenreaders etc) read for the button to clear the hostname field while creating a login -->
    <string name="saved_login_clear_hostname">Emopotĩ mohendahavusu réra</string>
    <!-- Content Description (for screenreaders etc) read for the button to open a site in logins -->
    <string name="saved_login_open_site">Embojuruja tenda kundahárape</string>
    <!-- Content Description (for screenreaders etc) read for the button to reveal a password in logins -->
    <string name="saved_login_reveal_password">Ehechauka ñe’ẽñemi</string>
    <!-- Content Description (for screenreaders etc) read for the button to hide a password in logins -->
    <string name="saved_login_hide_password">Emokañy ñe’ẽñemi</string>
    <!-- Message displayed in biometric prompt displayed for authentication before allowing users to view their logins -->
    <string name="logins_biometric_prompt_message">Emyandyjey ehecha hag̃ua ne rembiapo ñepyrũ ñongatupyre</string>
    <!-- Title of warning dialog if users have no device authentication set up -->
    <string name="logins_warning_dialog_title">Erekokuaa nde puruhára ha ñe’ẽñemi</string>
    <!-- Message of warning dialog if users have no device authentication set up -->
    <string name="logins_warning_dialog_message">Emboheko pe patrõ jokoháva mba’e’oka pegua, PIN térã ñe’ẽñemi emo’ã hag̃ua nde puruhára ha ñe’ẽñemi ñongatupyrépe jeike ambue orekórõ ne mba’e’oka.</string>
    <!-- Negative button to ignore warning dialog if users have no device authentication set up -->
    <string name="logins_warning_dialog_later">Upéi</string>
    <!-- Positive button to send users to set up a pin of warning dialog if users have no device authentication set up -->
    <string name="logins_warning_dialog_set_up_now">Emboheko ko’ág̃a</string>

    <!-- Title of PIN verification dialog to direct users to re-enter their device credentials to access their logins -->
    <string name="logins_biometric_prompt_message_pin">Emyandyjey ne mba’e’oka</string>
    <!-- Title for Accessibility Force Enable Zoom Preference -->
    <string name="preference_accessibility_force_enable_zoom">Zoom opaite ñanduti rendápe</string>

    <!-- Summary for Accessibility Force Enable Zoom Preference -->
    <string name="preference_accessibility_force_enable_zoom_summary">Embojuruja poravorã emoneĩvo ñepichãi ha ejapo zoom, ikatu ñanduti renda omboykesévape kóva.</string>

    <!-- Saved logins sorting strategy menu item -by name- (if selected, it will sort saved logins alphabetically) -->
    <string name="saved_logins_sort_strategy_alphabetically">Téra (A-Z)</string>
    <!-- Saved logins sorting strategy menu item -by last used- (if selected, it will sort saved logins by last used) -->
    <string name="saved_logins_sort_strategy_last_used">Jejuru paha</string>
    <!-- Content description (not visible, for screen readers etc.): Sort saved logins dropdown menu chevron icon -->
    <string name="saved_logins_menu_dropdown_chevron_icon_content_description">Emoĩporã poravorã tembiapo ñepyrũgua</string>

    <!-- Autofill -->
    <!-- Preference and title for managing the autofill settings -->
    <string name="preferences_autofill">Myanyhẽ jehegui</string>
    <!-- Preference and title for managing the settings for addresses -->
    <string name="preferences_addresses">Kundaharape</string>
    <!-- Preference and title for managing the settings for credit cards -->
    <string name="preferences_credit_cards">Kuatia’atã ñemurã</string>
    <!-- Preference for saving and autofilling credit cards -->
    <string name="preferences_credit_cards_save_and_autofill_cards">Eñongatu ha emyanyhẽ kuatia’atã</string>

    <!-- Preference summary for saving and autofilling credit card data -->
    <string name="preferences_credit_cards_save_and_autofill_cards_summary">Mba’ekuaarã ipapapypa</string>
    <!-- Preference option for syncing credit cards across devices. This is displayed when the user is not signed into sync -->
    <string name="preferences_credit_cards_sync_cards_across_devices">Embojuehe kuatia’atã mba’e’oka pa’ũme</string>
    <!-- Preference option for syncing credit cards across devices. This is displayed when the user is signed into sync -->
    <string name="preferences_credit_cards_sync_cards">Embojuehe kuatia’atã</string>
    <!-- Preference option for adding a credit card -->
    <string name="preferences_credit_cards_add_credit_card">Embojuaju kuatia’atã ñemurã</string>

    <!-- Preference option for managing saved credit cards -->
    <string name="preferences_credit_cards_manage_saved_cards">Eñangareko kuatia’atã ñongatupyrére</string>
    <!-- Preference option for adding an address -->
    <string name="preferences_addresses_add_address">Embojuaju kundaharape</string>
    <!-- Preference option for managing saved addresses -->
    <string name="preferences_addresses_manage_addresses">Kundaharape ñangareko</string>
    <!-- Preference for saving and autofilling addresses -->
    <string name="preferences_addresses_save_and_autofill_addresses">Eñongatu ha emyanyhẽ kundaharape</string>

    <!-- Preference summary for saving and autofilling address data -->
    <string name="preferences_addresses_save_and_autofill_addresses_summary">Emoĩ marandu ipapapy, ñanduti veve ha kundaharape ñemondorãva</string>

    <!-- Title of the "Add card" screen -->
    <string name="credit_cards_add_card">Embojuaju kuatia’atã</string>
    <!-- Title of the "Edit card" screen -->
    <string name="credit_cards_edit_card">Embosako’i kuatia’atã</string>
    <!-- The header for the card number of a credit card -->
    <string name="credit_cards_card_number">Kuatia’atã papy</string>
    <!-- The header for the expiration date of a credit card -->
    <string name="credit_cards_expiration_date">Arange opaha</string>
    <!-- The label for the expiration date month of a credit card to be used by a11y services-->
    <string name="credit_cards_expiration_date_month">Jasýma opahague</string>
    <!-- The label for the expiration date year of a credit card to be used by a11y services-->
    <string name="credit_cards_expiration_date_year">Arýma opahague</string>
    <!-- The header for the name on the credit card -->
    <string name="credit_cards_name_on_card">Kuatia’atã réra</string>
    <!-- The text for the "Delete card" menu item for deleting a credit card -->
    <string name="credit_cards_menu_delete_card">Emboguete kuatia’atã</string>
    <!-- The text for the "Delete card" button for deleting a credit card -->
    <string name="credit_cards_delete_card_button">Emboguete kuatia’atã</string>
    <!-- The text for the confirmation message of "Delete card" dialog -->
    <string name="credit_cards_delete_dialog_confirmation">¿Emboguesépa añetehápe ko kuatia’atã ñemurã?</string>
    <!-- The text for the positive button on "Delete card" dialog -->
    <string name="credit_cards_delete_dialog_button">Mboguete</string>
    <!-- The title for the "Save" menu item for saving a credit card -->
    <string name="credit_cards_menu_save">Ñongatu</string>
    <!-- The text for the "Save" button for saving a credit card -->
    <string name="credit_cards_save_button">Ñongatu</string>
    <!-- The text for the "Cancel" button for cancelling adding, updating or deleting a credit card -->
    <string name="credit_cards_cancel_button">Heja</string>

    <!-- Title of the "Saved cards" screen -->
    <string name="credit_cards_saved_cards">Kuatia’atã ñongatupyre</string>

    <!-- Error message for credit card number validation -->
    <string name="credit_cards_number_validation_error_message">Ikatúpiko ehai kuatia’atã ñemurã papapy oikóva</string>

    <!-- Error message for credit card name on card validation -->
    <string name="credit_cards_name_on_card_validation_error_message">Ikatúpiko emyenyhẽ ko kora</string>
    <!-- Message displayed in biometric prompt displayed for authentication before allowing users to view their saved credit cards -->
    <string name="credit_cards_biometric_prompt_message">Embojuruja ehecha hag̃ua kuatia’atã ñongatupyre</string>
    <!-- Title of warning dialog if users have no device authentication set up -->
    <string name="credit_cards_warning_dialog_title">Emohekorosã nde kuatia’atã ñemurã</string>
    <!-- Message of warning dialog if users have no device authentication set up -->
    <string name="credit_cards_warning_dialog_message">Emboheko peteĩ jekokoha rape, PIN térã ñe’ẽñemi emo’ã hag̃ua nde kuatia’atã ñongatupyre ambue oikeséramo ne mba’e’okápe.</string>
    <!-- Positive button to send users to set up a pin of warning dialog if users have no device authentication set up -->
    <string name="credit_cards_warning_dialog_set_up_now">Emboheko ko’ág̃a</string>
    <!-- Negative button to ignore warning dialog if users have no device authentication set up -->
    <string name="credit_cards_warning_dialog_later">Upéi</string>
    <!-- Title of PIN verification dialog to direct users to re-enter their device credentials to access their credit cards -->
    <string name="credit_cards_biometric_prompt_message_pin">Embojuruja ne mba’e’oka</string>

    <!-- Message displayed in biometric prompt for authentication, before allowing users to use their stored credit card information -->
    <string name="credit_cards_biometric_prompt_unlock_message">Embojuruja eipuru hag̃ua kuatia’atã ñemurã marandu mbyatypyre</string>

    <!-- Title of the "Add address" screen -->
    <string name="addresses_add_address">Embojuaju kundaharape</string>
    <!-- Title of the "Edit address" screen -->
    <string name="addresses_edit_address">Embosako’i kundaharape</string>
    <!-- Title of the "Manage addresses" screen -->
    <string name="addresses_manage_addresses">Kundaharape ñangareko</string>
    <!-- The header for the first name of an address -->
    <string name="addresses_first_name">Téra Peteĩha</string>
    <!-- The header for the middle name of an address -->
    <string name="addresses_middle_name">Téra Mokõiha</string>
    <!-- The header for the last name of an address -->
    <string name="addresses_last_name">Terajoapy</string>
    <!-- The header for the street address of an address -->
    <string name="addresses_street_address">Kundaharape</string>
    <!-- The header for the city of an address -->
    <string name="addresses_city">Táva</string>
    <!-- The header for the subregion of an address when "state" should be used -->
    <string name="addresses_state">Tetãvore</string>
    <!-- The header for the subregion of an address when "province" should be used -->
    <string name="addresses_province">Tetãpehẽ</string>
    <!-- The header for the zip code of an address -->
    <string name="addresses_zip">Tendaréra papapy</string>
    <!-- The header for the country or region of an address -->
    <string name="addresses_country">Tetã térã tendaguasu</string>
    <!-- The header for the phone number of an address -->
    <string name="addresses_phone">Pumbyry</string>
    <!-- The header for the email of an address -->
    <string name="addresses_email">Ñanduti veve</string>
    <!-- The text for the "Save" button for saving an address -->
    <string name="addresses_save_button">Ñongatu</string>
    <!-- The text for the "Cancel" button for cancelling adding, updating or deleting an address -->
    <string name="addresses_cancel_button">Heja</string>
    <!-- The text for the "Delete address" button for deleting an address -->
    <string name="addressess_delete_address_button">Embogue kundaharape</string>

    <!-- The title for the "Delete address" confirmation dialog -->
    <string name="addressess_confirm_dialog_message">¿Añetehápepa remboguese ko kundaharape?</string>
    <!-- The text for the positive button on "Delete address" dialog -->
    <string name="addressess_confirm_dialog_ok_button">Mboguete</string>
    <!-- The text for the negative button on "Delete address" dialog -->
    <string name="addressess_confirm_dialog_cancel_button">Heja</string>
    <!-- The text for the "Save address" menu item for saving an address -->
    <string name="address_menu_save_address">Eñongatu kundaharape</string>
    <!-- The text for the "Delete address" menu item for deleting an address -->
    <string name="address_menu_delete_address">Emboguete kundaharape</string>

    <!-- Title of the Add search engine screen -->
    <string name="search_engine_add_custom_search_engine_title">Embojuaju hekaha</string>
    <!-- Title of the Edit search engine screen -->
    <string name="search_engine_edit_custom_search_engine_title">Embosako’i hekaha</string>
    <!-- Content description (not visible, for screen readers etc.): Title for the button to add a search engine in the action bar -->
    <string name="search_engine_add_button_content_description">Mbojuaju</string>
    <!-- Content description (not visible, for screen readers etc.): Title for the button to save a search engine in the action bar -->
    <string name="search_engine_add_custom_search_engine_edit_button_content_description">Ñongatu</string>
    <!-- Text for the menu button to edit a search engine -->
    <string name="search_engine_edit">Mbosako’i</string>
    <!-- Text for the menu button to delete a search engine -->
    <string name="search_engine_delete">Mboguete</string>

    <!-- Text for the button to create a custom search engine on the Add search engine screen -->
    <string name="search_add_custom_engine_label_other">Ambue</string>
    <!-- Placeholder text shown in the Search Engine Name TextField before a user enters text -->
    <string name="search_add_custom_engine_name_hint">Téra</string>
    <!-- Placeholder text shown in the Search String TextField before a user enters text -->
    <string name="search_add_custom_engine_search_string_hint">Jehekaha juajuha eipurútava</string>
    <!-- Description text for the Search String TextField. The %s is part of the string -->
    <string name="search_add_custom_engine_search_string_example" formatted="false">Emoambue porandu “%s” ndive. Techapyrã:https://www.google.com/search?q=%s</string>

    <!-- Accessibility description for the form in which details about the custom search engine are entered -->
    <string name="search_add_custom_engine_form_description">Mba’emimi jehekaha mongu’eha mboavapyre</string>

    <!-- Text shown when a user leaves the name field empty -->
    <string name="search_add_custom_engine_error_empty_name">Emoinge hekaha réra</string>
    <!-- Text shown when a user leaves the search string field empty -->
    <string name="search_add_custom_engine_error_empty_search_string">Emoinge pe jehekaha juajuha</string>
    <!-- Text shown when a user leaves out the required template string -->
    <string name="search_add_custom_engine_error_missing_template">Ehechajey pe jehekaha juajuha ojokupytýpa techapyrã ohechaukáva ndive</string>
    <!-- Text shown when we aren't able to validate the custom search query. The first parameter is the url of the custom search engine -->
    <string name="search_add_custom_engine_error_cannot_reach">Ojavy eikekuévo “%s” ndive</string>
    <!-- Text shown when a user creates a new search engine -->
    <string name="search_add_custom_engine_success_message">Moheñoipyre %s</string>
    <!-- Text shown when a user successfully edits a custom search engine -->
    <string name="search_edit_custom_engine_success_message">Ñongatu %s</string>
    <!-- Text shown when a user successfully deletes a custom search engine -->
    <string name="search_delete_search_engine_success_message">Mboguete %s</string>

    <!-- Heading for the instructions to allow a permission -->
    <string name="phone_feature_blocked_intro">Emoneĩ hag̃ua:</string>

    <!-- First step for the allowing a permission -->
    <string name="phone_feature_blocked_step_settings">1. Eho Android ñembohekópe</string>

    <!-- Second step for the allowing a permission -->
    <string name="phone_feature_blocked_step_permissions"><![CDATA[2. Epoko <b>Ñemoneĩ</b>]]></string>
    <!-- Third step for the allowing a permission (Fore example: Camera) -->
    <string name="phone_feature_blocked_step_feature"><![CDATA[3. Emoambue <b>%1$s</b> Ijurujávaramo]]></string>

    <!-- Label that indicates a site is using a secure connection -->
    <string name="quick_settings_sheet_secure_connection_2">Jeikekatu</string>
    <!-- Label that indicates a site is using a insecure connection -->
    <string name="quick_settings_sheet_insecure_connection_2">Jeikekatu’ỹ</string>
    <!-- Label to clear site data -->
    <string name="clear_site_data">Emboguete kookie ha mba’ekuaarã tendágui</string>
    <!-- Confirmation message for a dialog confirming if the user wants to delete all data for current site -->
    <string name="confirm_clear_site_data"><![CDATA[¿Añetehápepa emboguetese opaite kookie ha mba’ekuaarã tendágui <b>%s</b>?]]></string>
    <!-- Confirmation message for a dialog confirming if the user wants to delete all the permissions for all sites-->
    <string name="confirm_clear_permissions_on_all_sites">¿Añetehápe emboguese opaite ñemoneĩ opaite tenda pegua?</string>
    <!-- Confirmation message for a dialog confirming if the user wants to delete all the permissions for a site-->
    <string name="confirm_clear_permissions_site">¿Añetehápe emboguese opavave ñemoneĩ opaite tenda pegua?</string>
    <!-- Confirmation message for a dialog confirming if the user wants to set default value a permission for a site-->
    <string name="confirm_clear_permission_site">¿Añetehápe emboguese opaite ñemoneĩ ko tenda pegua?</string>
    <!-- label shown when there are not site exceptions to show in the site exception settings -->
    <string name="no_site_exceptions">Ndaipóri oi’ỹva ko tendápe</string>
    <!-- Bookmark deletion confirmation -->
    <string name="bookmark_deletion_confirmation">¿Añetehápe emboguese ko techaukaha?</string>
    <!-- Browser menu button that adds a shortcut to the home fragment -->
    <string name="browser_menu_add_to_shortcuts">Ojuajúva mbopya’eháre</string>
    <!-- Browser menu button that removes a shortcut from the home fragment -->
    <string name="browser_menu_remove_from_shortcuts">Emboguete mbopya’ehágui</string>
    <!-- text shown before the issuer name to indicate who its verified by, parameter is the name of
     the certificate authority that verified the ticket-->
    <string name="certificate_info_verified_by">Ohechapyréma: %1$s</string>
    <!-- Login overflow menu delete button -->
    <string name="login_menu_delete_button">Mboguete</string>
    <!-- Login overflow menu edit button -->
    <string name="login_menu_edit_button">Mbosako’i</string>
    <!-- Message in delete confirmation dialog for logins -->
    <string name="login_deletion_confirmation">¿Emboguese añetehápe ko tembiapo ñepyrũ?</string>
    <!-- Positive action of a dialog asking to delete  -->
    <string name="dialog_delete_positive">Mboguete</string>
    <!-- Negative action of a dialog asking to delete login -->
    <string name="dialog_delete_negative">Heja</string>
    <!--  The saved login options menu description. -->
    <string name="login_options_menu">Jeporavorã tembiapo ñepyrũgua</string>
    <!--  The editable text field for a login's web address. -->
    <string name="saved_login_hostname_description">Moñe’ẽha kora isako’ikuaáava ñanduti kundaharape rembiapo ñepyrũme.</string>
    <!--  The editable text field for a login's username. -->
    <string name="saved_login_username_description">Moñe’ẽha kora isako’ikuaáava puruhára réra rembiapo ñepyrũme.</string>
    <!--  The editable text field for a login's password. -->
    <string name="saved_login_password_description">Moñe’ẽha kora isako’ikuaáava ñe’ẽñemi rembiapo ñepyrũme.</string>
    <!--  The button description to save changes to an edited login. -->
    <string name="save_changes_to_login">Eñongatu moambue tembiapo ñepyrũme.</string>
    <!--  The page title for editing a saved login. -->
    <string name="edit">Mbosako’i</string>
    <!--  The page title for adding new login. -->
    <string name="add_login">Embojuaju terarenda pyahu</string>
    <!--  The error message in add/edit login view when password field is blank. -->
    <string name="saved_login_password_required">Tekotevẽ ñe’ẽñemi</string>
    <!--  The error message in add login view when username field is blank. -->
    <string name="saved_login_username_required">Puruhára réra jerurepyre</string>
    <!--  The error message in add login view when hostname field is blank. -->
    <string name="saved_login_hostname_required" tools:ignore="UnusedResources">Mohendahavusu réra jerurepyre</string>
    <!-- Voice search button content description  -->
    <string name="voice_search_content_description">Hekaha ñe’ẽgua</string>
    <!-- Voice search prompt description displayed after the user presses the voice search button -->
    <string name="voice_search_explainer">Eñe’ẽ ko’ág̃a</string>

    <!--  The error message in edit login view when a duplicate username exists. -->
    <string name="saved_login_duplicate">Oĩma tembiapo ñepyrũ puruhára réra peichagua</string>

    <!-- This is the hint text that is shown inline on the hostname field of the create new login page. 'https://www.example.com' intentionally hardcoded here -->
    <string name="add_login_hostname_hint_text">https://www.example.com</string>

    <!-- This is an error message shown below the hostname field of the add login page when a hostname does not contain http or https. -->
    <string name="add_login_hostname_invalid_text_3">Ñanduti kundaharape orekova’erã &quot;https://&quot; térã &quot;http://&quot;</string>
    <!-- This is an error message shown below the hostname field of the add login page when a hostname is invalid. -->
    <string name="add_login_hostname_invalid_text_2">Mohendahavusu réra oikóva jerurepyre</string>

    <!-- Synced Tabs -->
    <!-- Text displayed to ask user to connect another device as no devices found with account -->
    <string name="synced_tabs_connect_another_device">Emoinge ambue mba’e’oka.</string>
    <!-- Text displayed asking user to re-authenticate -->
    <string name="synced_tabs_reauth">Ikatúpiko emoneĩjey.</string>
    <!-- Text displayed when user has disabled tab syncing in Firefox Sync Account -->
    <string name="synced_tabs_enable_tab_syncing">Embojuruja tendayke ñembojuehe.</string>

    <!-- Text displayed when user has no tabs that have been synced -->
    <string name="synced_tabs_no_tabs">Ndererekói tendayke ijurujáva Firefox-pe ambue ne mba’e’okápe.</string>
    <!-- Text displayed in the synced tabs screen when a user is not signed in to Firefox Sync describing Synced Tabs -->
    <string name="synced_tabs_sign_in_message">Ehecha tendayke rysýi ambue ne mba’e’okápe.</string>
    <!-- Text displayed on a button in the synced tabs screen to link users to sign in when a user is not signed in to Firefox Sync -->
    <string name="synced_tabs_sign_in_button">Eñepyrũ tembiapo embojuehe hag̃ua</string>

    <!-- The text displayed when a synced device has no tabs to show in the list of Synced Tabs. -->
    <string name="synced_tabs_no_open_tabs">Ndaipóri tendayke ijurujáva</string>

    <!-- Content description for expanding a group of synced tabs. -->
    <string name="synced_tabs_expand_group">Emyasãi tendayke aty mbojuehepyre</string>
    <!-- Content description for collapsing a group of synced tabs. -->
    <string name="synced_tabs_collapse_group">Emokañy tendayke aty mbojuehepyre</string>

    <!-- Top Sites -->
    <!-- Title text displayed in the dialog when shortcuts limit is reached. -->
    <string name="shortcut_max_limit_title">Emohu’ãma mbopya’ehápe g̃uarã</string>
    <!-- Content description text displayed in the dialog when shortcut limit is reached. -->
    <string name="shortcut_max_limit_content">Embojuaju hag̃ua jeike pyahu, embogue peteĩ. Ejopy are tenda ha eiporavo mboguete.</string>
    <!-- Confirmation dialog button text when top sites limit is reached. -->
    <string name="top_sites_max_limit_confirmation_button">Oĩma, aikumby</string>

    <!-- Label for the preference to show the shortcuts for the most visited top sites on the homepage -->
    <string name="top_sites_toggle_top_recent_sites_4">Jeike pya’eha</string>
	<!-- Title text displayed in the rename top site dialog. -->
	<string name="top_sites_rename_dialog_title">Téra</string>
    <!-- Hint for renaming title of a shortcut -->
    <string name="shortcut_name_hint">Mbopya’eha réra</string>
	<!-- Button caption to confirm the renaming of the top site. -->
	<string name="top_sites_rename_dialog_ok">Moneĩ</string>
	<!-- Dialog button text for canceling the rename top site prompt. -->
	<string name="top_sites_rename_dialog_cancel">Heja</string>

    <!-- Text for the menu button to open the homepage settings. -->
    <string name="top_sites_menu_settings">Ñemboheko</string>
    <!-- Text for the menu button to navigate to sponsors and privacy support articles. '&amp;' is replaced with the ampersand symbol: & -->
    <string name="top_sites_menu_sponsor_privacy">Ore pytyvõhára ha nemigua</string>
    <!-- Label text displayed for a sponsored top site. -->
    <string name="top_sites_sponsored_label">Pytyvõpyréva</string>

    <!-- Inactive tabs in the tabs tray -->
    <!-- Title text displayed in the tabs tray when a tab has been unused for 14 days. -->
    <string name="inactive_tabs_title">Tendayke ojepuru’ỹva</string>
    <!-- Content description for closing all inactive tabs -->
    <string name="inactive_tabs_delete_all">Embotypaite tendayke ojepuru’ỹva</string>

    <!-- Content description for expanding the inactive tabs section. -->
    <string name="inactive_tabs_expand_content_description">Emyasãi tendayke ojepuru’ỹva</string>
    <!-- Content description for collapsing the inactive tabs section. -->
    <string name="inactive_tabs_collapse_content_description">Emomichĩ tendayke ojepuru’ỹva</string>

    <!-- Inactive tabs auto-close message in the tabs tray -->
    <!-- The header text of the auto-close message when the user is asked if they want to turn on the auto-closing of inactive tabs. -->
    <string name="inactive_tabs_auto_close_message_header" tools:ignore="UnusedResources">¿Omboty ijehegui peteĩ jasy rire?</string>

    <!-- A description below the header to notify the user what the inactive tabs auto-close feature is. -->
    <string name="inactive_tabs_auto_close_message_description" tools:ignore="UnusedResources">Firefox ombotykuaa tendayke ehecha’ỹakuri jasy ohasaramóvape.</string>
    <!-- A call to action below the description to allow the user to turn on the auto closing of inactive tabs. -->
    <string name="inactive_tabs_auto_close_message_action" tools:ignore="UnusedResources">EMYANDY ÑEMBOTY IJEHEGUÍVA</string>

    <!-- Text for the snackbar to confirm auto-close is enabled for inactive tabs -->
    <string name="inactive_tabs_auto_close_message_snackbar">Mboty jehegui jurujapyre</string>

    <!-- Awesome bar suggestion's headers -->
    <!-- Search suggestions title for Firefox Suggest. -->
    <string name="firefox_suggest_header">Firefox Kuave’ẽmby</string>

    <!-- Title for search suggestions when Google is the default search suggestion engine. -->
    <string name="google_search_engine_suggestion_header">Google Jehekaha</string>
    <!-- Title for search suggestions when the default search suggestion engine is anything other than Google. The first parameter is default search engine name. -->
    <string name="other_default_search_engine_suggestion_header">Eheka %s ndive</string>

    <!-- Default browser experiment -->
    <string name="default_browser_experiment_card_text">Emboheko ñanduti renda juajuha, ñanduti veve ha ñe’ẽmondo ijuruja hag̃ua ijehegui Firefox-pe.</string>

    <!-- Content description for close button in collection placeholder. -->
    <string name="remove_home_collection_placeholder_content_description">Mboguete</string>

    <!-- Content description radio buttons with a link to more information -->
    <string name="radio_preference_info_content_description">Eikutu ápe eikuaave hag̃ua</string>

    <!-- Content description for the action bar "up" button -->
    <string name="action_bar_up_description">Eikundaha yvate gotyo</string>

    <!-- Content description for privacy content close button -->
    <string name="privacy_content_close_button_content_description">Mboty</string>

    <!-- Pocket recommended stories -->
    <!-- Header text for a section on the home screen. -->
    <string name="pocket_stories_header_1">Tembiasakue nemyakãngetáva</string>
    <!-- Header text for a section on the home screen. -->
    <string name="pocket_stories_categories_header">Tembiasakue téma rehegua</string>
    <!-- Text of a button allowing users to access an external url for more Pocket recommendations. -->
    <string name="pocket_stories_placeholder_text">Ejuhukuaave</string>
    <!-- Title of an app feature. Smaller than a heading. The first parameter is product name Pocket -->
    <string name="pocket_stories_feature_title_2">Omboguatáva %s.</string>
    <!-- Caption for describing a certain feature. The placeholder is for a clickable text (eg: Learn more) which will load an url in a new tab when clicked.  -->
    <string name="pocket_stories_feature_caption">Firefox reheguaite. %s</string>
    <!-- Clickable text for opening an external link for more information about Pocket. -->
    <string name="pocket_stories_feature_learn_more">Kuaave</string>

    <!-- Text indicating that the Pocket story that also displays this text is a sponsored story by other 3rd party entity. -->
    <string name="pocket_stories_sponsor_indication">Pytyvõpyréva</string>

    <!-- Snackbar message for enrolling in a Nimbus experiment from the secret settings when Studies preference is Off.-->
    <string name="experiments_snackbar">Embojuruja telemetry emondo hag̃ua mba’ekuaarã.</string>
    <!-- Snackbar button text to navigate to telemetry settings.-->
    <string name="experiments_snackbar_button">Eho ñembohekópe</string>

    <!-- Accessibility services actions labels. These will be appended to accessibility actions like "Double tap to.." but not by or applications but by services like Talkback. -->
    <!-- Action label for elements that can be collapsed if interacting with them. Talkback will append this to say "Double tap to collapse". -->
    <string name="a11y_action_label_collapse">pa’ãmba</string>
    <!-- Action label for elements that can be expanded if interacting with them. Talkback will append this to say "Double tap to expand". -->
    <string name="a11y_action_label_expand">myasãi</string>
    <!-- Action label for links to a website containing documentation about a wallpaper collection. Talkback will append this to say "Double tap to open link to learn more about this collection". -->
    <string name="a11y_action_label_wallpaper_collection_learn_more">embojuruja juajuha eikuaave hag̃ua ko ñembyaty</string>
    <!-- Action label for links that point to an article. Talkback will append this to say "Double tap to read the article". -->
    <string name="a11y_action_label_read_article">emoñe’ẽ jehaipy</string>
    <!-- Action label for links to the Firefox Pocket website. Talkback will append this to say "Double tap to open link to learn more". -->
    <string name="a11y_action_label_pocket_learn_more">embojuruja juajuha eikuaave hag̃ua</string>
</resources><|MERGE_RESOLUTION|>--- conflicted
+++ resolved
@@ -389,11 +389,7 @@
     <!-- Body text for the dialog use on the control branch of the experiment to determine which context users engaged the most -->
     <string name="reduce_cookie_banner_control_experiment_dialog_body_1" moz:RemovedIn="111" tools:ignore="UnusedResources">Omboykese ijehegui umi kookie mba’ejerure, ikatu vove.</string>
     <!-- Body text for the dialog use on the control branch of the experiment to determine which context users engaged the most.The first parameter is the application name -->
-<<<<<<< HEAD
-    <string name="reduce_cookie_banner_control_experiment_dialog_body_2">Emoneĩ %1$s omboyke hag̃ua ijehegui kookie mba’ejerure ikatu vove.</string>
-=======
     <string name="reduce_cookie_banner_control_experiment_dialog_body_2" moz:RemovedIn="112" tools:ignore="UnusedResources">Emoneĩ %1$s omboyke hag̃ua ijehegui kookie mba’ejerure ikatu vove.</string>
->>>>>>> 09d9f897
     <!-- Remind me later text button for the onboarding dialog -->
     <string name="reduce_cookie_banner_dialog_not_now_button">Ani ko’ág̃a</string>
     <!-- Change setting text button, for the dialog use on the control branch of the experiment to determine which context users engaged the most -->
@@ -401,31 +397,15 @@
     <!-- Snack text for the cookie banner dialog, after user hit the dismiss banner button -->
     <string name="reduce_cookie_banner_dialog_snackbar_text">Ehecha’ivéta kookie mba’ejerure</string>
     <!-- Title text for the dialog use on the variant 1 branch of the experiment to determine which context users engaged the most -->
-<<<<<<< HEAD
-    <string name="reduce_cookie_banner_variant_1_experiment_dialog_title">Ehecha’ive kookie ovetã iñapysẽva</string>
-    <!-- Body text for the dialog use on the variant 1 branch of the experiment to determine which context users engaged the most. The first parameter is the application name. -->
-    <string name="reduce_cookie_banner_variant_1_experiment_dialog_body" moz:RemovedIn="110" tools:ignore="UnusedResources">Embohovái pya’e kookie marandu’i iñapysẽva eikundahaporã hag̃ua. %1$s omboykéta mba’ejerure ikatúramo térã omoneĩmbáta ndaha’éirõ.</string>
-    <!-- Body text for the dialog use on the variant 1 branch of the experiment to determine which context users engaged the most. The first parameter is the application name. -->
-    <string name="reduce_cookie_banner_variant_1_experiment_dialog_body_1">Embohovái pya’e kookie umi marandu’i iñapysẽva eikundahaporã hag̃ua. %1$s omboykéta umi mba’ejerure ikatúramo.</string>
-=======
     <string name="reduce_cookie_banner_variant_1_experiment_dialog_title" moz:RemovedIn="112" tools:ignore="UnusedResources">Ehecha’ive kookie ovetã iñapysẽva</string>
     <!-- Body text for the dialog use on the variant 1 branch of the experiment to determine which context users engaged the most. The first parameter is the application name. -->
     <string name="reduce_cookie_banner_variant_1_experiment_dialog_body_1" moz:RemovedIn="112" tools:ignore="UnusedResources">Embohovái pya’e kookie umi marandu’i iñapysẽva eikundahaporã hag̃ua. %1$s omboykéta umi mba’ejerure ikatúramo.</string>
->>>>>>> 09d9f897
     <!-- Change setting text button, for the onboarding dialog use on the variant 1 branch of the experiment to determine which context users engaged the most -->
     <string name="reduce_cookie_banner_variant_1_experiment_dialog_change_setting_button" moz:RemovedIn="112" tools:ignore="UnusedResources">Emboyke ovetã iñapysẽva</string>
     <!-- Title text for the dialog use on the variant 2 branch of the experiment to determine which context users engaged the most -->
-<<<<<<< HEAD
-    <string name="reduce_cookie_banner_variant_2_experiment_dialog_title">Kookie Banner Ñemomichĩ</string>
-    <!-- Body text for the dialog use on the variant 2 branch of the experiment to determine which context users engaged the most. The first parameter is the application name. -->
-    <string name="reduce_cookie_banner_variant_2_experiment_dialog_body" moz:RemovedIn="110" tools:ignore="UnusedResources">¿Emoneĩ %1$s tomboyke kookie mba’ejerure ñemoneĩva tendagua ikatúrõ térã emoneĩ kookiepe jeike ikatu vove?</string>
-    <!-- Body text for the dialog use on the variant 2 branch of the experiment to determine which context users engaged the most. The first parameter is the application name. -->
-    <string name="reduce_cookie_banner_variant_2_experiment_dialog_body_1">¿Emoneĩ %1$s tomboyke kookie mba’ejerure ñemoneĩgua tendápe ikatúrõ?</string>
-=======
     <string name="reduce_cookie_banner_variant_2_experiment_dialog_title" moz:RemovedIn="112" tools:ignore="UnusedResources">Kookie Banner Ñemomichĩ</string>
     <!-- Body text for the dialog use on the variant 2 branch of the experiment to determine which context users engaged the most. The first parameter is the application name. -->
     <string name="reduce_cookie_banner_variant_2_experiment_dialog_body_1" moz:RemovedIn="112" tools:ignore="UnusedResources">¿Emoneĩ %1$s tomboyke kookie mba’ejerure ñemoneĩgua tendápe ikatúrõ?</string>
->>>>>>> 09d9f897
     <!-- Change setting text button, for the dialog use on the variant 2 branch of the experiment to determine which context users engaged the most -->
     <string name="reduce_cookie_banner_variant_2_experiment_dialog_change_setting_button" moz:RemovedIn="112" tools:ignore="UnusedResources">Moneĩ</string>
 
