--- conflicted
+++ resolved
@@ -436,11 +436,6 @@
     <string name="reduce_cookie_banner_control_experiment_dialog_title" moz:RemovedIn="112" tools:ignore="UnusedResources">Доле банери колачића!</string>
     <!-- Title text for the cookie banner re-engagement dialog. The first parameter is the application name. -->
     <string name="reduce_cookie_banner_dialog_title">Дозволити да %1$s одбаци банере колачића?</string>
-<<<<<<< HEAD
-    <!-- Body text for the dialog use on the control branch of the experiment to determine which context users engaged the most -->
-    <string name="reduce_cookie_banner_control_experiment_dialog_body_1" moz:RemovedIn="111" tools:ignore="UnusedResources">Аутоматски одбија захтеве за колачиће, ако је могуће.</string>
-=======
->>>>>>> daf88cc5
     <!-- Body text for the dialog use on the control branch of the experiment to determine which context users engaged the most.The first parameter is the application name -->
     <string name="reduce_cookie_banner_control_experiment_dialog_body_2" moz:RemovedIn="112" tools:ignore="UnusedResources">Дозволити да %1$s аутоматски одбије захтеве за колачиће, ако је могуће?</string>
     <!-- Body text for the cookie banner re-engagement dialog use. The first parameter is the application name. -->
@@ -1277,19 +1272,11 @@
     <!-- Survey -->
     <!-- Text shown in the fullscreen message that pops up to ask user to take a short survey.
     The app name is in the text, due to limitations with localizing Nimbus experiments -->
-<<<<<<< HEAD
-    <string name="nimbus_survey_message_text" tools:ignore="UnusedResources">Побољшајте Firefox тако што ћете попунити кратку анкету.</string>
-    <!-- Preference for taking the short survey. -->
-    <string name="preferences_take_survey" tools:ignore="UnusedResources">Попуни анкету</string>
-    <!-- Preference for not taking the short survey. -->
-    <string name="preferences_not_take_survey" tools:ignore="UnusedResources">Не, хвала</string>
-=======
     <string name="nimbus_survey_message_text">Побољшајте Firefox тако што ћете попунити кратку анкету.</string>
     <!-- Preference for taking the short survey. -->
     <string name="preferences_take_survey">Попуни анкету</string>
     <!-- Preference for not taking the short survey. -->
     <string name="preferences_not_take_survey">Не, хвала</string>
->>>>>>> daf88cc5
 
     <!-- Snackbar -->
     <!-- Text shown in snackbar when user deletes a collection -->
