--- conflicted
+++ resolved
@@ -1377,11 +1377,7 @@
     <!-- Body text of a delete browsing data dialog. -->
     <string name="delete_history_prompt_body" moz:RemovedIn="130" tools:ignore="UnusedResources">Брише историју (укључујући историју синхронизовану са других уређаја), колачиће и друге податке о прегледању.</string>
     <!-- Body text of a delete browsing data dialog. -->
-<<<<<<< HEAD
-    <string name="delete_history_prompt_body_2">Уклања историјат (укључујући синхронизовану историју са других уређаја)</string>
-=======
     <string name="delete_history_prompt_body_2">Уклања историју (укључујући синхронизовану историју са других уређаја)</string>
->>>>>>> 8788eeb1
     <!-- Radio button in the delete browsing data dialog to delete history items for the last hour. -->
     <string name="delete_history_prompt_button_last_hour">Последњи сат</string>
     <!-- Radio button in the delete browsing data dialog to delete history items for today and yesterday. -->
