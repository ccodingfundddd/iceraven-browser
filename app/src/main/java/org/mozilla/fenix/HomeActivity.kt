/* This Source Code Form is subject to the terms of the Mozilla Public
 * License, v. 2.0. If a copy of the MPL was not distributed with this
 * file, You can obtain one at http://mozilla.org/MPL/2.0/. */

package org.mozilla.fenix

import android.app.assist.AssistContent
import android.content.Context
import android.content.Intent
import android.content.Intent.ACTION_MAIN
import android.content.Intent.FLAG_ACTIVITY_REORDER_TO_FRONT
import android.content.res.Configuration
import android.net.Uri
import android.os.Build
import android.os.Bundle
import android.os.StrictMode
import android.os.SystemClock
import android.text.TextUtils
import android.text.format.DateUtils
import android.util.AttributeSet
import android.view.ActionMode
import android.view.KeyEvent
import android.view.LayoutInflater
import android.view.MotionEvent
import android.view.View
import android.view.ViewConfiguration
import android.view.WindowManager.LayoutParams.FLAG_SECURE
import androidx.annotation.CallSuper
import androidx.annotation.IdRes
import androidx.annotation.RequiresApi
import androidx.annotation.VisibleForTesting
import androidx.annotation.VisibleForTesting.Companion.PROTECTED
import androidx.appcompat.app.ActionBar
import androidx.appcompat.widget.Toolbar
import androidx.core.app.NotificationManagerCompat
import androidx.lifecycle.lifecycleScope
import androidx.navigation.NavDestination
import androidx.navigation.NavDirections
import androidx.navigation.fragment.NavHostFragment
import androidx.navigation.ui.AppBarConfiguration
import androidx.navigation.ui.NavigationUI
import kotlinx.coroutines.CoroutineScope
import kotlinx.coroutines.Dispatchers.IO
import kotlinx.coroutines.Job
import kotlinx.coroutines.delay
import kotlinx.coroutines.launch
import mozilla.appservices.places.BookmarkRoot
import mozilla.components.browser.state.action.ContentAction
import mozilla.components.browser.state.action.SearchAction
import mozilla.components.browser.state.search.SearchEngine
import mozilla.components.browser.state.selector.getNormalOrPrivateTabs
import mozilla.components.browser.state.selector.selectedTab
import mozilla.components.browser.state.state.SessionState
import mozilla.components.browser.state.state.WebExtensionState
import mozilla.components.concept.engine.EngineSession
import mozilla.components.concept.engine.EngineView
import mozilla.components.concept.storage.BookmarkNode
import mozilla.components.concept.storage.BookmarkNodeType
import mozilla.components.concept.storage.HistoryMetadataKey
import mozilla.components.feature.contextmenu.DefaultSelectionActionDelegate
import mozilla.components.feature.media.ext.findActiveMediaTab
import mozilla.components.feature.privatemode.notification.PrivateNotificationFeature
import mozilla.components.feature.search.BrowserStoreSearchAdapter
import mozilla.components.service.fxa.sync.SyncReason
import mozilla.components.support.base.feature.ActivityResultHandler
import mozilla.components.support.base.feature.UserInteractionHandler
import mozilla.components.support.base.log.logger.Logger
import mozilla.components.support.ktx.android.arch.lifecycle.addObservers
import mozilla.components.support.ktx.android.content.call
import mozilla.components.support.ktx.android.content.email
import mozilla.components.support.ktx.android.content.share
import mozilla.components.support.ktx.kotlin.isUrl
import mozilla.components.support.ktx.kotlin.toNormalizedUrl
import mozilla.components.support.locale.LocaleAwareAppCompatActivity
import mozilla.components.support.utils.ManufacturerCodes
import mozilla.components.support.utils.SafeIntent
import mozilla.components.support.utils.toSafeIntent
import mozilla.components.support.webextensions.WebExtensionPopupFeature
import mozilla.telemetry.glean.private.NoExtras
import org.mozilla.fenix.GleanMetrics.Events
import org.mozilla.fenix.GleanMetrics.Metrics
import org.mozilla.fenix.GleanMetrics.StartOnHome
import org.mozilla.fenix.addons.AddonDetailsFragmentDirections
import org.mozilla.fenix.addons.AddonPermissionsDetailsFragmentDirections
import org.mozilla.fenix.browser.browsingmode.BrowsingMode
import org.mozilla.fenix.browser.browsingmode.BrowsingModeManager
import org.mozilla.fenix.browser.browsingmode.DefaultBrowsingModeManager
import org.mozilla.fenix.components.appstate.AppAction
import org.mozilla.fenix.components.metrics.BreadcrumbsRecorder
import org.mozilla.fenix.databinding.ActivityHomeBinding
import org.mozilla.fenix.exceptions.trackingprotection.TrackingProtectionExceptionsFragmentDirections
import org.mozilla.fenix.ext.alreadyOnDestination
import org.mozilla.fenix.ext.areNotificationsEnabledSafe
import org.mozilla.fenix.ext.breadcrumb
import org.mozilla.fenix.ext.components
import org.mozilla.fenix.ext.hasTopDestination
import org.mozilla.fenix.ext.nav
import org.mozilla.fenix.ext.setNavigationIcon
import org.mozilla.fenix.ext.settings
import org.mozilla.fenix.gleanplumb.MessageNotificationWorker
import org.mozilla.fenix.home.HomeFragmentDirections
import org.mozilla.fenix.home.intent.AssistIntentProcessor
import org.mozilla.fenix.home.intent.CrashReporterIntentProcessor
import org.mozilla.fenix.home.intent.HomeDeepLinkIntentProcessor
import org.mozilla.fenix.home.intent.OpenBrowserIntentProcessor
import org.mozilla.fenix.home.intent.OpenSpecificTabIntentProcessor
import org.mozilla.fenix.home.intent.ReEngagementIntentProcessor
import org.mozilla.fenix.home.intent.SpeechProcessingIntentProcessor
import org.mozilla.fenix.home.intent.StartSearchIntentProcessor
import org.mozilla.fenix.library.bookmarks.BookmarkFragmentDirections
import org.mozilla.fenix.library.bookmarks.DesktopFolders
import org.mozilla.fenix.library.history.HistoryFragmentDirections
import org.mozilla.fenix.library.historymetadata.HistoryMetadataGroupFragmentDirections
import org.mozilla.fenix.library.recentlyclosed.RecentlyClosedFragmentDirections
import org.mozilla.fenix.nimbus.FxNimbus
import org.mozilla.fenix.onboarding.FenixOnboarding
import org.mozilla.fenix.onboarding.ReEngagementNotificationWorker
import org.mozilla.fenix.onboarding.ensureMarketingChannelExists
import org.mozilla.fenix.perf.MarkersActivityLifecycleCallbacks
import org.mozilla.fenix.perf.MarkersFragmentLifecycleCallbacks
import org.mozilla.fenix.perf.Performance
import org.mozilla.fenix.perf.PerformanceInflater
import org.mozilla.fenix.perf.ProfilerMarkers
import org.mozilla.fenix.perf.StartupPathProvider
import org.mozilla.fenix.perf.StartupTimeline
import org.mozilla.fenix.perf.StartupTypeTelemetry
import org.mozilla.fenix.search.SearchDialogFragmentDirections
import org.mozilla.fenix.session.PrivateNotificationService
import org.mozilla.fenix.settings.CookieBannersFragmentDirections
import org.mozilla.fenix.settings.HttpsOnlyFragmentDirections
import org.mozilla.fenix.settings.SettingsFragmentDirections
import org.mozilla.fenix.settings.TrackingProtectionFragmentDirections
import org.mozilla.fenix.settings.about.AboutFragmentDirections
import org.mozilla.fenix.settings.logins.fragment.LoginDetailFragmentDirections
import org.mozilla.fenix.settings.logins.fragment.SavedLoginsAuthFragmentDirections
import org.mozilla.fenix.settings.quicksettings.protections.cookiebanners.dialog.CookieBannerReEngagementDialogUtils
import org.mozilla.fenix.settings.search.AddSearchEngineFragmentDirections
import org.mozilla.fenix.settings.search.EditCustomSearchEngineFragmentDirections
import org.mozilla.fenix.settings.studies.StudiesFragmentDirections
import org.mozilla.fenix.settings.wallpaper.WallpaperSettingsFragmentDirections
import org.mozilla.fenix.share.AddNewDeviceFragmentDirections
import org.mozilla.fenix.tabhistory.TabHistoryDialogFragment
import org.mozilla.fenix.tabstray.TabsTrayFragment
import org.mozilla.fenix.tabstray.TabsTrayFragmentDirections
import org.mozilla.fenix.theme.DefaultThemeManager
import org.mozilla.fenix.theme.ThemeManager
import org.mozilla.fenix.trackingprotection.TrackingProtectionPanelDialogFragmentDirections
import org.mozilla.fenix.utils.BrowsersCache
import org.mozilla.fenix.utils.Settings
import java.lang.ref.WeakReference
import java.util.Locale

/**
 * The main activity of the application. The application is primarily a single Activity (this one)
 * with fragments switching out to display different views. The most important views shown here are the:
 * - home screen
 * - browser screen
 */
@SuppressWarnings("TooManyFunctions", "LargeClass", "LongParameterList", "LongMethod")
open class HomeActivity : LocaleAwareAppCompatActivity(), NavHostActivity {
    // DO NOT MOVE ANYTHING ABOVE THIS, GETTING INIT TIME IS CRITICAL
    // we need to store startup timestamp for warm startup. we cant directly store
    // inside AppStartupTelemetry since that class lives inside components and
    // components requires context to access.
    protected val homeActivityInitTimeStampNanoSeconds = SystemClock.elapsedRealtimeNanos()

    private lateinit var binding: ActivityHomeBinding
    lateinit var themeManager: ThemeManager
    lateinit var browsingModeManager: BrowsingModeManager

    private var isVisuallyComplete = false

    private var privateNotificationObserver: PrivateNotificationFeature<PrivateNotificationService>? =
        null

    private var isToolbarInflated = false

    private val webExtensionPopupFeature by lazy {
        WebExtensionPopupFeature(components.core.store, ::openPopup)
    }

    private val serviceWorkerSupport by lazy {
        ServiceWorkerSupportFeature(this)
    }

    private var inflater: LayoutInflater? = null

    private val navHost by lazy {
        supportFragmentManager.findFragmentById(R.id.container) as NavHostFragment
    }

    private val onboarding by lazy { FenixOnboarding(applicationContext) }

    private val externalSourceIntentProcessors by lazy {
        listOf(
            HomeDeepLinkIntentProcessor(this),
            SpeechProcessingIntentProcessor(this, components.core.store),
            AssistIntentProcessor(),
            StartSearchIntentProcessor(),
            OpenBrowserIntentProcessor(this, ::getIntentSessionId),
            OpenSpecificTabIntentProcessor(this),
            ReEngagementIntentProcessor(this, settings()),
        )
    }

    // See onKeyDown for why this is necessary
    private var backLongPressJob: Job? = null

    private lateinit var navigationToolbar: Toolbar

    // Tracker for contextual menu (Copy|Search|Select all|etc...)
    private var actionMode: ActionMode? = null

    private val startupPathProvider = StartupPathProvider()
    private lateinit var startupTypeTelemetry: StartupTypeTelemetry

    @Suppress("ComplexMethod")
    final override fun onCreate(savedInstanceState: Bundle?) {
        // DO NOT MOVE ANYTHING ABOVE THIS getProfilerTime CALL.
        val startTimeProfiler = components.core.engine.profiler?.getProfilerTime()

        components.strictMode.attachListenerToDisablePenaltyDeath(supportFragmentManager)
        MarkersFragmentLifecycleCallbacks.register(supportFragmentManager, components.core.engine)

        // There is disk read violations on some devices such as samsung and pixel for android 9/10
        components.strictMode.resetAfter(StrictMode.allowThreadDiskReads()) {
            // Theme setup should always be called before super.onCreate
            setupThemeAndBrowsingMode(getModeFromIntentOrLastKnown(intent))
            super.onCreate(savedInstanceState)
        }

        // Checks if Activity is currently in PiP mode if launched from external intents, then exits it
        checkAndExitPiP()

        // Diagnostic breadcrumb for "Display already aquired" crash:
        // https://github.com/mozilla-mobile/android-components/issues/7960
        breadcrumb(
            message = "onCreate()",
            data = mapOf(
                "recreated" to (savedInstanceState != null).toString(),
                "intent" to (intent?.action ?: "null"),
            ),
        )

        components.publicSuffixList.prefetch()

        // Changing a language on the Language screen restarts the activity, but the activity keeps
        // the old layout direction. We have to update the direction manually.
        window.decorView.layoutDirection = TextUtils.getLayoutDirectionFromLocale(Locale.getDefault())

        binding = ActivityHomeBinding.inflate(layoutInflater)
        setContentView(binding.root)
        ProfilerMarkers.addListenerForOnGlobalLayout(components.core.engine, this, binding.root)

        // Must be after we set the content view
        if (isVisuallyComplete) {
            components.performance.visualCompletenessQueue
                .attachViewToRunVisualCompletenessQueueLater(WeakReference(binding.rootContainer))
        }

        privateNotificationObserver = PrivateNotificationFeature(
            applicationContext,
            components.core.store,
            PrivateNotificationService::class,
        ).also {
            it.start()
        }

        // Unless the activity is recreated, navigate to home first (without rendering it)
        // to add it to the back stack.
        if (savedInstanceState == null) {
            navigateToHome()
        }

        if (!shouldStartOnHome() && shouldNavigateToBrowserOnColdStart(savedInstanceState)) {
            navigateToBrowserOnColdStart()
        } else {
            StartOnHome.enterHomeScreen.record(NoExtras())
        }

        if (settings().showHomeOnboardingDialog && onboarding.userHasBeenOnboarded()) {
            navHost.navController.navigate(NavGraphDirections.actionGlobalHomeOnboardingDialog())
        }

        Performance.processIntentIfPerformanceTest(intent, this)

        if (settings().isTelemetryEnabled) {
            lifecycle.addObserver(
                BreadcrumbsRecorder(
                    components.analytics.crashReporter,
                    navHost.navController,
                    ::getBreadcrumbMessage,
                ),
            )

            val safeIntent = intent?.toSafeIntent()
            safeIntent
                ?.let(::getIntentSource)
                ?.also {
                    Events.appOpened.record(Events.AppOpenedExtra(it))
                    // This will record an event in Nimbus' internal event store. Used for behavioral targeting
                    components.analytics.experiments.recordEvent("app_opened")
                }
        }
        supportActionBar?.hide()

        lifecycle.addObservers(webExtensionPopupFeature, serviceWorkerSupport)

        if (shouldAddToRecentsScreen(intent)) {
            intent.removeExtra(START_IN_RECENTS_SCREEN)
            moveTaskToBack(true)
        }

        captureSnapshotTelemetryMetrics()

        startupTelemetryOnCreateCalled(intent.toSafeIntent())
        startupPathProvider.attachOnActivityOnCreate(lifecycle, intent)
        startupTypeTelemetry = StartupTypeTelemetry(components.startupStateProvider, startupPathProvider).apply {
            attachOnHomeActivityOnCreate(lifecycle)
        }

        components.core.requestInterceptor.setNavigationController(navHost.navController)

        if (settings().showContileFeature) {
            components.core.contileTopSitesUpdater.startPeriodicWork()
        }

        // To assess whether the Pocket stories are to be downloaded or not multiple SharedPreferences
        // are read possibly needing to load them on the current thread. Move that to a background thread.
        lifecycleScope.launch(IO) {
            if (settings().showPocketRecommendationsFeature) {
                components.core.pocketStoriesService.startPeriodicStoriesRefresh()
            }
            if (settings().showPocketSponsoredStories) {
                components.core.pocketStoriesService.startPeriodicSponsoredStoriesRefresh()
                // If the secret setting for sponsored stories parameters is set,
                // force refresh the sponsored Pocket stories.
                if (settings().useCustomConfigurationForSponsoredStories) {
                    components.core.pocketStoriesService.refreshSponsoredStories()
                }
            }
        }

        showNotificationPermissionPromptIfRequired()

        components.backgroundServices.accountManagerAvailableQueue.runIfReadyOrQueue {
            lifecycleScope.launch(IO) {
                // If we're authenticated, kick-off a sync and a device state refresh.
                components.backgroundServices.accountManager.authenticatedAccount()?.let {
                    components.backgroundServices.accountManager.syncNow(reason = SyncReason.Startup)
                }
            }
        }

        components.core.engine.profiler?.addMarker(
            MarkersActivityLifecycleCallbacks.MARKER_NAME,
            startTimeProfiler,
            "HomeActivity.onCreate",
        )
        StartupTimeline.onActivityCreateEndHome(this) // DO NOT MOVE ANYTHING BELOW HERE.
    }

    /**
     * On Android 13 or above, prompt the user for notification permission at the start.
     * Show the pre permission dialog to the user once if the notification are not enabled.
     */
    private fun showNotificationPermissionPromptIfRequired() {
        if (Build.VERSION.SDK_INT >= Build.VERSION_CODES.TIRAMISU &&
            !NotificationManagerCompat.from(applicationContext).areNotificationsEnabledSafe() &&
            settings().numberOfAppLaunches <= 1
        ) {
            // Recording the exposure event here to capture all users who met all criteria to receive
            // the pre permission notification prompt
            FxNimbus.features.prePermissionNotificationPrompt.recordExposure()

            if (settings().notificationPrePermissionPromptEnabled) {
                if (!settings().isNotificationPrePermissionShown) {
                    navHost.navController.navigate(NavGraphDirections.actionGlobalHomeNotificationPermissionDialog())
                }
            } else {
                // This will trigger the notification permission system dialog as app targets sdk 32.
                ensureMarketingChannelExists(applicationContext)
            }
        }
    }

    private fun checkAndExitPiP() {
        if (Build.VERSION.SDK_INT >= Build.VERSION_CODES.N && isInPictureInPictureMode && intent != null) {
            // Exit PiP mode
            moveTaskToBack(false)
            startActivity(Intent(this, this::class.java).setFlags(FLAG_ACTIVITY_REORDER_TO_FRONT))
        }
    }

    private fun startupTelemetryOnCreateCalled(safeIntent: SafeIntent) {
        // We intentionally only record this in HomeActivity and not ExternalBrowserActivity (e.g.
        // PWAs) so we don't include more unpredictable code paths in the results.
        components.performance.coldStartupDurationTelemetry.onHomeActivityOnCreate(
            components.performance.visualCompletenessQueue,
            components.startupStateProvider,
            safeIntent,
            binding.rootContainer,
        )
    }

    @CallSuper
    @Suppress("TooGenericExceptionCaught")
    override fun onResume() {
        super.onResume()

        // Diagnostic breadcrumb for "Display already aquired" crash:
        // https://github.com/mozilla-mobile/android-components/issues/7960
        breadcrumb(
            message = "onResume()",
        )

        lifecycleScope.launch(IO) {
            try {
                if (settings().showContileFeature) {
                    components.core.contileTopSitesProvider.refreshTopSitesIfCacheExpired()
                }
            } catch (e: Exception) {
                Logger.error("Failed to refresh contile top sites", e)
            }

            if (settings().checkIfFenixIsDefaultBrowserOnAppResume()) {
                Events.defaultBrowserChanged.record(NoExtras())
            }

            // We attempt to send metrics onResume so that the start of new user sessions is not
            // missed. Previously, this was done in FenixApplication::onCreate, but it was decided
            // that we should not rely on the application being killed between user sessions.
            components.appStore.dispatch(AppAction.ResumedMetricsAction)

<<<<<<< HEAD
            DefaultBrowserNotificationWorker.setDefaultBrowserNotificationIfNeeded(applicationContext)
=======
>>>>>>> 09d9f897
            ReEngagementNotificationWorker.setReEngagementNotificationIfNeeded(applicationContext)
            MessageNotificationWorker.setMessageNotificationWorker(applicationContext)
        }

        // This was done in order to refresh search engines when app is running in background
        // and the user changes the system language
        // More details here: https://github.com/mozilla-mobile/fenix/pull/27793#discussion_r1029892536
        components.core.store.dispatch(SearchAction.RefreshSearchEnginesAction)
        CookieBannerReEngagementDialogUtils.tryToEnableDetectOnlyModeIfNeeded(
            components.settings,
            components.core.engine.settings,
        )
    }

    override fun onStart() {
        // DO NOT MOVE ANYTHING ABOVE THIS getProfilerTime CALL.
        val startProfilerTime = components.core.engine.profiler?.getProfilerTime()

        super.onStart()

        // Diagnostic breadcrumb for "Display already aquired" crash:
        // https://github.com/mozilla-mobile/android-components/issues/7960
        breadcrumb(
            message = "onStart()",
        )

        ProfilerMarkers.homeActivityOnStart(binding.rootContainer, components.core.engine.profiler)
        components.core.engine.profiler?.addMarker(
            MarkersActivityLifecycleCallbacks.MARKER_NAME,
            startProfilerTime,
            "HomeActivity.onStart",
        ) // DO NOT MOVE ANYTHING BELOW THIS addMarker CALL.
    }

    override fun onStop() {
        super.onStop()

        // Diagnostic breadcrumb for "Display already aquired" crash:
        // https://github.com/mozilla-mobile/android-components/issues/7960
        breadcrumb(
            message = "onStop()",
            data = mapOf(
                "finishing" to isFinishing.toString(),
            ),
        )
    }

    final override fun onPause() {
        // We should return to the browser if there were normal tabs when we left the app
        settings().shouldReturnToBrowser =
            components.core.store.state.getNormalOrPrivateTabs(private = false).isNotEmpty()

        lifecycleScope.launch(IO) {
            components.core.bookmarksStorage.getTree(BookmarkRoot.Root.id, true)?.let {
                val desktopRootNode = DesktopFolders(
                    applicationContext,
                    showMobileRoot = false,
                ).withOptionalDesktopFolders(it)
                settings().desktopBookmarksSize = getBookmarkCount(desktopRootNode)
            }

            components.core.bookmarksStorage.getTree(BookmarkRoot.Mobile.id, true)?.let {
                settings().mobileBookmarksSize = getBookmarkCount(it)
            }
        }

        super.onPause()

        // Diagnostic breadcrumb for "Display already aquired" crash:
        // https://github.com/mozilla-mobile/android-components/issues/7960
        breadcrumb(
            message = "onPause()",
            data = mapOf(
                "finishing" to isFinishing.toString(),
            ),
        )

        // Every time the application goes into the background, it is possible that the user
        // is about to change the browsers installed on their system. Therefore, we reset the cache of
        // all the installed browsers.
        //
        // NB: There are ways for the user to install new products without leaving the browser.
        BrowsersCache.resetAll()
    }

    @RequiresApi(Build.VERSION_CODES.M)
    override fun onProvideAssistContent(outContent: AssistContent?) {
        super.onProvideAssistContent(outContent)
        val currentTabUrl = components.core.store.state.selectedTab?.content?.url
        outContent?.webUri = currentTabUrl?.let { Uri.parse(it) }
    }

    private fun getBookmarkCount(node: BookmarkNode): Int {
        val children = node.children
        return if (children == null) {
            0
        } else {
            var count = 0

            for (child in children) {
                if (child.type == BookmarkNodeType.FOLDER) {
                    count += getBookmarkCount(child)
                } else if (child.type == BookmarkNodeType.ITEM) {
                    count++
                }
            }

            count
        }
    }

    override fun onDestroy() {
        super.onDestroy()

        // Diagnostic breadcrumb for "Display already aquired" crash:
        // https://github.com/mozilla-mobile/android-components/issues/7960
        breadcrumb(
            message = "onDestroy()",
            data = mapOf(
                "finishing" to isFinishing.toString(),
            ),
        )

        components.core.contileTopSitesUpdater.stopPeriodicWork()
        components.core.pocketStoriesService.stopPeriodicStoriesRefresh()
        components.core.pocketStoriesService.stopPeriodicSponsoredStoriesRefresh()
        privateNotificationObserver?.stop()
    }

    override fun onConfigurationChanged(newConfig: Configuration) {
        super.onConfigurationChanged(newConfig)

        // Diagnostic breadcrumb for "Display already aquired" crash:
        // https://github.com/mozilla-mobile/android-components/issues/7960
        breadcrumb(
            message = "onConfigurationChanged()",
        )
    }

    override fun recreate() {
        // Diagnostic breadcrumb for "Display already aquired" crash:
        // https://github.com/mozilla-mobile/android-components/issues/7960
        breadcrumb(
            message = "recreate()",
        )

        super.recreate()
    }

    /**
     * Handles intents received when the activity is open.
     */
    final override fun onNewIntent(intent: Intent?) {
        super.onNewIntent(intent)
        intent?.let {
            handleNewIntent(it)
        }
        startupPathProvider.onIntentReceived(intent)
    }

    open fun handleNewIntent(intent: Intent) {
        // Diagnostic breadcrumb for "Display already aquired" crash:
        // https://github.com/mozilla-mobile/android-components/issues/7960
        breadcrumb(
            message = "onNewIntent()",
            data = mapOf(
                "intent" to intent.action.toString(),
            ),
        )

        val tab = components.core.store.state.findActiveMediaTab()
        if (tab != null) {
            components.useCases.sessionUseCases.exitFullscreen(tab.id)
        }

        val intentProcessors =
            listOf(
                CrashReporterIntentProcessor(components.appStore),
            ) + externalSourceIntentProcessors
        val intentHandled =
            intentProcessors.any { it.process(intent, navHost.navController, this.intent) }
        browsingModeManager.mode = getModeFromIntentOrLastKnown(intent)

        if (intentHandled) {
            supportFragmentManager
                .primaryNavigationFragment
                ?.childFragmentManager
                ?.fragments
                ?.lastOrNull()
                ?.let { it as? TabsTrayFragment }
                ?.also { it.dismissAllowingStateLoss() }
        }
    }

    /**
     * Overrides view inflation to inject a custom [EngineView] from [components].
     */
    final override fun onCreateView(
        parent: View?,
        name: String,
        context: Context,
        attrs: AttributeSet,
    ): View? = when (name) {
        EngineView::class.java.name -> components.core.engine.createView(context, attrs).apply {
            selectionActionDelegate = DefaultSelectionActionDelegate(
                BrowserStoreSearchAdapter(
                    components.core.store,
                    tabId = getIntentSessionId(intent.toSafeIntent()),
                ),
                resources = context.resources,
                shareTextClicked = { share(it) },
                emailTextClicked = { email(it) },
                callTextClicked = { call(it) },
                actionSorter = ::actionSorter,
            )
        }.asView()
        else -> super.onCreateView(parent, name, context, attrs)
    }

    override fun onActionModeStarted(mode: ActionMode?) {
        actionMode = mode
        super.onActionModeStarted(mode)
    }

    override fun onActionModeFinished(mode: ActionMode?) {
        actionMode = null
        super.onActionModeFinished(mode)
    }

    fun finishActionMode() {
        actionMode?.finish().also { actionMode = null }
    }

    @Suppress("MagicNumber")
    // Defining the positions as constants doesn't seem super useful here.
    private fun actionSorter(actions: Array<String>): Array<String> {
        val order = hashMapOf<String, Int>()

        order["CUSTOM_CONTEXT_MENU_EMAIL"] = 0
        order["CUSTOM_CONTEXT_MENU_CALL"] = 1
        order["org.mozilla.geckoview.COPY"] = 2
        order["CUSTOM_CONTEXT_MENU_SEARCH"] = 3
        order["CUSTOM_CONTEXT_MENU_SEARCH_PRIVATELY"] = 4
        order["org.mozilla.geckoview.PASTE"] = 5
        order["org.mozilla.geckoview.SELECT_ALL"] = 6
        order["CUSTOM_CONTEXT_MENU_SHARE"] = 7

        return actions.sortedBy { actionName ->
            // Sort the actions in our preferred order, putting "other" actions unsorted at the end
            order[actionName] ?: actions.size
        }.toTypedArray()
    }

    final override fun onBackPressed() {
        supportFragmentManager.primaryNavigationFragment?.childFragmentManager?.fragments?.forEach {
            if (it is UserInteractionHandler && it.onBackPressed()) {
                return
            }
        }
        super.getOnBackPressedDispatcher().onBackPressed()
    }

    @Deprecated("Deprecated in Java")
    // https://github.com/mozilla-mobile/fenix/issues/19919
    final override fun onActivityResult(requestCode: Int, resultCode: Int, data: Intent?) {
        supportFragmentManager.primaryNavigationFragment?.childFragmentManager?.fragments?.forEach {
            if (it is ActivityResultHandler && it.onActivityResult(requestCode, data, resultCode)) {
                return
            }
        }
        @Suppress("DEPRECATION")
        super.onActivityResult(requestCode, resultCode, data)
    }

    private fun shouldUseCustomBackLongPress(): Boolean {
        val isAndroidN =
            Build.VERSION.SDK_INT == Build.VERSION_CODES.N || Build.VERSION.SDK_INT == Build.VERSION_CODES.N_MR1
        // Huawei devices seem to have problems with onKeyLongPress
        // See https://github.com/mozilla-mobile/fenix/issues/13498
        return isAndroidN || ManufacturerCodes.isHuawei
    }

    private fun handleBackLongPress(): Boolean {
        supportFragmentManager.primaryNavigationFragment?.childFragmentManager?.fragments?.forEach {
            if (it is OnBackLongPressedListener && it.onBackLongPressed()) {
                return true
            }
        }
        return false
    }

    override fun dispatchTouchEvent(ev: MotionEvent?): Boolean {
        ProfilerMarkers.addForDispatchTouchEvent(components.core.engine.profiler, ev)
        return super.dispatchTouchEvent(ev)
    }

    final override fun onKeyDown(keyCode: Int, event: KeyEvent?): Boolean {
        // Inspired by https://searchfox.org/mozilla-esr68/source/mobile/android/base/java/org/mozilla/gecko/BrowserApp.java#584-613
        // Android N and Huawei devices have broken onKeyLongPress events for the back button, so we
        // instead implement the long press behavior ourselves
        // - For short presses, we cancel the callback in onKeyUp
        // - For long presses, the normal keypress is marked as cancelled, hence won't be handled elsewhere
        //   (but Android still provides the haptic feedback), and the long press action is run
        if (shouldUseCustomBackLongPress() && keyCode == KeyEvent.KEYCODE_BACK) {
            backLongPressJob = lifecycleScope.launch {
                delay(ViewConfiguration.getLongPressTimeout().toLong())
                handleBackLongPress()
            }
        }
        return super.onKeyDown(keyCode, event)
    }

    final override fun onKeyUp(keyCode: Int, event: KeyEvent): Boolean {
        if (shouldUseCustomBackLongPress() && keyCode == KeyEvent.KEYCODE_BACK) {
            backLongPressJob?.cancel()

            // check if the key has been pressed for longer than the time needed for a press to turn into a long press
            // and if tab history is already visible we do not want to dismiss it.
            if (event.eventTime - event.downTime >= ViewConfiguration.getLongPressTimeout() &&
                navHost.navController.hasTopDestination(TabHistoryDialogFragment.NAME)
            ) {
                // returning true avoids further processing of the KeyUp event and avoids dismissing tab history.
                return true
            }
        }
        return super.onKeyUp(keyCode, event)
    }

    final override fun onKeyLongPress(keyCode: Int, event: KeyEvent?): Boolean {
        // onKeyLongPress is broken in Android N so we don't handle back button long presses here
        // for N. The version check ensures we don't handle back button long presses twice.
        if (!shouldUseCustomBackLongPress() && keyCode == KeyEvent.KEYCODE_BACK) {
            return handleBackLongPress()
        }
        return super.onKeyLongPress(keyCode, event)
    }

    final override fun onUserLeaveHint() {
        supportFragmentManager.primaryNavigationFragment?.childFragmentManager?.fragments?.forEach {
            if (it is UserInteractionHandler && it.onHomePressed()) {
                return
            }
        }

        super.onUserLeaveHint()
    }

    protected open fun getBreadcrumbMessage(destination: NavDestination): String {
        val fragmentName = resources.getResourceEntryName(destination.id)
        return "Changing to fragment $fragmentName, isCustomTab: false"
    }

    @VisibleForTesting(otherwise = PROTECTED)
    internal open fun getIntentSource(intent: SafeIntent): String? {
        return when {
            intent.isLauncherIntent -> "APP_ICON"
            intent.action == Intent.ACTION_VIEW -> "LINK"
            else -> null
        }
    }

    /**
     * External sources such as 3rd party links and shortcuts use this function to enter
     * private mode directly before the content view is created. Returns the mode set by the intent
     * otherwise falls back to the last known mode.
     */
    internal fun getModeFromIntentOrLastKnown(intent: Intent?): BrowsingMode {
        intent?.toSafeIntent()?.let {
            if (it.hasExtra(PRIVATE_BROWSING_MODE)) {
                val startPrivateMode = it.getBooleanExtra(PRIVATE_BROWSING_MODE, false)
                return BrowsingMode.fromBoolean(isPrivate = startPrivateMode)
            }
        }
        return settings().lastKnownMode
    }

    /**
     * Determines whether the activity should be pushed to be backstack (i.e., 'minimized' to the recents
     * screen) upon starting.
     * @param intent - The intent that started this activity. Is checked for having the 'START_IN_RECENTS_SCREEN'-extra.
     * @return true if the activity should be started and pushed to the recents screen, false otherwise.
     */
    private fun shouldAddToRecentsScreen(intent: Intent?): Boolean {
        intent?.toSafeIntent()?.let {
            return it.getBooleanExtra(START_IN_RECENTS_SCREEN, false)
        }
        return false
    }

    private fun setupThemeAndBrowsingMode(mode: BrowsingMode) {
        settings().lastKnownMode = mode
        browsingModeManager = createBrowsingModeManager(mode)
        themeManager = createThemeManager()
        themeManager.setActivityTheme(this)
        themeManager.applyStatusBarTheme(this)
    }

    /**
     * Returns the [supportActionBar], inflating it if necessary.
     * Everyone should call this instead of supportActionBar.
     */
    override fun getSupportActionBarAndInflateIfNecessary(): ActionBar {
        if (!isToolbarInflated) {
            navigationToolbar = binding.navigationToolbarStub.inflate() as Toolbar

            setSupportActionBar(navigationToolbar)
            // Add ids to this that we don't want to have a toolbar back button
            setupNavigationToolbar()
            setNavigationIcon(R.drawable.ic_back_button)

            isToolbarInflated = true
        }
        return supportActionBar!!
    }

    @Suppress("SpreadOperator")
    fun setupNavigationToolbar(vararg topLevelDestinationIds: Int) {
        NavigationUI.setupWithNavController(
            navigationToolbar,
            navHost.navController,
            AppBarConfiguration.Builder(*topLevelDestinationIds).build(),
        )

        navigationToolbar.setNavigationOnClickListener {
            onBackPressed()
        }
    }

    protected open fun getIntentSessionId(intent: SafeIntent): String? = null

    /**
     * Navigates to the browser fragment and loads a URL or performs a search (depending on the
     * value of [searchTermOrURL]).
     *
     * @param flags Flags that will be used when loading the URL (not applied to searches).
     */
    @Suppress("LongParameterList")
    fun openToBrowserAndLoad(
        searchTermOrURL: String,
        newTab: Boolean,
        from: BrowserDirection,
        customTabSessionId: String? = null,
        engine: SearchEngine? = null,
        forceSearch: Boolean = false,
        flags: EngineSession.LoadUrlFlags = EngineSession.LoadUrlFlags.none(),
        requestDesktopMode: Boolean = false,
        historyMetadata: HistoryMetadataKey? = null,
    ) {
        openToBrowser(from, customTabSessionId)
        load(searchTermOrURL, newTab, engine, forceSearch, flags, requestDesktopMode, historyMetadata)
    }

    fun openToBrowser(from: BrowserDirection, customTabSessionId: String? = null) {
        if (navHost.navController.alreadyOnDestination(R.id.browserFragment)) return
        @IdRes val fragmentId = if (from.fragmentId != 0) from.fragmentId else null
        val directions = getNavDirections(from, customTabSessionId)
        if (directions != null) {
            navHost.navController.nav(fragmentId, directions)
        }
    }

    protected open fun getNavDirections(
        from: BrowserDirection,
        customTabSessionId: String?,
    ): NavDirections? = when (from) {
        BrowserDirection.FromGlobal ->
            NavGraphDirections.actionGlobalBrowser(customTabSessionId)
        BrowserDirection.FromHome ->
            HomeFragmentDirections.actionGlobalBrowser(customTabSessionId)
        BrowserDirection.FromWallpaper ->
            WallpaperSettingsFragmentDirections.actionGlobalBrowser(customTabSessionId)
        BrowserDirection.FromSearchDialog ->
            SearchDialogFragmentDirections.actionGlobalBrowser(customTabSessionId)
        BrowserDirection.FromSettings ->
            SettingsFragmentDirections.actionGlobalBrowser(customTabSessionId)
        BrowserDirection.FromBookmarks ->
            BookmarkFragmentDirections.actionGlobalBrowser(customTabSessionId)
        BrowserDirection.FromBookmarkSearchDialog ->
            SearchDialogFragmentDirections.actionGlobalBrowser(customTabSessionId)
        BrowserDirection.FromHistory ->
            HistoryFragmentDirections.actionGlobalBrowser(customTabSessionId)
        BrowserDirection.FromHistorySearchDialog ->
            SearchDialogFragmentDirections.actionGlobalBrowser(customTabSessionId)
        BrowserDirection.FromHistoryMetadataGroup ->
            HistoryMetadataGroupFragmentDirections.actionGlobalBrowser(customTabSessionId)
        BrowserDirection.FromTrackingProtectionExceptions ->
            TrackingProtectionExceptionsFragmentDirections.actionGlobalBrowser(customTabSessionId)
        BrowserDirection.FromCookieBanner ->
            CookieBannersFragmentDirections.actionGlobalBrowser(customTabSessionId)
        BrowserDirection.FromHttpsOnlyMode ->
            HttpsOnlyFragmentDirections.actionGlobalBrowser(customTabSessionId)
        BrowserDirection.FromAbout ->
            AboutFragmentDirections.actionGlobalBrowser(customTabSessionId)
        BrowserDirection.FromTrackingProtection ->
            TrackingProtectionFragmentDirections.actionGlobalBrowser(customTabSessionId)
        BrowserDirection.FromTrackingProtectionDialog ->
            TrackingProtectionPanelDialogFragmentDirections.actionGlobalBrowser(customTabSessionId)
        BrowserDirection.FromSavedLoginsFragment ->
            SavedLoginsAuthFragmentDirections.actionGlobalBrowser(customTabSessionId)
        BrowserDirection.FromAddNewDeviceFragment ->
            AddNewDeviceFragmentDirections.actionGlobalBrowser(customTabSessionId)
        BrowserDirection.FromAddSearchEngineFragment ->
            AddSearchEngineFragmentDirections.actionGlobalBrowser(customTabSessionId)
        BrowserDirection.FromEditCustomSearchEngineFragment ->
            EditCustomSearchEngineFragmentDirections.actionGlobalBrowser(customTabSessionId)
        BrowserDirection.FromAddonDetailsFragment ->
            AddonDetailsFragmentDirections.actionGlobalBrowser(customTabSessionId)
        BrowserDirection.FromAddonPermissionsDetailsFragment ->
            AddonPermissionsDetailsFragmentDirections.actionGlobalBrowser(customTabSessionId)
        BrowserDirection.FromLoginDetailFragment ->
            LoginDetailFragmentDirections.actionGlobalBrowser(customTabSessionId)
        BrowserDirection.FromTabsTray ->
            TabsTrayFragmentDirections.actionGlobalBrowser(customTabSessionId)
        BrowserDirection.FromRecentlyClosed ->
            RecentlyClosedFragmentDirections.actionGlobalBrowser(customTabSessionId)
        BrowserDirection.FromStudiesFragment -> StudiesFragmentDirections.actionGlobalBrowser(
            customTabSessionId,
        )
    }

    /**
     * Loads a URL or performs a search (depending on the value of [searchTermOrURL]).
     *
     * @param flags Flags that will be used when loading the URL (not applied to searches).
     * @param historyMetadata The [HistoryMetadataKey] of the new tab in case this tab
     * was opened from history.
     */
    private fun load(
        searchTermOrURL: String,
        newTab: Boolean,
        engine: SearchEngine?,
        forceSearch: Boolean,
        flags: EngineSession.LoadUrlFlags = EngineSession.LoadUrlFlags.none(),
        requestDesktopMode: Boolean = false,
        historyMetadata: HistoryMetadataKey? = null,
    ) {
        val startTime = components.core.engine.profiler?.getProfilerTime()
        val mode = browsingModeManager.mode

        val private = when (mode) {
            BrowsingMode.Private -> true
            BrowsingMode.Normal -> false
        }

        // In situations where we want to perform a search but have no search engine (e.g. the user
        // has removed all of them, or we couldn't load any) we will pass searchTermOrURL to Gecko
        // and let it try to load whatever was entered.
        if ((!forceSearch && searchTermOrURL.isUrl()) || engine == null) {
            val tabId = if (newTab) {
                components.useCases.tabsUseCases.addTab(
                    url = searchTermOrURL.toNormalizedUrl(),
                    flags = flags,
                    private = private,
                    historyMetadata = historyMetadata,
                )
            } else {
                components.useCases.sessionUseCases.loadUrl(
                    url = searchTermOrURL.toNormalizedUrl(),
                    flags = flags,
                )
                components.core.store.state.selectedTabId
            }

            if (requestDesktopMode && tabId != null) {
                handleRequestDesktopMode(tabId)
            }
        } else {
            if (newTab) {
                val searchUseCase = if (mode.isPrivate) {
                    components.useCases.searchUseCases.newPrivateTabSearch
                } else {
                    components.useCases.searchUseCases.newTabSearch
                }
                searchUseCase.invoke(
                    searchTermOrURL,
                    SessionState.Source.Internal.UserEntered,
                    true,
                    searchEngine = engine,
                )
            } else {
                components.useCases.searchUseCases.defaultSearch.invoke(searchTermOrURL, engine)
            }
        }

        if (components.core.engine.profiler?.isProfilerActive() == true) {
            // Wrapping the `addMarker` method with `isProfilerActive` even though it's no-op when
            // profiler is not active. That way, `text` argument will not create a string builder all the time.
            components.core.engine.profiler?.addMarker(
                "HomeActivity.load",
                startTime,
                "newTab: $newTab",
            )
        }
    }

    internal fun handleRequestDesktopMode(tabId: String) {
        components.useCases.sessionUseCases.requestDesktopSite(true, tabId)
        components.core.store.dispatch(ContentAction.UpdateDesktopModeAction(tabId, true))

        // Reset preference value after opening the tab in desktop mode
        settings().openNextTabInDesktopMode = false
    }

    open fun navigateToBrowserOnColdStart() {
        // Normal tabs + cold start -> Should go back to browser if we had any tabs open when we left last
        // except for PBM + Cold Start there won't be any tabs since they're evicted so we never will navigate
        if (settings().shouldReturnToBrowser && !browsingModeManager.mode.isPrivate) {
            // Navigate to home first (without rendering it) to add it to the back stack.
            openToBrowser(BrowserDirection.FromGlobal, null)
        }
    }

    open fun navigateToHome() {
        navHost.navController.navigate(NavGraphDirections.actionStartupHome())
    }

    override fun attachBaseContext(base: Context) {
        base.components.strictMode.resetAfter(StrictMode.allowThreadDiskReads()) {
            super.attachBaseContext(base)
        }
    }

    override fun getSystemService(name: String): Any? {
        // Issue #17759 had a crash with the PerformanceInflater.kt on Android 5.0 and 5.1
        // when using the TimePicker. Since the inflater was created for performance monitoring
        // purposes and that we test on new android versions, this means that any difference in
        // inflation will be caught on those devices.
        if (LAYOUT_INFLATER_SERVICE == name && Build.VERSION.SDK_INT > Build.VERSION_CODES.LOLLIPOP_MR1) {
            if (inflater == null) {
                inflater = PerformanceInflater(LayoutInflater.from(baseContext), this)
            }
            return inflater
        }
        return super.getSystemService(name)
    }

    protected open fun createBrowsingModeManager(initialMode: BrowsingMode): BrowsingModeManager {
        return DefaultBrowsingModeManager(initialMode, components.settings) { newMode ->
            updateSecureWindowFlags(newMode)
            themeManager.currentTheme = newMode
        }.also {
            updateSecureWindowFlags(initialMode)
        }
    }

    private fun updateSecureWindowFlags(mode: BrowsingMode = browsingModeManager.mode) {
        if (mode == BrowsingMode.Private && !settings().allowScreenshotsInPrivateMode) {
            window.addFlags(FLAG_SECURE)
        } else {
            window.clearFlags(FLAG_SECURE)
        }
    }

    protected open fun createThemeManager(): ThemeManager {
        return DefaultThemeManager(browsingModeManager.mode, this)
    }

    private fun openPopup(webExtensionState: WebExtensionState) {
        val action = NavGraphDirections.actionGlobalWebExtensionActionPopupFragment(
            webExtensionId = webExtensionState.id,
            webExtensionTitle = webExtensionState.name,
        )
        navHost.navController.navigate(action)
    }

    /**
     * The root container is null at this point, so let the HomeActivity know that
     * we are visually complete.
     */
    fun setVisualCompletenessQueueReady() {
        isVisuallyComplete = true
    }

    private fun captureSnapshotTelemetryMetrics() = CoroutineScope(IO).launch {
        // PWA
        val recentlyUsedPwaCount = components.core.webAppShortcutManager.recentlyUsedWebAppsCount(
            activeThresholdMs = PWA_RECENTLY_USED_THRESHOLD,
        )
        if (recentlyUsedPwaCount == 0) {
            Metrics.hasRecentPwas.set(false)
        } else {
            Metrics.hasRecentPwas.set(true)
            // This metric's lifecycle is set to 'application', meaning that it gets reset upon
            // application restart. Combined with the behaviour of the metric type itself (a growing counter),
            // it's important that this metric is only set once per application's lifetime.
            // Otherwise, we're going to over-count.
            Metrics.recentlyUsedPwaCount.add(recentlyUsedPwaCount)
        }
    }

    @VisibleForTesting
    internal fun isActivityColdStarted(startingIntent: Intent, activityIcicle: Bundle?): Boolean {
        // First time opening this activity in the task.
        // Cold start / start from Recents after back press.
        return activityIcicle == null &&
            // Activity was restarted from Recents after it was destroyed by Android while in background
            // in cases of memory pressure / "Don't keep activities".
            startingIntent.flags and Intent.FLAG_ACTIVITY_LAUNCHED_FROM_HISTORY == 0
    }

    /**
     *  Indicates if the user should be redirected to the [BrowserFragment] or to the [HomeFragment],
     *  links from an external apps should always opened in the [BrowserFragment].
     */
    fun shouldStartOnHome(intent: Intent? = this.intent): Boolean {
        return components.strictMode.resetAfter(StrictMode.allowThreadDiskReads()) {
            // We only want to open on home when users tap the app,
            // we want to ignore other cases when the app gets open by users clicking on links.
            getSettings().shouldStartOnHome() && intent?.action == ACTION_MAIN
        }
    }

    fun processIntent(intent: Intent): Boolean {
        return externalSourceIntentProcessors.any {
            it.process(
                intent,
                navHost.navController,
                this.intent,
            )
        }
    }

    @VisibleForTesting
    internal fun getSettings(): Settings = settings()

    private fun shouldNavigateToBrowserOnColdStart(savedInstanceState: Bundle?): Boolean {
        return isActivityColdStarted(intent, savedInstanceState) &&
            !processIntent(intent)
    }

    companion object {
        const val OPEN_TO_BROWSER = "open_to_browser"
        const val OPEN_TO_BROWSER_AND_LOAD = "open_to_browser_and_load"
        const val OPEN_TO_SEARCH = "open_to_search"
        const val PRIVATE_BROWSING_MODE = "private_browsing_mode"
        const val START_IN_RECENTS_SCREEN = "start_in_recents_screen"

        // PWA must have been used within last 30 days to be considered "recently used" for the
        // telemetry purposes.
        const val PWA_RECENTLY_USED_THRESHOLD = DateUtils.DAY_IN_MILLIS * 30L
    }
}<|MERGE_RESOLUTION|>--- conflicted
+++ resolved
@@ -432,10 +432,6 @@
             // that we should not rely on the application being killed between user sessions.
             components.appStore.dispatch(AppAction.ResumedMetricsAction)
 
-<<<<<<< HEAD
-            DefaultBrowserNotificationWorker.setDefaultBrowserNotificationIfNeeded(applicationContext)
-=======
->>>>>>> 09d9f897
             ReEngagementNotificationWorker.setReEngagementNotificationIfNeeded(applicationContext)
             MessageNotificationWorker.setMessageNotificationWorker(applicationContext)
         }
