--- conflicted
+++ resolved
@@ -12,13 +12,6 @@
 import org.mozilla.fenix.ext.nav
 import org.mozilla.fenix.utils.Settings
 import mozilla.components.concept.engine.Settings as EngineSettings
-<<<<<<< HEAD
-
-private const val CONTROL_VARIANT = 0
-private const val VARIANT_ONE = 1
-private const val VARIANT_TWO = 2
-=======
->>>>>>> 09d9f897
 
 /**
  *   An utility object for interacting with the re-engagement cookie banner dialog.
@@ -48,26 +41,6 @@
     /**
      *  Tries to enable the detect only mode after the time limit for the cookie banner has been
      *  expired.
-<<<<<<< HEAD
-     */
-    fun tryToEnableDetectOnlyModeIfNeeded(
-        settings: Settings,
-        engineSettings: EngineSettings,
-    ) {
-        if (settings.shouldShowCookieBannerReEngagementDialog()) {
-            engineSettings.cookieBannerHandlingDetectOnlyMode = true
-            engineSettings.cookieBannerHandlingModePrivateBrowsing = REJECT_ALL
-            engineSettings.cookieBannerHandlingMode = REJECT_ALL
-        }
-    }
-
-    /**
-     *  Data class for cookie banner dialog variant
-     *  @property title of the dialog
-     *  @property message of the dialog
-     *  @property positiveTextButton indicates the text of the positive button of the dialog
-=======
->>>>>>> 09d9f897
      */
     fun tryToEnableDetectOnlyModeIfNeeded(
         settings: Settings,
