/* This Source Code Form is subject to the terms of the Mozilla Public
 * License, v. 2.0. If a copy of the MPL was not distributed with this
 * file, You can obtain one at http://mozilla.org/MPL/2.0/. */

package org.mozilla.fenix.onboarding.view

import androidx.compose.foundation.Image
import androidx.compose.foundation.background
import androidx.compose.foundation.layout.Arrangement
import androidx.compose.foundation.layout.BoxWithConstraints
import androidx.compose.foundation.layout.BoxWithConstraintsScope
import androidx.compose.foundation.layout.Column
import androidx.compose.foundation.layout.Spacer
import androidx.compose.foundation.layout.fillMaxSize
import androidx.compose.foundation.layout.height
import androidx.compose.foundation.layout.padding
import androidx.compose.foundation.rememberScrollState
import androidx.compose.foundation.text.ClickableText
import androidx.compose.foundation.verticalScroll
import androidx.compose.material.Icon
import androidx.compose.material.IconButton
import androidx.compose.material.MaterialTheme
import androidx.compose.material.Text
import androidx.compose.runtime.Composable
import androidx.compose.runtime.LaunchedEffect
import androidx.compose.ui.Alignment
import androidx.compose.ui.Modifier
import androidx.compose.ui.draw.clip
import androidx.compose.ui.layout.ContentScale
import androidx.compose.ui.res.painterResource
import androidx.compose.ui.res.stringResource
import androidx.compose.ui.text.AnnotatedString
import androidx.compose.ui.text.SpanStyle
import androidx.compose.ui.text.buildAnnotatedString
import androidx.compose.ui.text.style.TextAlign
import androidx.compose.ui.unit.Dp
import androidx.compose.ui.unit.dp
import org.mozilla.fenix.R
import org.mozilla.fenix.compose.annotation.LightDarkPreview
import org.mozilla.fenix.compose.button.PrimaryButton
import org.mozilla.fenix.compose.button.SecondaryButton
import org.mozilla.fenix.compose.ext.thenConditional
import org.mozilla.fenix.theme.FirefoxTheme

/**
 * The ratio of the image height to the parent height. This was determined from the designs in figma
 * taking the ratio of the image height to the mockup height.
 */
private const val IMAGE_HEIGHT_RATIO_DEFAULT = 0.4f

/**
 * The ratio of the image height to the parent height for medium sized devices.
 */
private const val IMAGE_HEIGHT_RATIO_MEDIUM = 0.36f

/**
 * The ratio of the image height to the parent height for small devices like Nexus 4, Nexus 1.
 */
private const val IMAGE_HEIGHT_RATIO_SMALL = 0.28f

/**
 * The tag used for links in the text for annotated strings.
 */
private const val URL_TAG = "URL_TAG"

/**
 * A composable for displaying onboarding page content.
 *
 * @param pageState [OnboardingPageState] The page content that's displayed.
 * @param modifier The modifier to be applied to the Composable.
 * @param onDismiss Invoked when the user clicks the close button. This defaults to null. When null,
 * it doesn't show the close button.
<<<<<<< HEAD
 * @param imageResContentScale The [ContentScale] for the [OnboardingPageState.image].
=======
 * @param imageResContentScale The [ContentScale] for the [OnboardingPageState.imageRes].
>>>>>>> 23c1225c
 */
@Composable
@Suppress("LongMethod")
fun OnboardingPage(
    pageState: OnboardingPageState,
    modifier: Modifier = Modifier,
    onDismiss: (() -> Unit)? = null,
    imageResContentScale: ContentScale = ContentScale.Fit,
) {
    BoxWithConstraints(
        modifier = Modifier
            .background(FirefoxTheme.colors.layer1)
            .padding(bottom = if (pageState.secondaryButton == null) 32.dp else 24.dp)
            .then(modifier),
    ) {
        val boxWithConstraintsScope = this
        Column(
            modifier = Modifier
                .fillMaxSize()
                .verticalScroll(rememberScrollState()),
            horizontalAlignment = Alignment.CenterHorizontally,
            verticalArrangement = Arrangement.SpaceBetween,
        ) {
            if (onDismiss != null) {
                IconButton(
                    onClick = onDismiss,
                    modifier = Modifier.align(Alignment.End),
                ) {
                    Icon(
                        painter = painterResource(id = R.drawable.mozac_ic_close),
                        contentDescription = stringResource(R.string.onboarding_home_content_description_close_button),
                        tint = FirefoxTheme.colors.iconPrimary,
                    )
                }
            } else {
                Spacer(Modifier)
            }

            Column(
                modifier = Modifier.padding(horizontal = 16.dp, vertical = 32.dp),
                horizontalAlignment = Alignment.CenterHorizontally,
            ) {
                Image(
                    painter = painterResource(id = pageState.imageRes),
                    contentDescription = null,
                    contentScale = imageResContentScale,
                    modifier = Modifier
                        .height(imageHeight(boxWithConstraintsScope))
                        .thenConditional(Modifier.clip(MaterialTheme.shapes.medium)) {
                            imageResContentScale == ContentScale.Crop
                        },
                )

                Spacer(modifier = Modifier.height(32.dp))

                Text(
                    text = pageState.title,
                    color = FirefoxTheme.colors.textPrimary,
                    textAlign = TextAlign.Center,
                    style = FirefoxTheme.typography.headline5,
                )

                Spacer(modifier = Modifier.height(16.dp))

                DescriptionText(
                    description = pageState.description,
                    linkTextState = pageState.linkTextState,
                )
            }

            Column(
                horizontalAlignment = Alignment.CenterHorizontally,
                modifier = Modifier.padding(horizontal = 16.dp),
            ) {
                PrimaryButton(
                    text = pageState.primaryButton.text,
                    onClick = pageState.primaryButton.onClick,
                )

                if (pageState.secondaryButton != null) {
                    Spacer(modifier = Modifier.height(8.dp))
                    SecondaryButton(
                        text = pageState.secondaryButton.text,
                        onClick = pageState.secondaryButton.onClick,
                    )
                }
            }

            LaunchedEffect(pageState) {
                pageState.onRecordImpressionEvent()
            }
        }
    }
}

@Composable
private fun DescriptionText(
    description: String,
    linkTextState: LinkTextState?,
) {
    if (linkTextState != null && description.contains(linkTextState.text, ignoreCase = true)) {
        LinkText(
            text = description,
            linkTextState = linkTextState,
        )
    } else {
        Text(
            text = description,
            color = FirefoxTheme.colors.textSecondary,
            textAlign = TextAlign.Center,
            style = FirefoxTheme.typography.body2,
        )
    }
}

/**
 * A composable for displaying text that contains a clickable link text.
 *
 * @param text The complete text.
 * @param linkTextState The clickable part of the text.
 */
@Composable
private fun LinkText(
    text: String,
    linkTextState: LinkTextState,
) {
    val annotatedString = buildAnnotatedString {
        val startIndex = text.indexOf(linkTextState.text, ignoreCase = true)
        val endIndex = startIndex + linkTextState.text.length
        append(text)
        addStyle(
            style = SpanStyle(color = FirefoxTheme.colors.textAccent),
            start = startIndex,
            end = endIndex,
        )

        addStringAnnotation(
            tag = URL_TAG,
            annotation = linkTextState.url,
            start = startIndex,
            end = endIndex,
        )
    }

    ClickableText(
        text = annotatedString,
        style = FirefoxTheme.typography.body2.copy(
            textAlign = TextAlign.Center,
            color = FirefoxTheme.colors.textSecondary,
        ),
        onClick = {
            val range: AnnotatedString.Range<String>? =
                annotatedString.getStringAnnotations(URL_TAG, it, it).firstOrNull()
            range?.let { stringAnnotation ->
                linkTextState.onClick(stringAnnotation.item)
            }
        },
    )
}

/**
 * Calculates the image height to be set. The ratio is selected based on parent height.
 */
private fun imageHeight(boxWithConstraintsScope: BoxWithConstraintsScope): Dp {
    val imageHeightRatio: Float = when {
        boxWithConstraintsScope.maxHeight <= 550.dp -> IMAGE_HEIGHT_RATIO_SMALL
        boxWithConstraintsScope.maxHeight <= 650.dp -> IMAGE_HEIGHT_RATIO_MEDIUM
        else -> IMAGE_HEIGHT_RATIO_DEFAULT
    }
    return boxWithConstraintsScope.maxHeight.times(imageHeightRatio)
}

@LightDarkPreview
@Composable
private fun OnboardingPagePreview() {
    FirefoxTheme {
        OnboardingPage(
            pageState = OnboardingPageState(
                imageRes = R.drawable.ic_notification_permission,
                title = stringResource(
                    id = R.string.onboarding_home_enable_notifications_title,
                    formatArgs = arrayOf(stringResource(R.string.app_name)),
                ),
                description = stringResource(
                    id = R.string.onboarding_home_enable_notifications_description,
                    formatArgs = arrayOf(stringResource(R.string.app_name)),
                ),
                primaryButton = Action(
                    text = stringResource(
                        id = R.string.onboarding_home_enable_notifications_positive_button,
                    ),
                    onClick = {},
                ),
                secondaryButton = Action(
                    text = stringResource(id = R.string.onboarding_home_enable_notifications_negative_button),
                    onClick = {},
                ),
                onRecordImpressionEvent = {},
            ),
            onDismiss = {},
        )
    }
}<|MERGE_RESOLUTION|>--- conflicted
+++ resolved
@@ -70,11 +70,7 @@
  * @param modifier The modifier to be applied to the Composable.
  * @param onDismiss Invoked when the user clicks the close button. This defaults to null. When null,
  * it doesn't show the close button.
-<<<<<<< HEAD
- * @param imageResContentScale The [ContentScale] for the [OnboardingPageState.image].
-=======
  * @param imageResContentScale The [ContentScale] for the [OnboardingPageState.imageRes].
->>>>>>> 23c1225c
  */
 @Composable
 @Suppress("LongMethod")
