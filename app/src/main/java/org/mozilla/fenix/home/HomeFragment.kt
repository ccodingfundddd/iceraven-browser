/* This Source Code Form is subject to the terms of the Mozilla Public
 * License, v. 2.0. If a copy of the MPL was not distributed with this
 * file, You can obtain one at http://mozilla.org/MPL/2.0/. */

package org.mozilla.fenix.home

import android.annotation.SuppressLint
import android.content.res.ColorStateList
import android.content.res.Configuration
import android.graphics.drawable.ColorDrawable
import android.net.Uri
import android.os.Bundle
import android.os.StrictMode
import android.view.Gravity
import android.view.LayoutInflater
import android.view.View
import android.view.ViewGroup
import android.widget.Button
import android.widget.LinearLayout
import android.widget.PopupWindow
import androidx.annotation.VisibleForTesting
import androidx.coordinatorlayout.widget.CoordinatorLayout
import androidx.core.content.ContextCompat
import androidx.core.view.isVisible
import androidx.fragment.app.Fragment
import androidx.fragment.app.activityViewModels
import androidx.lifecycle.Observer
import androidx.lifecycle.lifecycleScope
import androidx.navigation.fragment.findNavController
import androidx.navigation.fragment.navArgs
import androidx.recyclerview.widget.LinearLayoutManager
import androidx.recyclerview.widget.LinearSmoothScroller
import androidx.recyclerview.widget.RecyclerView.SmoothScroller
import com.google.android.material.appbar.AppBarLayout
import com.google.android.material.button.MaterialButton
import com.google.android.material.snackbar.Snackbar
import kotlinx.coroutines.Dispatchers.IO
import kotlinx.coroutines.Dispatchers.Main
import kotlinx.coroutines.MainScope
import kotlinx.coroutines.delay
import kotlinx.coroutines.flow.map
import kotlinx.coroutines.launch
import mozilla.components.browser.state.selector.findTab
import mozilla.components.browser.state.selector.normalTabs
import mozilla.components.browser.state.selector.privateTabs
import mozilla.components.browser.state.state.BrowserState
import mozilla.components.browser.state.state.TabSessionState
import mozilla.components.browser.state.state.selectedOrDefaultSearchEngine
import mozilla.components.browser.state.store.BrowserStore
import mozilla.components.concept.storage.FrecencyThresholdOption
import mozilla.components.concept.sync.AccountObserver
import mozilla.components.concept.sync.AuthType
import mozilla.components.concept.sync.OAuthAccount
import mozilla.components.feature.tab.collections.TabCollection
import mozilla.components.feature.top.sites.TopSitesConfig
import mozilla.components.feature.top.sites.TopSitesFeature
import mozilla.components.feature.top.sites.TopSitesFrecencyConfig
import mozilla.components.feature.top.sites.TopSitesProviderConfig
import mozilla.components.lib.state.ext.consumeFlow
import mozilla.components.lib.state.ext.consumeFrom
import mozilla.components.service.glean.private.NoExtras
import mozilla.components.support.base.feature.ViewBoundFeatureWrapper
import mozilla.components.support.ktx.kotlinx.coroutines.flow.ifChanged
<<<<<<< HEAD
import org.mozilla.fenix.GleanMetrics.Events
=======
>>>>>>> daf88cc5
import org.mozilla.fenix.GleanMetrics.HomeScreen
import org.mozilla.fenix.GleanMetrics.PrivateBrowsingShortcutCfr
import org.mozilla.fenix.HomeActivity
import org.mozilla.fenix.R
import org.mozilla.fenix.addons.showSnackBar
import org.mozilla.fenix.browser.browsingmode.BrowsingMode
import org.mozilla.fenix.components.FenixSnackbar
import org.mozilla.fenix.components.PrivateShortcutCreateManager
import org.mozilla.fenix.components.TabCollectionStorage
import org.mozilla.fenix.components.appstate.AppAction
import org.mozilla.fenix.components.toolbar.ToolbarPosition
import org.mozilla.fenix.databinding.FragmentHomeBinding
import org.mozilla.fenix.ext.components
import org.mozilla.fenix.ext.containsQueryParameters
import org.mozilla.fenix.ext.hideToolbar
import org.mozilla.fenix.ext.increaseTapArea
import org.mozilla.fenix.ext.nav
import org.mozilla.fenix.ext.requireComponents
import org.mozilla.fenix.ext.runIfFragmentIsAttached
import org.mozilla.fenix.ext.scaleToBottomOfView
import org.mozilla.fenix.ext.settings
<<<<<<< HEAD
import org.mozilla.fenix.gleanplumb.DefaultMessageController
import org.mozilla.fenix.gleanplumb.MessagingFeature
import org.mozilla.fenix.gleanplumb.NimbusMessagingController
=======
>>>>>>> daf88cc5
import org.mozilla.fenix.home.pocket.DefaultPocketStoriesController
import org.mozilla.fenix.home.pocket.PocketRecommendedStoriesCategory
import org.mozilla.fenix.home.privatebrowsing.controller.DefaultPrivateBrowsingController
import org.mozilla.fenix.home.recentbookmarks.RecentBookmarksFeature
import org.mozilla.fenix.home.recentbookmarks.controller.DefaultRecentBookmarksController
import org.mozilla.fenix.home.recentsyncedtabs.RecentSyncedTabFeature
import org.mozilla.fenix.home.recentsyncedtabs.controller.DefaultRecentSyncedTabController
import org.mozilla.fenix.home.recenttabs.RecentTabsListFeature
import org.mozilla.fenix.home.recenttabs.controller.DefaultRecentTabsController
import org.mozilla.fenix.home.recentvisits.RecentVisitsFeature
import org.mozilla.fenix.home.recentvisits.controller.DefaultRecentVisitsController
import org.mozilla.fenix.home.sessioncontrol.DefaultSessionControlController
import org.mozilla.fenix.home.sessioncontrol.SessionControlInteractor
import org.mozilla.fenix.home.sessioncontrol.SessionControlView
import org.mozilla.fenix.home.sessioncontrol.viewholders.CollectionHeaderViewHolder
import org.mozilla.fenix.home.toolbar.DefaultToolbarController
import org.mozilla.fenix.home.toolbar.SearchSelectorBinding
import org.mozilla.fenix.home.toolbar.SearchSelectorMenuBinding
import org.mozilla.fenix.home.topsites.DefaultTopSitesView
import org.mozilla.fenix.messaging.DefaultMessageController
import org.mozilla.fenix.messaging.FenixNimbusMessagingController
import org.mozilla.fenix.messaging.MessagingFeature
import org.mozilla.fenix.nimbus.FxNimbus
import org.mozilla.fenix.onboarding.FenixOnboarding
import org.mozilla.fenix.onboarding.controller.DefaultOnboardingController
import org.mozilla.fenix.perf.MarkersFragmentLifecycleCallbacks
import org.mozilla.fenix.perf.runBlockingIncrement
import org.mozilla.fenix.search.toolbar.DefaultSearchSelectorController
import org.mozilla.fenix.search.toolbar.SearchSelectorMenu
import org.mozilla.fenix.tabstray.TabsTrayAccessPoint
import org.mozilla.fenix.utils.Settings.Companion.TOP_SITES_PROVIDER_MAX_THRESHOLD
import org.mozilla.fenix.utils.allowUndo
import org.mozilla.fenix.wallpapers.Wallpaper
import java.lang.ref.WeakReference
import kotlin.math.min

@Suppress("TooManyFunctions", "LargeClass")
class HomeFragment : Fragment() {
    private val args by navArgs<HomeFragmentArgs>()

    @VisibleForTesting
    internal lateinit var bundleArgs: Bundle

    @VisibleForTesting
    @Suppress("VariableNaming")
    internal var _binding: FragmentHomeBinding? = null
    private val binding get() = _binding!!

    private val homeViewModel: HomeScreenViewModel by activityViewModels()

    private val snackbarAnchorView: View?
        get() = when (requireContext().settings().toolbarPosition) {
            ToolbarPosition.BOTTOM -> binding.toolbarLayout
            ToolbarPosition.TOP -> null
        }

    private val searchSelectorMenu by lazy {
        SearchSelectorMenu(
            context = requireContext(),
            interactor = sessionControlInteractor,
        )
    }

    private val browsingModeManager get() = (activity as HomeActivity).browsingModeManager

    private val collectionStorageObserver = object : TabCollectionStorage.Observer {
        @SuppressLint("NotifyDataSetChanged")
        override fun onCollectionRenamed(tabCollection: TabCollection, title: String) {
            lifecycleScope.launch(Main) {
                binding.sessionControlRecyclerView.adapter?.notifyDataSetChanged()
            }
            showRenamedSnackbar()
        }

        override fun onTabsAdded(tabCollection: TabCollection, sessions: List<TabSessionState>) {
            view?.let {
                val message = if (sessions.size == 1) {
                    R.string.create_collection_tab_saved
                } else {
                    R.string.create_collection_tabs_saved
                }
                FenixSnackbar.make(
                    view = it,
                    duration = Snackbar.LENGTH_LONG,
                    isDisplayedWithBrowserToolbar = false,
                )
                    .setText(it.context.getString(message))
                    .setAnchorView(snackbarAnchorView)
                    .show()
            }
        }
    }

    private val store: BrowserStore
        get() = requireComponents.core.store

    private val onboarding by lazy {
        requireComponents.strictMode.resetAfter(StrictMode.allowThreadDiskReads()) {
            FenixOnboarding(requireContext())
        }
    }

    private var _sessionControlInteractor: SessionControlInteractor? = null
    private val sessionControlInteractor: SessionControlInteractor
        get() = _sessionControlInteractor!!

    private var sessionControlView: SessionControlView? = null
    private var tabCounterView: TabCounterView? = null
    private var toolbarView: ToolbarView? = null
    private var appBarLayout: AppBarLayout? = null

    @VisibleForTesting(otherwise = VisibleForTesting.PRIVATE)
    internal var homeMenuView: HomeMenuView? = null

    private lateinit var currentMode: CurrentMode

    private var lastAppliedWallpaperName: String = Wallpaper.defaultName

    private val topSitesFeature = ViewBoundFeatureWrapper<TopSitesFeature>()
    private val messagingFeature = ViewBoundFeatureWrapper<MessagingFeature>()
    private val recentTabsListFeature = ViewBoundFeatureWrapper<RecentTabsListFeature>()
    private val recentSyncedTabFeature = ViewBoundFeatureWrapper<RecentSyncedTabFeature>()
    private val recentBookmarksFeature = ViewBoundFeatureWrapper<RecentBookmarksFeature>()
    private val historyMetadataFeature = ViewBoundFeatureWrapper<RecentVisitsFeature>()
    private val searchSelectorBinding = ViewBoundFeatureWrapper<SearchSelectorBinding>()
    private val searchSelectorMenuBinding = ViewBoundFeatureWrapper<SearchSelectorMenuBinding>()

    override fun onCreate(savedInstanceState: Bundle?) {
        // DO NOT ADD ANYTHING ABOVE THIS getProfilerTime CALL!
        val profilerStartTime = requireComponents.core.engine.profiler?.getProfilerTime()

        super.onCreate(savedInstanceState)

        bundleArgs = args.toBundle()

        // DO NOT MOVE ANYTHING BELOW THIS addMarker CALL!
        requireComponents.core.engine.profiler?.addMarker(
            MarkersFragmentLifecycleCallbacks.MARKER_NAME,
            profilerStartTime,
            "HomeFragment.onCreate",
        )
    }

    @Suppress("LongMethod")
    override fun onCreateView(
        inflater: LayoutInflater,
        container: ViewGroup?,
        savedInstanceState: Bundle?,
    ): View {
        // DO NOT ADD ANYTHING ABOVE THIS getProfilerTime CALL!
        val profilerStartTime = requireComponents.core.engine.profiler?.getProfilerTime()

        _binding = FragmentHomeBinding.inflate(inflater, container, false)
        val activity = activity as HomeActivity
        val components = requireComponents

        val currentWallpaperName = requireContext().settings().currentWallpaperName
        applyWallpaper(wallpaperName = currentWallpaperName, orientationChange = false)

        currentMode = CurrentMode(
            requireContext(),
            onboarding,
            browsingModeManager,
            ::dispatchModeChanges,
        )

        components.appStore.dispatch(AppAction.ModeChange(currentMode.getCurrentMode()))

        lifecycleScope.launch(IO) {
            if (requireContext().settings().showPocketRecommendationsFeature) {
                val categories = components.core.pocketStoriesService.getStories()
                    .groupBy { story -> story.category }
                    .map { (category, stories) -> PocketRecommendedStoriesCategory(category, stories) }

                components.appStore.dispatch(AppAction.PocketStoriesCategoriesChange(categories))

                if (requireContext().settings().showPocketSponsoredStories) {
                    components.appStore.dispatch(
                        AppAction.PocketSponsoredStoriesChange(
                            components.core.pocketStoriesService.getSponsoredStories(),
                        ),
                    )
                }
            } else {
                components.appStore.dispatch(AppAction.PocketStoriesClean)
            }
        }

        if (requireContext().settings().isExperimentationEnabled) {
            messagingFeature.set(
                feature = MessagingFeature(
                    appStore = requireComponents.appStore,
                ),
                owner = viewLifecycleOwner,
                view = binding.root,
            )
        }

        if (requireContext().settings().showTopSitesFeature) {
            topSitesFeature.set(
                feature = TopSitesFeature(
                    view = DefaultTopSitesView(
                        appStore = components.appStore,
                        settings = components.settings,
                    ),
                    storage = components.core.topSitesStorage,
                    config = ::getTopSitesConfig,
                ),
                owner = viewLifecycleOwner,
                view = binding.root,
            )
        }

        if (requireContext().settings().showRecentTabsFeature) {
            recentTabsListFeature.set(
                feature = RecentTabsListFeature(
                    browserStore = components.core.store,
                    appStore = components.appStore,
                ),
                owner = viewLifecycleOwner,
                view = binding.root,
            )

            if (requireContext().settings().enableTaskContinuityEnhancements) {
                recentSyncedTabFeature.set(
                    feature = RecentSyncedTabFeature(
                        context = requireContext(),
                        appStore = requireComponents.appStore,
                        syncStore = requireComponents.backgroundServices.syncStore,
                        storage = requireComponents.backgroundServices.syncedTabsStorage,
                        accountManager = requireComponents.backgroundServices.accountManager,
                        historyStorage = requireComponents.core.historyStorage,
                        coroutineScope = viewLifecycleOwner.lifecycleScope,
                    ),
                    owner = viewLifecycleOwner,
                    view = binding.root,
                )
            }
        }

        if (requireContext().settings().showRecentBookmarksFeature) {
            recentBookmarksFeature.set(
                feature = RecentBookmarksFeature(
                    appStore = components.appStore,
                    bookmarksUseCase = run {
                        requireContext().components.useCases.bookmarksUseCases
                    },
                    scope = viewLifecycleOwner.lifecycleScope,
                ),
                owner = viewLifecycleOwner,
                view = binding.root,
            )
        }

        if (requireContext().settings().historyMetadataUIFeature) {
            historyMetadataFeature.set(
                feature = RecentVisitsFeature(
                    appStore = components.appStore,
                    historyMetadataStorage = components.core.historyStorage,
                    historyHighlightsStorage = components.core.lazyHistoryStorage,
                    scope = viewLifecycleOwner.lifecycleScope,
                ),
                owner = viewLifecycleOwner,
                view = binding.root,
            )
        }

        _sessionControlInteractor = SessionControlInteractor(
            controller = DefaultSessionControlController(
                activity = activity,
                settings = components.settings,
                engine = components.core.engine,
                messageController = DefaultMessageController(
                    appStore = components.appStore,
                    messagingController = FenixNimbusMessagingController(components.analytics.messagingStorage),
                    homeActivity = activity,
                ),
                store = store,
                tabCollectionStorage = components.core.tabCollectionStorage,
                addTabUseCase = components.useCases.tabsUseCases.addTab,
                restoreUseCase = components.useCases.tabsUseCases.restore,
                reloadUrlUseCase = components.useCases.sessionUseCases.reload,
                selectTabUseCase = components.useCases.tabsUseCases.selectTab,
                appStore = components.appStore,
                navController = findNavController(),
                viewLifecycleScope = viewLifecycleOwner.lifecycleScope,
                registerCollectionStorageObserver = ::registerCollectionStorageObserver,
                removeCollectionWithUndo = ::removeCollectionWithUndo,
                showTabTray = ::openTabsTray,
            ),
            recentTabController = DefaultRecentTabsController(
                selectTabUseCase = components.useCases.tabsUseCases.selectTab,
                navController = findNavController(),
                appStore = components.appStore,
            ),
            recentSyncedTabController = DefaultRecentSyncedTabController(
                tabsUseCase = requireComponents.useCases.tabsUseCases,
                navController = findNavController(),
                accessPoint = TabsTrayAccessPoint.HomeRecentSyncedTab,
                appStore = components.appStore,
            ),
            recentBookmarksController = DefaultRecentBookmarksController(
                activity = activity,
                navController = findNavController(),
                appStore = components.appStore,
            ),
            recentVisitsController = DefaultRecentVisitsController(
                navController = findNavController(),
                appStore = components.appStore,
                selectOrAddTabUseCase = components.useCases.tabsUseCases.selectOrAddTab,
                storage = components.core.historyStorage,
                scope = viewLifecycleOwner.lifecycleScope,
                store = components.core.store,
            ),
            pocketStoriesController = DefaultPocketStoriesController(
                homeActivity = activity,
                appStore = components.appStore,
            ),
            privateBrowsingController = DefaultPrivateBrowsingController(
                activity = activity,
                appStore = components.appStore,
                navController = findNavController(),
            ),
            onboardingController = DefaultOnboardingController(
                activity = activity,
                hideOnboarding = ::hideOnboardingAndOpenSearch,
            ),
            searchSelectorController = DefaultSearchSelectorController(
                activity = activity,
                navController = findNavController(),
            ),
            toolbarController = DefaultToolbarController(
                activity = activity,
                store = components.core.store,
                navController = findNavController(),
            ),
        )

        toolbarView = ToolbarView(
            binding = binding,
            context = requireContext(),
            interactor = sessionControlInteractor,
        )

        sessionControlView = SessionControlView(
            containerView = binding.sessionControlRecyclerView,
            viewLifecycleOwner = viewLifecycleOwner,
            interactor = sessionControlInteractor,
        )

        updateSessionControlView()

        appBarLayout = binding.homeAppBar

        disableAppBarDragging()

        activity.themeManager.applyStatusBarTheme(activity)

        FxNimbus.features.homescreen.recordExposure()

        // DO NOT MOVE ANYTHING BELOW THIS addMarker CALL!
        requireComponents.core.engine.profiler?.addMarker(
            MarkersFragmentLifecycleCallbacks.MARKER_NAME,
            profilerStartTime,
            "HomeFragment.onCreateView",
        )
        return binding.root
    }

    override fun onConfigurationChanged(newConfig: Configuration) {
        super.onConfigurationChanged(newConfig)

        homeMenuView?.dismissMenu()

        val currentWallpaperName = requireContext().settings().currentWallpaperName
        applyWallpaper(wallpaperName = currentWallpaperName, orientationChange = true)
    }

    /**
     * Returns a [TopSitesConfig] which specifies how many top sites to display and whether or
     * not frequently visited sites should be displayed.
     */
    @VisibleForTesting
    internal fun getTopSitesConfig(): TopSitesConfig {
        val settings = requireContext().settings()
        return TopSitesConfig(
            totalSites = settings.topSitesMaxLimit,
            frecencyConfig = TopSitesFrecencyConfig(
                FrecencyThresholdOption.SKIP_ONE_TIME_PAGES,
            ) { !Uri.parse(it.url).containsQueryParameters(settings.frecencyFilterQuery) },
            providerConfig = TopSitesProviderConfig(
                showProviderTopSites = settings.showContileFeature,
                maxThreshold = TOP_SITES_PROVIDER_MAX_THRESHOLD,
                providerFilter = { topSite ->
                    when (store.state.search.selectedOrDefaultSearchEngine?.name) {
                        AMAZON_SEARCH_ENGINE_NAME -> topSite.title != AMAZON_SPONSORED_TITLE
                        EBAY_SPONSORED_TITLE -> topSite.title != EBAY_SPONSORED_TITLE
                        else -> true
                    }
                },
            ),
        )
    }

    /**
     * The [SessionControlView] is forced to update with our current state when we call
     * [HomeFragment.onCreateView] in order to be able to draw everything at once with the current
     * data in our store. The [View.consumeFrom] coroutine dispatch
     * doesn't get run right away which means that we won't draw on the first layout pass.
     */
    private fun updateSessionControlView() {
        if (browsingModeManager.mode == BrowsingMode.Private) {
            binding.root.consumeFrom(requireContext().components.appStore, viewLifecycleOwner) {
                sessionControlView?.update(it)
            }
        } else {
            sessionControlView?.update(requireContext().components.appStore.state)

            binding.root.consumeFrom(requireContext().components.appStore, viewLifecycleOwner) {
                sessionControlView?.update(it, shouldReportMetrics = true)
            }
        }
    }

    private fun disableAppBarDragging() {
        if (binding.homeAppBar.layoutParams != null) {
            val appBarLayoutParams = binding.homeAppBar.layoutParams as CoordinatorLayout.LayoutParams
            val appBarBehavior = AppBarLayout.Behavior()
            appBarBehavior.setDragCallback(
                object : AppBarLayout.Behavior.DragCallback() {
                    override fun canDrag(appBarLayout: AppBarLayout): Boolean {
                        return false
                    }
                },
            )
            appBarLayoutParams.behavior = appBarBehavior
        }
        binding.homeAppBar.setExpanded(true)
    }

    @Suppress("LongMethod", "ComplexMethod")
    override fun onViewCreated(view: View, savedInstanceState: Bundle?) {
        // DO NOT ADD ANYTHING ABOVE THIS getProfilerTime CALL!
        val profilerStartTime = requireComponents.core.engine.profiler?.getProfilerTime()

        super.onViewCreated(view, savedInstanceState)
        HomeScreen.homeScreenDisplayed.record(NoExtras())
        HomeScreen.homeScreenViewCount.add()

        observeSearchEngineNameChanges()
        observeWallpaperUpdates()

        homeMenuView = HomeMenuView(
            view = view,
            context = view.context,
            lifecycleOwner = viewLifecycleOwner,
            homeActivity = activity as HomeActivity,
            navController = findNavController(),
            menuButton = WeakReference(binding.menuButton),
            hideOnboardingIfNeeded = ::hideOnboardingIfNeeded,
        ).also { it.build() }

        tabCounterView = TabCounterView(
            context = requireContext(),
            browsingModeManager = browsingModeManager,
            navController = findNavController(),
            tabCounter = binding.tabButton,
        )

        toolbarView?.build()

        PrivateBrowsingButtonView(binding.privateBrowsingButton, browsingModeManager) { newMode ->
            sessionControlInteractor.onPrivateModeButtonClicked(
                newMode,
                onboarding.userHasBeenOnboarded(),
            )
        }

        consumeFrom(requireComponents.core.store) {
            tabCounterView?.update(it)
            showCollectionsPlaceholder(it)
        }

        homeViewModel.sessionToDelete?.also {
            if (it == ALL_NORMAL_TABS || it == ALL_PRIVATE_TABS) {
                removeAllTabsAndShowSnackbar(it)
            } else {
                removeTabAndShowSnackbar(it)
            }
        }

        homeViewModel.sessionToDelete = null

        tabCounterView?.update(requireComponents.core.store.state)

        if (bundleArgs.getBoolean(FOCUS_ON_ADDRESS_BAR)) {
            sessionControlInteractor.onNavigateSearch()
        } else if (bundleArgs.getBoolean(SCROLL_TO_COLLECTION)) {
            MainScope().launch {
                delay(ANIM_SCROLL_DELAY)
                val smoothScroller: SmoothScroller =
                    object : LinearSmoothScroller(sessionControlView!!.view.context) {
                        override fun getVerticalSnapPreference(): Int {
                            return SNAP_TO_START
                        }
                    }
                val recyclerView = sessionControlView!!.view
                val adapter = recyclerView.adapter!!
                val collectionPosition = IntRange(0, adapter.itemCount - 1).firstOrNull {
                    adapter.getItemViewType(it) == CollectionHeaderViewHolder.LAYOUT_ID
                }
                collectionPosition?.run {
                    val linearLayoutManager = recyclerView.layoutManager as LinearLayoutManager
                    smoothScroller.targetPosition = this
                    linearLayoutManager.startSmoothScroll(smoothScroller)
                }
            }
        }

        searchSelectorBinding.set(
            feature = SearchSelectorBinding(
                context = view.context,
                binding = binding,
                browserStore = requireComponents.core.store,
                searchSelectorMenu = searchSelectorMenu,
            ),
            owner = viewLifecycleOwner,
            view = binding.root,
        )

        searchSelectorMenuBinding.set(
            feature = SearchSelectorMenuBinding(
                context = view.context,
                interactor = sessionControlInteractor,
                searchSelectorMenu = searchSelectorMenu,
                browserStore = requireComponents.core.store,
            ),
            owner = viewLifecycleOwner,
            view = view,
        )

        // DO NOT MOVE ANYTHING BELOW THIS addMarker CALL!
        requireComponents.core.engine.profiler?.addMarker(
            MarkersFragmentLifecycleCallbacks.MARKER_NAME,
            profilerStartTime,
            "HomeFragment.onViewCreated",
        )
    }

<<<<<<< HEAD
    private fun updateSearchSelectorMenu(searchEngines: List<SearchEngine>) {
        val searchEngineList = searchEngines
            .map {
                TextMenuCandidate(
                    text = it.name,
                    start = DrawableMenuIcon(
                        drawable = it.icon.toDrawable(resources),
                        tint = if (it.type == SearchEngine.Type.APPLICATION) {
                            requireContext().getColorFromAttr(R.attr.textPrimary)
                        } else {
                            null
                        },
                    ),
                ) {
                    sessionControlInteractor.onMenuItemTapped(SearchSelectorMenu.Item.SearchEngine(it))
                }
            }

        searchSelectorMenu.menuController.submitList(searchSelectorMenu.menuItems(searchEngineList))
    }

    private fun observeSearchEngineChanges() {
        consumeFlow(store) { flow ->
            flow.map { state -> state.search.selectedOrDefaultSearchEngine }
                .ifChanged()
                .collect { searchEngine ->
                    val name = searchEngine?.name
                    val icon = searchEngine?.let {
                        // Changing dimensions doesn't not affect the icon size, not sure what the
                        // code is doing:  https://github.com/mozilla-mobile/fenix/issues/27763
                        val iconSize =
                            requireContext().resources.getDimensionPixelSize(R.dimen.preference_icon_drawable_size)
                        BitmapDrawable(requireContext().resources, searchEngine.icon).apply {
                            setBounds(0, 0, iconSize, iconSize)
                            // Setting tint manually for icons that were converted from Drawable
                            // to Bitmap. Search Engine icons are stored as Bitmaps, hence
                            // theming/attribute mechanism won't work.
                            if (searchEngine.type == SearchEngine.Type.APPLICATION) {
                                setTint(requireContext().getColorFromAttr(R.attr.textPrimary))
                            }
                        }
                    }

                    if (requireContext().settings().showUnifiedSearchFeature) {
                        binding.searchSelectorButton.setIcon(icon, name)
                    } else {
                        binding.searchEngineIcon.setImageDrawable(icon)
                    }
                }
        }
    }

=======
>>>>>>> daf88cc5
    /**
     * Method used to listen to search engine name changes and trigger a top sites update accordingly
     */
    private fun observeSearchEngineNameChanges() {
        consumeFlow(store) { flow ->
            flow.map { state ->
                when (state.search.selectedOrDefaultSearchEngine?.name) {
                    AMAZON_SEARCH_ENGINE_NAME -> AMAZON_SPONSORED_TITLE
                    EBAY_SPONSORED_TITLE -> EBAY_SPONSORED_TITLE
                    else -> null
                }
            }
                .ifChanged()
                .collect {
                    topSitesFeature.withFeature {
                        it.storage.notifyObservers { onStorageUpdated() }
                    }
                }
        }
    }

    private fun removeAllTabsAndShowSnackbar(sessionCode: String) {
        if (sessionCode == ALL_PRIVATE_TABS) {
            requireComponents.useCases.tabsUseCases.removePrivateTabs()
        } else {
            requireComponents.useCases.tabsUseCases.removeNormalTabs()
        }

        val snackbarMessage = if (sessionCode == ALL_PRIVATE_TABS) {
            getString(R.string.snackbar_private_tabs_closed)
        } else {
            getString(R.string.snackbar_tabs_closed)
        }

        viewLifecycleOwner.lifecycleScope.allowUndo(
            requireView(),
            snackbarMessage,
            requireContext().getString(R.string.snackbar_deleted_undo),
            {
                requireComponents.useCases.tabsUseCases.undo.invoke()
            },
            operation = { },
            anchorView = snackbarAnchorView,
        )
    }

    private fun removeTabAndShowSnackbar(sessionId: String) {
        val tab = store.state.findTab(sessionId) ?: return

        requireComponents.useCases.tabsUseCases.removeTab(sessionId)

        val snackbarMessage = if (tab.content.private) {
            requireContext().getString(R.string.snackbar_private_tab_closed)
        } else {
            requireContext().getString(R.string.snackbar_tab_closed)
        }

        viewLifecycleOwner.lifecycleScope.allowUndo(
            requireView(),
            snackbarMessage,
            requireContext().getString(R.string.snackbar_deleted_undo),
            {
                requireComponents.useCases.tabsUseCases.undo.invoke()
                findNavController().navigate(
                    HomeFragmentDirections.actionGlobalBrowser(null),
                )
            },
            operation = { },
            anchorView = snackbarAnchorView,
        )
    }

    override fun onDestroyView() {
        super.onDestroyView()

        _sessionControlInteractor = null
        homeMenuView = null
        sessionControlView = null
        tabCounterView = null
        toolbarView = null
        appBarLayout = null
        _binding = null

        bundleArgs.clear()
        lastAppliedWallpaperName = Wallpaper.defaultName
    }

    override fun onStart() {
        super.onStart()

        subscribeToTabCollections()

        val context = requireContext()

        requireComponents.backgroundServices.accountManagerAvailableQueue.runIfReadyOrQueue {
            // By the time this code runs, we may not be attached to a context or have a view lifecycle owner.
            if ((this@HomeFragment).view?.context == null) {
                return@runIfReadyOrQueue
            }

            requireComponents.backgroundServices.accountManager.register(
                currentMode,
                owner = this@HomeFragment.viewLifecycleOwner,
            )
            requireComponents.backgroundServices.accountManager.register(
                object : AccountObserver {
                    override fun onAuthenticated(account: OAuthAccount, authType: AuthType) {
                        if (authType != AuthType.Existing) {
                            view?.let {
                                FenixSnackbar.make(
                                    view = it,
                                    duration = Snackbar.LENGTH_SHORT,
                                    isDisplayedWithBrowserToolbar = false,
                                )
                                    .setText(it.context.getString(R.string.onboarding_firefox_account_sync_is_on))
                                    .setAnchorView(binding.toolbarLayout)
                                    .show()
                            }
                        }
                    }
                },
                owner = this@HomeFragment.viewLifecycleOwner,
            )
        }

        if (browsingModeManager.mode.isPrivate &&
            // We will be showing the search dialog and don't want to show the CFR while the dialog shows
            !bundleArgs.getBoolean(FOCUS_ON_ADDRESS_BAR) &&
            context.settings().shouldShowPrivateModeCfr
        ) {
            recommendPrivateBrowsingShortcut()
        }

        // We only want this observer live just before we navigate away to the collection creation screen
        requireComponents.core.tabCollectionStorage.unregister(collectionStorageObserver)

        lifecycleScope.launch(IO) {
            requireComponents.reviewPromptController.promptReview(requireActivity())
        }
    }

    private fun dispatchModeChanges(mode: Mode) {
        if (mode != Mode.fromBrowsingMode(browsingModeManager.mode)) {
            requireContext().components.appStore.dispatch(AppAction.ModeChange(mode))
        }
    }

    @VisibleForTesting
    internal fun removeCollectionWithUndo(tabCollection: TabCollection) {
        val snackbarMessage = getString(R.string.snackbar_collection_deleted)

        lifecycleScope.allowUndo(
            requireView(),
            snackbarMessage,
            getString(R.string.snackbar_deleted_undo),
            {
                requireComponents.core.tabCollectionStorage.createCollection(tabCollection)
            },
            operation = { },
            elevation = TOAST_ELEVATION,
            anchorView = null,
        )

        lifecycleScope.launch(IO) {
            requireComponents.core.tabCollectionStorage.removeCollection(tabCollection)
        }
    }

    override fun onResume() {
        super.onResume()
        if (browsingModeManager.mode == BrowsingMode.Private) {
            activity?.window?.setBackgroundDrawableResource(R.drawable.private_home_background_gradient)
        }

        hideToolbar()

        // Whenever a tab is selected its last access timestamp is automatically updated by A-C.
        // However, in the case of resuming the app to the home fragment, we already have an
        // existing selected tab, but its last access timestamp is outdated. No action is
        // triggered to cause an automatic update on warm start (no tab selection occurs). So we
        // update it manually here.
        requireComponents.useCases.sessionUseCases.updateLastAccess()
    }

    override fun onPause() {
        super.onPause()
        if (browsingModeManager.mode == BrowsingMode.Private) {
            activity?.window?.setBackgroundDrawable(
                ColorDrawable(
                    ContextCompat.getColor(
                        requireContext(),
                        R.color.fx_mobile_private_layer_color_1,
                    ),
                ),
            )
        }

        // Counterpart to the update in onResume to keep the last access timestamp of the selected
        // tab up-to-date.
        requireComponents.useCases.sessionUseCases.updateLastAccess()
    }

    @SuppressLint("InflateParams")
    private fun recommendPrivateBrowsingShortcut() {
        context?.let { context ->
            val layout = LayoutInflater.from(context)
                .inflate(R.layout.pbm_shortcut_popup, null)
            val privateBrowsingRecommend =
                PopupWindow(
                    layout,
                    min(
                        (resources.displayMetrics.widthPixels / CFR_WIDTH_DIVIDER).toInt(),
                        (resources.displayMetrics.heightPixels / CFR_WIDTH_DIVIDER).toInt(),
                    ),
                    LinearLayout.LayoutParams.WRAP_CONTENT,
                    true,
                )
            layout.findViewById<Button>(R.id.cfr_pos_button).apply {
                this.increaseTapArea(CFR_TAP_INCREASE_DPS)

                setOnClickListener {
                    PrivateBrowsingShortcutCfr.addShortcut.record(NoExtras())
                    PrivateShortcutCreateManager.createPrivateShortcut(context)
                    privateBrowsingRecommend.dismiss()
                }
            }
            layout.findViewById<Button>(R.id.cfr_neg_button).apply {
                setOnClickListener {
                    PrivateBrowsingShortcutCfr.cancel.record()
                    privateBrowsingRecommend.dismiss()
                }
            }
            // We want to show the popup only after privateBrowsingButton is available.
            // Otherwise, we will encounter an activity token error.
            binding.privateBrowsingButton.post {
                runIfFragmentIsAttached {
                    context.settings().showedPrivateModeContextualFeatureRecommender = true
                    context.settings().lastCfrShownTimeInMillis = System.currentTimeMillis()
                    privateBrowsingRecommend.showAsDropDown(
                        binding.privateBrowsingButton,
                        0,
                        CFR_Y_OFFSET,
                        Gravity.TOP or Gravity.END,
                    )
                }
            }
        }
    }

    private fun hideOnboardingIfNeeded() {
        if (!onboarding.userHasBeenOnboarded()) {
            onboarding.finish()
            requireContext().components.appStore.dispatch(
                AppAction.ModeChange(
                    mode = currentMode.getCurrentMode(),
                ),
            )
        }
    }

    private fun hideOnboardingAndOpenSearch() {
        hideOnboardingIfNeeded()
        appBarLayout?.setExpanded(true, true)
        sessionControlInteractor.onNavigateSearch()
    }

    private fun subscribeToTabCollections(): Observer<List<TabCollection>> {
        return Observer<List<TabCollection>> {
            requireComponents.core.tabCollectionStorage.cachedTabCollections = it
            requireComponents.appStore.dispatch(AppAction.CollectionsChange(it))
        }.also { observer ->
            requireComponents.core.tabCollectionStorage.getCollections().observe(this, observer)
        }
    }

    private fun registerCollectionStorageObserver() {
        requireComponents.core.tabCollectionStorage.register(collectionStorageObserver, this)
    }

    private fun showRenamedSnackbar() {
        view?.let { view ->
            val string = view.context.getString(R.string.snackbar_collection_renamed)
            FenixSnackbar.make(
                view = view,
                duration = Snackbar.LENGTH_LONG,
                isDisplayedWithBrowserToolbar = false,
            )
                .setText(string)
                .setAnchorView(snackbarAnchorView)
                .show()
        }
    }

    private fun openTabsTray() {
        findNavController().nav(
            R.id.homeFragment,
            HomeFragmentDirections.actionGlobalTabsTrayFragment(),
        )
    }

    private fun showCollectionsPlaceholder(browserState: BrowserState) {
        val tabCount = if (browsingModeManager.mode.isPrivate) {
            browserState.privateTabs.size
        } else {
            browserState.normalTabs.size
        }

        // The add_tabs_to_collections_button is added at runtime. We need to search for it in the same way.
        sessionControlView?.view?.findViewById<MaterialButton>(R.id.add_tabs_to_collections_button)
            ?.isVisible = tabCount > 0
    }

    @VisibleForTesting
    internal fun shouldEnableWallpaper() =
        (activity as? HomeActivity)?.themeManager?.currentTheme?.isPrivate?.not() ?: false

    private fun applyWallpaper(wallpaperName: String, orientationChange: Boolean) {
        when {
            !shouldEnableWallpaper() ||
                (wallpaperName == lastAppliedWallpaperName && !orientationChange) -> return
            Wallpaper.nameIsDefault(wallpaperName) -> {
                binding.wallpaperImageView.isVisible = false
                lastAppliedWallpaperName = wallpaperName
            }
            else -> {
                runBlockingIncrement {
                    // loadBitmap does file lookups based on name, so we don't need a fully
                    // qualified type to load the image
                    val wallpaper = Wallpaper.Default.copy(name = wallpaperName)
                    val wallpaperImage =
                        requireComponents.useCases.wallpaperUseCases.loadBitmap(wallpaper)
                    wallpaperImage?.let {
                        it.scaleToBottomOfView(binding.wallpaperImageView)
                        binding.wallpaperImageView.isVisible = true
                        lastAppliedWallpaperName = wallpaperName
                    } ?: run {
                        with(binding.wallpaperImageView) {
                            isVisible = false
                            showSnackBar(
                                view = this,
                                text = resources.getString(R.string.wallpaper_select_error_snackbar_message),
                            )
                        }
                        // If setting a wallpaper failed reset also the contrasting text color.
                        requireContext().settings().currentWallpaperTextColor = 0L
                        lastAppliedWallpaperName = Wallpaper.defaultName
                    }
                }
            }
        }
        // Logo color should be updated in all cases.
        applyWallpaperTextColor()
    }

    /**
     * Apply a color better contrasting with the current wallpaper to the Fenix logo and private mode switcher.
     */
    @VisibleForTesting
    internal fun applyWallpaperTextColor() {
        val tintColor = when (val color = requireContext().settings().currentWallpaperTextColor.toInt()) {
            0 -> null // a null ColorStateList will clear the current tint
            else -> ColorStateList.valueOf(color)
        }

        binding.wordmarkText.imageTintList = tintColor
        binding.privateBrowsingButton.imageTintList = tintColor
    }

    private fun observeWallpaperUpdates() {
        consumeFrom(requireComponents.appStore) {
            val currentWallpaper = it.wallpaperState.currentWallpaper
            if (currentWallpaper.name != lastAppliedWallpaperName) {
                applyWallpaper(wallpaperName = currentWallpaper.name, orientationChange = false)
            }
        }
    }

    companion object {
        const val ALL_NORMAL_TABS = "all_normal"
        const val ALL_PRIVATE_TABS = "all_private"

        private const val FOCUS_ON_ADDRESS_BAR = "focusOnAddressBar"

        private const val SCROLL_TO_COLLECTION = "scrollToCollection"
        private const val ANIM_SCROLL_DELAY = 100L

        private const val CFR_WIDTH_DIVIDER = 1.7
        private const val CFR_Y_OFFSET = -20

        private const val CFR_TAP_INCREASE_DPS = 6

        // Sponsored top sites titles and search engine names used for filtering
        const val AMAZON_SPONSORED_TITLE = "Amazon"
        const val AMAZON_SEARCH_ENGINE_NAME = "Amazon.com"
        const val EBAY_SPONSORED_TITLE = "eBay"

        // Elevation for undo toasts
        internal const val TOAST_ELEVATION = 80f
    }
}<|MERGE_RESOLUTION|>--- conflicted
+++ resolved
@@ -61,10 +61,6 @@
 import mozilla.components.service.glean.private.NoExtras
 import mozilla.components.support.base.feature.ViewBoundFeatureWrapper
 import mozilla.components.support.ktx.kotlinx.coroutines.flow.ifChanged
-<<<<<<< HEAD
-import org.mozilla.fenix.GleanMetrics.Events
-=======
->>>>>>> daf88cc5
 import org.mozilla.fenix.GleanMetrics.HomeScreen
 import org.mozilla.fenix.GleanMetrics.PrivateBrowsingShortcutCfr
 import org.mozilla.fenix.HomeActivity
@@ -86,12 +82,6 @@
 import org.mozilla.fenix.ext.runIfFragmentIsAttached
 import org.mozilla.fenix.ext.scaleToBottomOfView
 import org.mozilla.fenix.ext.settings
-<<<<<<< HEAD
-import org.mozilla.fenix.gleanplumb.DefaultMessageController
-import org.mozilla.fenix.gleanplumb.MessagingFeature
-import org.mozilla.fenix.gleanplumb.NimbusMessagingController
-=======
->>>>>>> daf88cc5
 import org.mozilla.fenix.home.pocket.DefaultPocketStoriesController
 import org.mozilla.fenix.home.pocket.PocketRecommendedStoriesCategory
 import org.mozilla.fenix.home.privatebrowsing.controller.DefaultPrivateBrowsingController
@@ -641,61 +631,6 @@
         )
     }
 
-<<<<<<< HEAD
-    private fun updateSearchSelectorMenu(searchEngines: List<SearchEngine>) {
-        val searchEngineList = searchEngines
-            .map {
-                TextMenuCandidate(
-                    text = it.name,
-                    start = DrawableMenuIcon(
-                        drawable = it.icon.toDrawable(resources),
-                        tint = if (it.type == SearchEngine.Type.APPLICATION) {
-                            requireContext().getColorFromAttr(R.attr.textPrimary)
-                        } else {
-                            null
-                        },
-                    ),
-                ) {
-                    sessionControlInteractor.onMenuItemTapped(SearchSelectorMenu.Item.SearchEngine(it))
-                }
-            }
-
-        searchSelectorMenu.menuController.submitList(searchSelectorMenu.menuItems(searchEngineList))
-    }
-
-    private fun observeSearchEngineChanges() {
-        consumeFlow(store) { flow ->
-            flow.map { state -> state.search.selectedOrDefaultSearchEngine }
-                .ifChanged()
-                .collect { searchEngine ->
-                    val name = searchEngine?.name
-                    val icon = searchEngine?.let {
-                        // Changing dimensions doesn't not affect the icon size, not sure what the
-                        // code is doing:  https://github.com/mozilla-mobile/fenix/issues/27763
-                        val iconSize =
-                            requireContext().resources.getDimensionPixelSize(R.dimen.preference_icon_drawable_size)
-                        BitmapDrawable(requireContext().resources, searchEngine.icon).apply {
-                            setBounds(0, 0, iconSize, iconSize)
-                            // Setting tint manually for icons that were converted from Drawable
-                            // to Bitmap. Search Engine icons are stored as Bitmaps, hence
-                            // theming/attribute mechanism won't work.
-                            if (searchEngine.type == SearchEngine.Type.APPLICATION) {
-                                setTint(requireContext().getColorFromAttr(R.attr.textPrimary))
-                            }
-                        }
-                    }
-
-                    if (requireContext().settings().showUnifiedSearchFeature) {
-                        binding.searchSelectorButton.setIcon(icon, name)
-                    } else {
-                        binding.searchEngineIcon.setImageDrawable(icon)
-                    }
-                }
-        }
-    }
-
-=======
->>>>>>> daf88cc5
     /**
      * Method used to listen to search engine name changes and trigger a top sites update accordingly
      */
