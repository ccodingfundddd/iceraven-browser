/* This Source Code Form is subject to the terms of the Mozilla Public
 * License, v. 2.0. If a copy of the MPL was not distributed with this
 * file, You can obtain one at http://mozilla.org/MPL/2.0/. */

package org.mozilla.fenix.perf

import android.view.View
import android.view.ViewGroup
import androidx.constraintlayout.widget.ConstraintLayout
import androidx.core.view.children
import androidx.recyclerview.widget.RecyclerView
import androidx.test.platform.app.InstrumentationRegistry
import androidx.test.uiautomator.UiDevice
import org.junit.Assert.assertEquals
import org.junit.Assert.assertTrue
import org.junit.Rule
import org.junit.Test
import org.mozilla.fenix.ext.components
import org.mozilla.fenix.helpers.HomeActivityTestRule

// BEFORE CHANGING EXPECTED_* VALUES, PLEASE READ THE TEST CLASS KDOC.

/**
 * The number of times a StrictMode violation is suppressed during this start up scenario.
 * Incrementing the expected value indicates a potential performance regression.
 *
 * One feature of StrictMode is to detect potential performance regressions and, in particular, to
 * detect main thread IO. This includes network requests (which can block for multiple seconds),
 * file read/writes (which generally block for tens to hundreds of milliseconds), and file stats
 * (like most SharedPreferences accesses, which block for small amounts of time). Main thread IO
 * should be replaced with a background operation that posts to the main thread when the IO request
 * is complete.
 *
 * Say no to main thread IO! 🙅
 */
<<<<<<< HEAD
private const val EXPECTED_SUPPRESSION_COUNT = 17
=======
private const val EXPECTED_SUPPRESSION_COUNT = 19
>>>>>>> daf88cc5

/**
 * The number of times we call the `runBlocking` coroutine method on the main thread during this
 * start up scenario. Increment the expected values indicates a potential performance regression.
 *
 * runBlocking indicates that we're blocking the current thread waiting for the result of another
 * coroutine. While the main thread is blocked, 1) we can't handle user input and the user may feel
 * Firefox is slow and 2) we can't use the main thread to continue initialization that must occur on
 * the main thread (like initializing UI), slowing down start up overall. Blocking calls should
 * generally be replaced with a slow operation on a background thread launching onto the main thread
 * when completed. However, in a very small number of cases, blocking may be impossible to avoid.
 */
private val EXPECTED_RUNBLOCKING_RANGE = 0..2 // CI has +1 counts compared to local runs: increment these together

/**
 * The number of `ConstraintLayout`s we inflate that are children of a `RecyclerView` during this
 * start up scenario. Incrementing the expected value indicates a potential performance regression.
 * THIS IS AN EXPERIMENTAL METRIC and we are not yet confident reducing this count will mitigate
 * start up regressions. If you do not find it useful or if it's too noisy, you can consider
 * removing it.
 *
 * ConstraintLayout is expensive to inflate (though fast to measure/layout) so we want to avoid
 * creating too many of them synchronously during start up. Generally, these should be inflated
 * asynchronously or replaced with cheaper layouts (if they're not too expensive to measure/layout).
 * If the view hierarchy uses Jetpack Compose, switching to that is also an option.
 */
private val EXPECTED_RECYCLER_VIEW_CONSTRAINT_LAYOUT_CHILDREN =
    4..6 // The messaging framework is not deterministic and could add to the count.

/**
 * The number of layouts we inflate during this start up scenario. Incrementing the expected value
 * indicates a potential performance regression. THIS IS AN EXPERIMENTAL METRIC and we are not yet
 * confident reducing this count will mitigate start up regressions. If you do not find it useful or
 * if it's too noisy, you can consider removing it.
 *
 * Each layout inflation is suspected of having overhead (e.g. accessing each layout resource from
 * disk) so suspect inflating more layouts may slow down start up. Ideally, layouts would be merged
 * such that there is one inflation that includes all of the views needed on start up.
 */
private val EXPECTED_NUMBER_OF_INFLATION =
    13..14 // The messaging framework is not deterministic and could add a +1 to the count

private val failureMsgStrictMode = getErrorMessage("StrictMode suppression")
private val failureMsgRunBlocking = getErrorMessage("runBlockingIncrement")
private val failureMsgRecyclerViewConstraintLayoutChildren = getErrorMessage(
    "ConstraintLayout being a common direct descendant of a RecyclerView",
)
private val failureMsgNumberOfInflation = getErrorMessage("start up inflation")

/**
 * A performance test that attempts to minimize start up performance regressions using heuristics
 * rather than benchmarking. These heuristics measure occurrences of known performance anti-patterns
 * and fails when the occurrence count changes. If the change indicates a regression, we should
 * re-evaluate the PR to see if we can avoid the potential regression and, if not, change the
 * expected value. If it indicates an improvement, we can change the expected value. The expected
 * values can be updated without consulting the performance team.
 *
 * See `EXPECTED_*` above for explanations of the heuristics this test currently supports.
 *
 * The benefits of a heuristics-based performance test are that it is uses less CI time to get
 * results so we can run it more often (e.g. for each PR) and it is less noisy than a benchmark.
 * However, the downsides of this style of test is that if a heuristic value increases, it may not
 * represent a real, significant performance regression.
 */
class StartupExcessiveResourceUseTest {
    @get:Rule
    val activityTestRule = HomeActivityTestRule(skipOnboarding = true)

    private val uiDevice = UiDevice.getInstance(InstrumentationRegistry.getInstrumentation())

    @Test
    fun verifyRunBlockingAndStrictModeSuppresionCount() {
        uiDevice.waitForIdle() // wait for async UI to load.

        // This might cause intermittents: at an arbitrary point after start up (such as the visual
        // completeness queue), we might run code on the main thread that suppresses StrictMode,
        // causing this number to fluctuate depending on device speed. We'll deal with it if it occurs.
        val actualSuppresionCount = activityTestRule.activity.components.strictMode.suppressionCount.get().toInt()
        val actualRunBlocking = RunBlockingCounter.count.get()

        assertEquals(failureMsgStrictMode, EXPECTED_SUPPRESSION_COUNT, actualSuppresionCount)
        assertTrue(failureMsgRunBlocking + "actual: $actualRunBlocking", actualRunBlocking in EXPECTED_RUNBLOCKING_RANGE)

        // This below asserts fail in Firebase with different values for
        // "actualRecyclerViewConstraintLayoutChildren" or "actualNumberOfInflations"
        // See https://github.com/mozilla-mobile/fenix/pull/26512 and https://github.com/mozilla-mobile/fenix/issues/25142
        //
        // val rootView = activityTestRule.activity.findViewById<LinearLayout>(R.id.rootContainer)
        // val actualRecyclerViewConstraintLayoutChildren = countRecyclerViewConstraintLayoutChildren(rootView, null)
        // assertTrue(
        //     failureMsgRecyclerViewConstraintLayoutChildren + "actual: $actualRecyclerViewConstraintLayoutChildren",
        //     actualRecyclerViewConstraintLayoutChildren in EXPECTED_RECYCLER_VIEW_CONSTRAINT_LAYOUT_CHILDREN,
        // )
        // val actualNumberOfInflations = InflationCounter.inflationCount.get()
        // assertTrue(
        //     failureMsgNumberOfInflation + "actual: $actualNumberOfInflations",
        //     actualNumberOfInflations in EXPECTED_NUMBER_OF_INFLATION,
        // )
    }
}

private fun countRecyclerViewConstraintLayoutChildren(view: View, parent: View?): Int {
    val viewValue = if (parent is RecyclerView && view is ConstraintLayout) {
        1
    } else {
        0
    }

    return if (view !is ViewGroup) {
        viewValue
    } else {
        viewValue + view.children.sumOf { countRecyclerViewConstraintLayoutChildren(it, view) }
    }
}

private fun getErrorMessage(shortName: String) = """$shortName count does not match expected count.

    This heuristic-based performance test is expected measure the number of occurrences of known
    performance anti-patterns and fail when that count changes. Please read the class documentation
    for more details about this test and an explanation of what the failed heuristic is expected to
    measure. Please consult the performance team if you have questions.

"""<|MERGE_RESOLUTION|>--- conflicted
+++ resolved
@@ -33,11 +33,7 @@
  *
  * Say no to main thread IO! 🙅
  */
-<<<<<<< HEAD
-private const val EXPECTED_SUPPRESSION_COUNT = 17
-=======
 private const val EXPECTED_SUPPRESSION_COUNT = 19
->>>>>>> daf88cc5
 
 /**
  * The number of times we call the `runBlocking` coroutine method on the main thread during this
