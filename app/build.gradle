import org.apache.tools.ant.util.StringUtils
import org.mozilla.fenix.gradle.tasks.ApkSizeTask

plugins {
    id "com.jetbrains.python.envs" version "$python_envs_plugin"
    id "com.google.protobuf" version "$protobuf_plugin"
}

apply plugin: 'com.android.application'
apply plugin: 'kotlin-android'
apply plugin: 'kotlin-parcelize'
apply plugin: 'jacoco'
apply plugin: 'androidx.navigation.safeargs.kotlin'
apply plugin: 'com.google.android.gms.oss-licenses-plugin'

import com.android.build.OutputFile
import groovy.json.JsonOutput
import org.gradle.internal.logging.text.StyledTextOutput.Style
import org.gradle.internal.logging.text.StyledTextOutputFactory

import static org.gradle.api.tasks.testing.TestResult.ResultType

apply from: 'benchmark.gradle'

android {
    compileSdkVersion config.compileSdkVersion

    project.maybeConfigForJetpackBenchmark(it)
    if (project.hasProperty("testBuildType")) {
        // Allowing to configure the test build type via command line flag (./gradlew -PtestBuildType=beta ..)
        // in order to run UI tests against other build variants than debug in automation.
        testBuildType project.property("testBuildType")
    }

    defaultConfig {
<<<<<<< HEAD
        applicationId "io.github.forkmaintainers"
        minSdkVersion Config.minSdkVersion
        targetSdkVersion Config.targetSdkVersion
=======
        applicationId "org.mozilla"
        minSdkVersion config.minSdkVersion
        targetSdkVersion config.targetSdkVersion
>>>>>>> ae224354
        versionCode 1
        versionName Config.generateDebugVersionName()
        vectorDrawables.useSupportLibrary = true
        testInstrumentationRunner "androidx.test.runner.AndroidJUnitRunner"
        testInstrumentationRunnerArguments clearPackageData: 'true'
        resValue "bool", "IS_DEBUG", "false"
        buildConfigField "boolean", "USE_RELEASE_VERSIONING", "false"
        buildConfigField "String", "GIT_HASH", "\"\"" // see override in release builds for why it's blank.
        // This should be the "public" base URL of AMO.
        buildConfigField "String", "AMO_BASE_URL", "\"https://addons.mozilla.org\""
        buildConfigField "String", "AMO_COLLECTION_NAME", "\"Extensions-for-Android\""
        buildConfigField "String", "AMO_COLLECTION_USER", "\"mozilla\""
        // These add-ons should be excluded for Mozilla Online builds.
        buildConfigField "String[]", "MOZILLA_ONLINE_ADDON_EXCLUSIONS",
                "{" +
                        "\"uBlock0@raymondhill.net\"," +
                        "\"firefox@ghostery.com\"," +
                        "\"jid1-MnnxcxisBPnSXQ@jetpack\"," +
                        "\"adguardadblocker@adguard.com\"," +
                        "\"foxyproxy@eric.h.jung\"," +
                        "\"{73a6fe31-595d-460b-a920-fcc0f8843232}\"," +
                        "\"jid1-BoFifL9Vbdl2zQ@jetpack\"," +
                        "\"woop-NoopscooPsnSXQ@jetpack\"," +
                        "\"adnauseam@rednoise.org\"" +
                "}"
        // This should be the base URL used to call the AMO API.
        buildConfigField "String", "AMO_SERVER_URL", "\"https://services.addons.mozilla.org\""

        def deepLinkSchemeValue = "fenix-dev"
        buildConfigField "String", "DEEP_LINK_SCHEME", "\"$deepLinkSchemeValue\""

        // This allows overriding the target activity for MozillaOnline builds, which happens
        // as part of the defaultConfig below.
        def targetActivity = "HomeActivity"

        // Build flag for "Mozilla Online" variants. See `Config.isMozillaOnline`.
        if (project.hasProperty("mozillaOnline") || gradle.hasProperty("localProperties.mozillaOnline")) {
            buildConfigField "boolean", "MOZILLA_ONLINE", "true"
            targetActivity = "MozillaOnlineHomeActivity"
        } else {
            buildConfigField "boolean", "MOZILLA_ONLINE", "false"
        }

        manifestPlaceholders = [
                "targetActivity": targetActivity,
                "deepLinkScheme": deepLinkSchemeValue
        ]
    }

    def releaseTemplate = {
        // We allow disabling optimization by passing `-PdisableOptimization` to gradle. This is used
        // in automation for UI testing non-debug builds.
        shrinkResources !project.hasProperty("disableOptimization")
        minifyEnabled !project.hasProperty("disableOptimization")
        proguardFiles getDefaultProguardFile('proguard-android-optimize.txt'), 'proguard-rules.pro'
        matchingFallbacks = ['release'] // Use on the "release" build type in dependencies (AARs)

        // Changing the build config can cause files that depend on BuildConfig.java to recompile
        // so we only set the git hash in release builds to avoid possible recompilation in debug builds.
        buildConfigField "String", "GIT_HASH", "\"${Config.getGitHash()}\""

        if (gradle.hasProperty("localProperties.autosignReleaseWithDebugKey")) {
            signingConfig signingConfigs.debug
        }

        if (gradle.hasProperty("localProperties.debuggable")) {
            debuggable true
        }
    }

    buildTypes {
        debug {
            shrinkResources false
            minifyEnabled false
            applicationIdSuffix ".fenix.debug"
            resValue "bool", "IS_DEBUG", "true"
            pseudoLocalesEnabled true
        }
        nightly releaseTemplate >> {
            applicationIdSuffix ".fenix"
            buildConfigField "boolean", "USE_RELEASE_VERSIONING", "true"
            def deepLinkSchemeValue = "fenix-nightly"
            buildConfigField "String", "DEEP_LINK_SCHEME", "\"$deepLinkSchemeValue\""
            manifestPlaceholders.putAll([
                    "deepLinkScheme": deepLinkSchemeValue
            ])
        }
        beta releaseTemplate >> {
            buildConfigField "boolean", "USE_RELEASE_VERSIONING", "true"
            applicationIdSuffix ".firefox_beta"
            def deepLinkSchemeValue = "fenix-beta"
            buildConfigField "String", "DEEP_LINK_SCHEME", "\"$deepLinkSchemeValue\""
            manifestPlaceholders.putAll([
                    // This release type is meant to replace Firefox (Beta channel) and therefore needs to inherit
                    // its sharedUserId for all eternity. See:
                    // https://searchfox.org/mozilla-esr68/search?q=moz_android_shared_id&case=false&regexp=false&path=
                    // Shipping an app update without sharedUserId can have
                    // fatal consequences. For example see:
                    //  - https://issuetracker.google.com/issues/36924841
                    //  - https://issuetracker.google.com/issues/36905922
                    "sharedUserId": "org.mozilla.firefox.sharedID",
                    "deepLinkScheme": deepLinkSchemeValue,
            ])
        }
        release releaseTemplate >> {
            buildConfigField "boolean", "USE_RELEASE_VERSIONING", "true"
            applicationIdSuffix ".firefox"
            def deepLinkSchemeValue = "fenix"
            buildConfigField "String", "DEEP_LINK_SCHEME", "\"$deepLinkSchemeValue\""
            manifestPlaceholders.putAll([
                    // This release type is meant to replace Firefox (Release channel) and therefore needs to inherit
                    // its sharedUserId for all eternity. See:
                    // https://searchfox.org/mozilla-esr68/search?q=moz_android_shared_id&case=false&regexp=false&path=
                    // Shipping an app update without sharedUserId can have
                    // fatal consequences. For example see:
                    //  - https://issuetracker.google.com/issues/36924841
                    //  - https://issuetracker.google.com/issues/36905922
                    "sharedUserId": "org.mozilla.firefox.sharedID",
                    "deepLinkScheme": deepLinkSchemeValue,
            ])
        }
        forkDebug {
            shrinkResources false
            minifyEnabled false
            applicationIdSuffix ".iceraven.debug"
            pseudoLocalesEnabled true
            // Need to replicate default debug config features
            signingConfig signingConfigs.debug
            debuggable true
            def deepLinkSchemeValue = "iceraven-debug"
            buildConfigField "String", "DEEP_LINK_SCHEME", "\"$deepLinkSchemeValue\""
            manifestPlaceholders.putAll([
                    "sharedUserId": "io.github.forkmaintainers.iceraven.sharedID",
                    "deepLinkScheme": deepLinkSchemeValue,
            ])
            // Use custom default allowed addon list
            buildConfigField "String", "AMO_COLLECTION_USER", "\"16201230\""
            buildConfigField "String", "AMO_COLLECTION_NAME", "\"What-I-want-on-Fenix\""
            resValue "bool", "IS_DEBUG", "true"
            matchingFallbacks = ['debug']
        }
        forkRelease releaseTemplate >> {
            buildConfigField "boolean", "USE_RELEASE_VERSIONING", "true"
            applicationIdSuffix ".iceraven"
            def deepLinkSchemeValue = "iceraven"
            buildConfigField "String", "DEEP_LINK_SCHEME", "\"$deepLinkSchemeValue\""
            manifestPlaceholders.putAll([
                    "sharedUserId": "io.github.forkmaintainers.iceraven.sharedID",
                    "deepLinkScheme": deepLinkSchemeValue,
            ])
            // Use custom default allowed addon list
            buildConfigField "String", "AMO_COLLECTION_USER", "\"16201230\""
            buildConfigField "String", "AMO_COLLECTION_NAME", "\"What-I-want-on-Fenix\""
        }
        benchmark releaseTemplate >> {
            initWith buildTypes.nightly
            applicationIdSuffix ".fenix"
            debuggable false
        }
    }

    buildFeatures {
        viewBinding true
    }

    androidResources {
        // All JavaScript code used internally by GeckoView is packaged in a
        // file called omni.ja. If this file is compressed in the APK,
        // GeckoView must uncompress it before it can do anything else which
        // causes a significant delay on startup.
        noCompress 'ja'

        // manifest.template.json is converted to manifest.json at build time.
        // No need to package the template in the APK.
        ignoreAssetsPattern "manifest.template.json"
    }

    testOptions {
        execution 'ANDROIDX_TEST_ORCHESTRATOR'
        unitTests.includeAndroidResources = true
        animationsDisabled = true
    }

    flavorDimensions "engine"

    flavorDimensions "product"

    productFlavors {
        fenix {
            dimension "product"
        }
    }

    sourceSets {
        androidTest {
            resources.srcDirs += ['src/androidTest/resources']
        }
    }

    splits {
        abi {
            enable true

            reset()

            include "x86", "armeabi-v7a", "arm64-v8a", "x86_64"
        }
    }

    compileOptions {
        sourceCompatibility JavaVersion.VERSION_17
        targetCompatibility JavaVersion.VERSION_17
    }

    lint {
        lintConfig file("lint.xml")
        baseline file("lint-baseline.xml")
    }
    packagingOptions {
        resources {
            excludes += ['META-INF/atomicfu.kotlin_module', 'META-INF/AL2.0', 'META-INF/LGPL2.1',
                         'META-INF/LICENSE.md', 'META-INF/LICENSE-notice.md']
        }
    }


    testOptions {
        unitTests.returnDefaultValues = true

        unitTests.all {
            // We keep running into memory issues when running our tests. With this config we
            // reserve more memory and also create a new process after every 80 test classes. This
            // is a band-aid solution and eventually we should try to find and fix the leaks
            // instead. :)
            forkEvery = 80
            maxHeapSize = "3072m"
            minHeapSize = "1024m"
        }
    }

    buildFeatures {
        compose true
    }

    composeOptions {
        kotlinCompilerExtensionVersion = Versions.compose_compiler
    }

    namespace 'org.mozilla.fenix'
}

android.applicationVariants.all { variant ->

// -------------------------------------------------------------------------------------------------
// Generate version codes for builds
// -------------------------------------------------------------------------------------------------

    def isDebug = variant.buildType.resValues['bool/IS_DEBUG']?.value ?: false
    def useReleaseVersioning = variant.buildType.buildConfigFields['USE_RELEASE_VERSIONING']?.value ?: false

    println("----------------------------------------------")
    println("Variant name:      " + variant.name)
    println("Application ID:    " + [variant.applicationId, variant.buildType.applicationIdSuffix].findAll().join())
    println("Build type:        " + variant.buildType.name)
    println("Flavor:            " + variant.flavorName)
    println("Telemetry enabled: " + !isDebug)

    if (useReleaseVersioning) {
        // The Google Play Store does not allow multiple APKs for the same app that all have the
        // same version code. Therefore we need to have different version codes for our ARM and x86
        // builds.

        def versionName = variant.buildType.name == 'nightly' ? Config.nightlyVersionName() : Config.releaseVersionName(project)
        println("versionName override: $versionName")

        variant.outputs.each { output ->
            def isMozillaOnline = project.hasProperty("mozillaOnline") || gradle.hasProperty("localProperties.mozillaOnline")
            def abi = output.getFilter(OutputFile.ABI)
            // If it is a Mozilla Online build, use a unified version code of armeabi-v7a
            def arch = (isMozillaOnline) ? "armeabi-v7a" : abi
            // We use the same version code generator, that we inherited from Fennec, across all channels - even on
            // channels that never shipped a Fennec build.
            def versionCodeOverride = Config.generateFennecVersionCode(arch)

            println("versionCode for $abi = $versionCodeOverride, isMozillaOnline = $isMozillaOnline")

            if (versionName != null) {
                output.versionNameOverride = versionName
            }
            output.versionCodeOverride = versionCodeOverride
        }
    } else if (gradle.hasProperty("localProperties.branchBuild.fenix.version")) {
        def versionName = gradle.getProperty("localProperties.branchBuild.fenix.version")
        println("versionName override: $versionName")
        variant.outputs.each { output ->
            output.versionNameOverride = versionName
        }
    }

// -------------------------------------------------------------------------------------------------
// BuildConfig: Set variables for Sentry, Crash Reporting, and Telemetry
// -------------------------------------------------------------------------------------------------

    buildConfigField 'String', 'SENTRY_TOKEN', 'null'
    if (!isDebug) {
        buildConfigField 'boolean', 'CRASH_REPORTING', 'false'
        // Reading sentry token from local file (if it exists). In a release task on taskcluster it will be available.
        try {
            def token = new File("${rootDir}/.sentry_token").text.trim()
            buildConfigField 'String', 'SENTRY_TOKEN', '"' + token + '"'
        } catch (FileNotFoundException ignored) {}
    } else {
        buildConfigField 'boolean', 'CRASH_REPORTING', 'false'
    }

    if (!isDebug) {
        buildConfigField 'boolean', 'TELEMETRY', 'false'
    } else {
        buildConfigField 'boolean', 'TELEMETRY', 'false'
    }

    def buildDate = Config.generateBuildDate()
    // Setting buildDate with every build changes the generated BuildConfig, which slows down the
    // build. Only do this for non-debug builds, to speed-up builds produced during local development.
    if (isDebug) {
        buildConfigField 'String', 'BUILD_DATE', '"debug build"'
    } else {
        buildConfigField 'String', 'BUILD_DATE', '"' + buildDate + '"'
    }

// -------------------------------------------------------------------------------------------------
// Adjust: Read token from local file if it exists (Only release builds)
// -------------------------------------------------------------------------------------------------

    print("Adjust token: ")

    if (!isDebug) {
        try {
            def token = new File("${rootDir}/.adjust_token").text.trim()
            buildConfigField 'String', 'ADJUST_TOKEN', '"' + token + '"'
            println "(Added from .adjust_token file)"
        } catch (FileNotFoundException ignored) {
            buildConfigField 'String', 'ADJUST_TOKEN', 'null'
            println("X_X")
        }
    } else {
        buildConfigField 'String', 'ADJUST_TOKEN', 'null'
        println("--")
    }

// -------------------------------------------------------------------------------------------------
// MLS: Read token from local file if it exists
// -------------------------------------------------------------------------------------------------

    print("MLS token: ")

    try {
        def token = new File("${rootDir}/.mls_token").text.trim()
        buildConfigField 'String', 'MLS_TOKEN', '"' + token + '"'
        println "(Added from .mls_token file)"
    } catch (FileNotFoundException ignored) {
        buildConfigField 'String', 'MLS_TOKEN', '""'
        println("X_X")
    }

// -------------------------------------------------------------------------------------------------
// Nimbus: Read endpoint from local.properties of a local file if it exists
// -------------------------------------------------------------------------------------------------

    print("Nimbus endpoint: ")

    if (!isDebug) {
        try {
            def url = new File("${rootDir}/.nimbus").text.trim()
            buildConfigField 'String', 'NIMBUS_ENDPOINT', '"' + url + '"'
            println "(Added from .nimbus file)"
        } catch (FileNotFoundException ignored) {
            buildConfigField 'String', 'NIMBUS_ENDPOINT', 'null'
            println("X_X")
        }
    } else if (gradle.hasProperty("localProperties.nimbus.remote-settings.url")) {
        def url=gradle.getProperty("localProperties.nimbus.remote-settings.url")
        buildConfigField 'String', 'NIMBUS_ENDPOINT', '"' + url + '"'
        println "(Added from local.properties file)"
    } else {
        buildConfigField 'String', 'NIMBUS_ENDPOINT', 'null'
        println("--")
    }

// -------------------------------------------------------------------------------------------------
// Glean: Read custom server URL from local.properties of a local file if it exists
// -------------------------------------------------------------------------------------------------

    print("Glean custom server URL: ")

    if (gradle.hasProperty("localProperties.glean.custom.server.url")) {
        def url=gradle.getProperty("localProperties.glean.custom.server.url")
        buildConfigField 'String', 'GLEAN_CUSTOM_URL', url
        println "(Added from local.properties file)"
    } else {
        buildConfigField 'String', 'GLEAN_CUSTOM_URL', 'null'
        println("--")
    }

// -------------------------------------------------------------------------------------------------
// BuildConfig: Set flag for official builds; similar to MOZILLA_OFFICIAL in mozilla-central.
// -------------------------------------------------------------------------------------------------

    if (project.hasProperty("official") || gradle.hasProperty("localProperties.official")) {
        buildConfigField 'Boolean', 'MOZILLA_OFFICIAL', 'true'
    } else {
        buildConfigField 'Boolean', 'MOZILLA_OFFICIAL', 'false'
    }

// -------------------------------------------------------------------------------------------------
// BuildConfig: Set remote wallpaper URL using local file if it exists
// -------------------------------------------------------------------------------------------------

    print("Wallpaper URL: ")

    try {
        // def token = new File("${rootDir}/.wallpaper_url").text.trim()
        def token = "https://assets.mozilla.net/mobile-wallpapers/android"
        buildConfigField 'String', 'WALLPAPER_URL', '"' + token + '"'
        println "(Added from .wallpaper_url file)"
    } catch (FileNotFoundException ignored) {
        buildConfigField 'String', 'WALLPAPER_URL', '""'
        println("--")
    }

// -------------------------------------------------------------------------------------------------
// BuildConfig: Set the Pocket consumer key from a local file if it exists
// -------------------------------------------------------------------------------------------------

    print("Pocket consumer key: ")

    try {
        def token = new File("${rootDir}/.pocket_consumer_key").text.trim()
        buildConfigField 'String', 'POCKET_CONSUMER_KEY', '"' + token + '"'
        println "(Added from .pocket_consumer_key file)"
    } catch (FileNotFoundException ignored) {
        buildConfigField 'String', 'POCKET_CONSUMER_KEY', '""'
        println("--")
    }
}

// Generate Kotlin code for the Fenix Glean metrics.
apply plugin: "org.mozilla.telemetry.glean-gradle-plugin"
apply plugin: "org.mozilla.appservices.nimbus-gradle-plugin"

nimbus {
    // The path to the Nimbus feature manifest file
    manifestFile = "nimbus.fml.yaml"
    // The fully qualified class name for the generated features.
    // Map from the variant name to the channel as experimenter and nimbus understand it.
    // If nimbus's channels were accurately set up well for this project, then this
    // shouldn't be needed.
    channels = [
            fenixDebug: "developer",
            fenixNightly: "nightly",
            fenixBeta: "beta",
            fenixRelease: "release",
            fenixForkDebug: "forkDebug",
            fenixForkRelease: "forkRelease",
            fenixBenchmark: "developer"
    ]
    // This is generated by the FML and should be checked into git.
    // It will be fetched by Experimenter (the Nimbus experiment website)
    // and used to inform experiment configuration.
    experimenterManifest = ".experimenter.yaml"
}

tasks.withType(org.jetbrains.kotlin.gradle.tasks.KotlinCompile).configureEach {
    kotlinOptions {
        freeCompilerArgs += [
                "-opt-in=kotlinx.coroutines.ExperimentalCoroutinesApi",
        ]
    }
}

dependencies {
    implementation project(':browser-engine-gecko')

    implementation ComponentsDependencies.kotlin_coroutines
    testImplementation ComponentsDependencies.testing_coroutines
    implementation ComponentsDependencies.androidx_appcompat
    implementation ComponentsDependencies.androidx_constraintlayout
    implementation ComponentsDependencies.androidx_coordinatorlayout
    implementation FenixDependencies.google_accompanist_drawablepainter

    implementation ComponentsDependencies.thirdparty_sentry_latest

    implementation project(':compose-awesomebar')
    implementation project(':compose-cfr')

    implementation project(':concept-awesomebar')
    implementation project(':concept-base')
    implementation project(':concept-engine')
    implementation project(':concept-menu')
    implementation project(':concept-push')
    implementation project(':concept-storage')
    implementation project(':concept-sync')
    implementation project(':concept-toolbar')
    implementation project(':concept-tabstray')

    implementation project(':browser-domains')
    implementation project(':browser-icons')
    implementation project(':browser-menu')
    implementation project(':browser-menu2')
    implementation project(':browser-session-storage')
    implementation project(':browser-state')
    implementation project(':browser-storage-sync')
    implementation project(':browser-tabstray')
    implementation project(':browser-thumbnails')
    implementation project(':browser-toolbar')

    implementation project(':feature-addons')
    implementation project(':feature-accounts')
    implementation project(':feature-app-links')
    implementation project(':feature-autofill')
    implementation project(':feature-awesomebar')
    implementation project(':feature-contextmenu')
    implementation project(':feature-customtabs')
    implementation project(':feature-downloads')
    implementation project(':feature-intent')
    implementation project(':feature-media')
    implementation project(':feature-prompts')
    implementation project(':feature-push')
    implementation project(':feature-privatemode')
    implementation project(':feature-pwa')
    implementation project(':feature-qr')
    implementation project(':feature-search')
    implementation project(':feature-session')
    implementation project(':feature-syncedtabs')
    implementation project(':feature-toolbar')
    implementation project(':feature-tabs')
    implementation project(':feature-findinpage')
    implementation project(':feature-logins')
    implementation project(':feature-sitepermissions')
    implementation project(':feature-readerview')
    implementation project(':feature-tab-collections')
    implementation project(':feature-recentlyclosed')
    implementation project(':feature-top-sites')
    implementation project(':feature-share')
    implementation project(':feature-accounts-push')
    implementation project(':feature-webauthn')
    implementation project(':feature-webcompat')
    implementation project(':feature-webnotifications')
    implementation project(':feature-webcompat-reporter')

    implementation project(':service-pocket')
    implementation project(':service-contile')
    implementation project(':service-digitalassetlinks')
    implementation project(':service-sync-autofill')
    implementation project(':service-sync-logins')
    implementation project(':service-firefox-accounts')
    implementation project(':service-glean')
    implementation project(':service-location')
    implementation project(':service-nimbus')

    implementation project(':support-webextensions')
    implementation project(':support-base')
    implementation project(':support-rusterrors')
    implementation project(':support-images')
    implementation project(':support-ktx')
    implementation project(':support-rustlog')
    implementation project(':support-utils')
    implementation project(':support-locale')

    implementation project(':ui-colors')
    implementation project(':ui-icons')
    implementation project(':lib-publicsuffixlist')
    implementation project(':ui-widgets')
    implementation project(':ui-tabcounter')

    implementation project(':lib-crash')
    implementation project(':lib-crash-sentry')
    implementation project(':lib-state')
    implementation project(':lib-dataprotect')

<<<<<<< HEAD
    debugImplementation FenixDependencies.leakcanary
    forkDebugImplementation FenixDependencies.leakcanary
    debugImplementation FenixDependencies.androidx_compose_ui_tooling
=======
    debugImplementation ComponentsDependencies.leakcanary
    debugImplementation ComponentsDependencies.androidx_compose_ui_tooling
>>>>>>> ae224354

    implementation ComponentsDependencies.androidx_activity_compose
    implementation FenixDependencies.androidx_activity_ktx
    implementation ComponentsDependencies.androidx_annotation
    implementation ComponentsDependencies.androidx_compose_ui
    implementation ComponentsDependencies.androidx_compose_ui_tooling_preview
    implementation ComponentsDependencies.androidx_compose_foundation
    implementation ComponentsDependencies.androidx_compose_material
    implementation FenixDependencies.androidx_legacy
    implementation ComponentsDependencies.androidx_biometric
    implementation FenixDependencies.androidx_paging
    implementation ComponentsDependencies.androidx_preferences
    implementation ComponentsDependencies.androidx_fragment
    implementation FenixDependencies.androidx_navigation_fragment
    implementation FenixDependencies.androidx_navigation_ui
    implementation ComponentsDependencies.androidx_recyclerview
    implementation FenixDependencies.androidx_lifecycle_common
    implementation ComponentsDependencies.androidx_lifecycle_livedata
    implementation ComponentsDependencies.androidx_lifecycle_process
    implementation ComponentsDependencies.androidx_lifecycle_runtime

    implementation ComponentsDependencies.androidx_lifecycle_viewmodel
    implementation ComponentsDependencies.androidx_core
    implementation ComponentsDependencies.androidx_core_ktx
    implementation FenixDependencies.androidx_core_splashscreen
    implementation FenixDependencies.androidx_transition
    implementation ComponentsDependencies.androidx_work_runtime
    implementation FenixDependencies.androidx_datastore
    implementation ComponentsDependencies.androidx_data_store_preferences
    implementation FenixDependencies.protobuf_javalite
    implementation ComponentsDependencies.google_material

<<<<<<< HEAD
    androidTestImplementation FenixDependencies.uiautomator
=======
    implementation FenixDependencies.adjust
    implementation FenixDependencies.installreferrer // Required by Adjust

    implementation FenixDependencies.google_ads_id // Required for the Google Advertising ID

    // Required for in-app reviews
    implementation FenixDependencies.google_play_review
    implementation FenixDependencies.google_play_review_ktx

    implementation FenixDependencies.androidx_profileinstaller

    androidTestImplementation ComponentsDependencies.androidx_test_uiautomator
>>>>>>> ae224354
    androidTestImplementation FenixDependencies.fastlane
    // This Falcon version is added to maven central now required for Screengrab
    androidTestImplementation FenixDependencies.falcon

    androidTestImplementation ComponentsDependencies.androidx_compose_ui_test

    androidTestImplementation ComponentsDependencies.androidx_espresso_core, {
        exclude group: 'com.android.support', module: 'support-annotations'
    }

    androidTestImplementation(FenixDependencies.espresso_contrib) {
        exclude module: 'appcompat-v7'
        exclude module: 'support-v4'
        exclude module: 'support-annotations'
        exclude module: 'recyclerview-v7'
        exclude module: 'design'
        exclude module: 'espresso-core'
        exclude module: 'protobuf-lite'
    }

    androidTestImplementation ComponentsDependencies.androidx_test_core
    androidTestImplementation FenixDependencies.espresso_idling_resources
    androidTestImplementation FenixDependencies.espresso_intents

    androidTestImplementation ComponentsDependencies.androidx_test_runner
    androidTestImplementation ComponentsDependencies.androidx_test_rules
    androidTestUtil FenixDependencies.orchestrator
    androidTestImplementation ComponentsDependencies.androidx_espresso_core, {
        exclude group: 'com.android.support', module: 'support-annotations'
    }

    androidTestImplementation ComponentsDependencies.androidx_test_junit
    androidTestImplementation ComponentsDependencies.androidx_work_testing
    androidTestImplementation FenixDependencies.androidx_benchmark_junit4
    androidTestImplementation FenixDependencies.mockwebserver
    testImplementation project(':support-test')
    testImplementation project(':support-test-libstate')
    testImplementation ComponentsDependencies.androidx_test_junit
    testImplementation ComponentsDependencies.androidx_work_testing
    testImplementation (ComponentsDependencies.testing_robolectric) {
        exclude group: 'org.apache.maven'
    }

    testImplementation ComponentsDependencies.testing_maven_ant_tasks
    implementation project(':support-rusthttp')

    androidTestImplementation FenixDependencies.mockk_android
    testImplementation FenixDependencies.mockk

    // For the initial release of Glean 19, we require consumer applications to
    // depend on a separate library for unit tests. This will be removed in future releases.
    testImplementation "org.mozilla.telemetry:glean-native-forUnitTests:${project.ext.glean_version}"

    lintChecks project(":mozilla-lint-rules")
}

protobuf {
    protoc {
        artifact = FenixDependencies.protobuf_compiler
    }

    // Generates the java Protobuf-lite code for the Protobufs in this project. See
    // https://github.com/google/protobuf-gradle-plugin#customizing-protobuf-compilation
    // for more information.
    generateProtoTasks {
        all().each { task ->
            task.builtins {
                java {
                    option 'lite'
                }
            }
        }
    }
}

if (project.hasProperty("coverage")) {
    tasks.withType(Test).configureEach {
        jacoco.includeNoLocationClasses = true
        jacoco.excludes = ['jdk.internal.*']
    }

    jacoco {
        toolVersion = Versions.jacoco
    }

    android.applicationVariants.all { variant ->
        tasks.register("jacoco${variant.name.capitalize()}TestReport", JacocoReport) {
            dependsOn "test${variant.name.capitalize()}UnitTest"

            reports {
                xml.enabled = true
                html.enabled = true
            }

            def fileFilter = ['**/R.class', '**/R$*.class', '**/BuildConfig.*', '**/Manifest*.*',
                              '**/*Test*.*', 'android/**/*.*', '**/*$[0-9].*']
            def kotlinDebugTree = fileTree(dir: "$project.buildDir/tmp/kotlin-classes/${variant.name}", excludes: fileFilter)
            def javaDebugTree = fileTree(dir: "$project.buildDir/intermediates/classes/${variant.flavorName}/${variant.buildType.name}",
                    excludes: fileFilter)
            def mainSrc = "$project.projectDir/src/main/java"

            sourceDirectories.setFrom(files([mainSrc]))
            classDirectories.setFrom(files([kotlinDebugTree, javaDebugTree]))
            executionData.setFrom(fileTree(dir: project.buildDir, includes: [
                "jacoco/test${variant.name.capitalize()}UnitTest.exec",
                'outputs/code-coverage/connected/*coverage.ec'
            ]))
        }
    }

    android {
        buildTypes {
            debug {
                testCoverageEnabled true
            }
            forkDebug {
                testCoverageEnabled true
            }
        }
    }
}

// -------------------------------------------------------------------------------------------------
// Task for printing APK information for the requested variant
// Usage: "./gradlew printVariants
// -------------------------------------------------------------------------------------------------
tasks.register('printVariants') {
    doLast {
        def variants = android.applicationVariants.collect { variant -> [
            apks: variant.outputs.collect { output -> [
                abi: output.getFilter(com.android.build.VariantOutput.FilterType.ABI),
                fileName: output.outputFile.name
            ]},
            build_type: variant.buildType.name,
            name: variant.name,
        ]}
        // AndroidTest is a special case not included above
        variants.add([
            apks: [[
                abi: 'noarch',
                fileName: 'app-debug-androidTest.apk',
            ]],
            build_type: 'androidTest',
            name: 'androidTest',
        ])
        println 'variants: ' + JsonOutput.toJson(variants)
    }
}

task buildTranslationArray {
    // This isn't running as a task, instead the array is build when the gradle file is parsed.
    // https://github.com/mozilla-mobile/fenix/issues/14175
    def foundLocales = new StringBuilder()
    foundLocales.append("new String[]{")

    fileTree("src/main/res").visit { FileVisitDetails details ->
        if(details.file.path.endsWith("${File.separator}strings.xml")){
            def languageCode = details.file.parent.tokenize(File.separator).last().replaceAll('values-','').replaceAll('-r','-')
            languageCode = (languageCode == "values") ? "en-US" : languageCode
            foundLocales.append("\"").append(languageCode).append("\"").append(",")
        }
    }

    foundLocales.append("}")
    def foundLocalesString = foundLocales.toString().replaceAll(',}','}')
    android.defaultConfig.buildConfigField "String[]", "SUPPORTED_LOCALE_ARRAY", foundLocalesString
}

afterEvaluate {

    // Format test output. Ported from AC #2401
    tasks.withType(Test).configureEach {
        systemProperty "robolectric.logging", "stdout"
        systemProperty "logging.test-mode", "true"

        testLogging.events = []

        def out = services.get(StyledTextOutputFactory).create("tests")

        beforeSuite { descriptor ->
            if (descriptor.getClassName() != null) {
                out.style(Style.Header).println("\nSUITE: " + descriptor.getClassName())
            }
        }

        beforeTest { descriptor ->
            out.style(Style.Description).println("  TEST: " + descriptor.getName())
        }

        onOutput { descriptor, event ->
            logger.lifecycle("    " + event.message.trim())
        }

        afterTest { descriptor, result ->
            switch (result.getResultType()) {
                case ResultType.SUCCESS:
                    out.style(Style.Success).println("  SUCCESS")
                    break

                case ResultType.FAILURE:
                    out.style(Style.Failure).println("  FAILURE")
                    logger.lifecycle("", result.getException())
                    break

                case ResultType.SKIPPED:
                    out.style(Style.Info).println("  SKIPPED")
                    break
            }
            logger.lifecycle("")
        }
    }
}

if (gradle.hasProperty('localProperties.dependencySubstitutions.geckoviewTopsrcdir')) {
    if (gradle.hasProperty('localProperties.dependencySubstitutions.geckoviewTopobjdir')) {
        ext.topobjdir = gradle."localProperties.dependencySubstitutions.geckoviewTopobjdir"
    }
    ext.topsrcdir = StringUtils.removeSuffix(gradle."localProperties.dependencySubstitutions.geckoviewTopsrcdir", File.separator)
    apply from: "${topsrcdir}/substitute-local-geckoview.gradle"
}

if (gradle.hasProperty('localProperties.autoPublish.glean.dir')) {
    ext.gleanSrcDir = gradle."localProperties.autoPublish.glean.dir"
    apply from: "../${gleanSrcDir}/build-scripts/substitute-local-glean.gradle"
}

android.applicationVariants.all { variant ->
    tasks.register("apkSize${variant.name.capitalize()}", ApkSizeTask) {
        variantName = variant.name
        apks = variant.outputs.collect { output -> output.outputFile.name }
        dependsOn "package${variant.name.capitalize()}"
    }
}

// Enable expiration by major version.
ext.gleanExpireByVersion = Config.majorVersion()<|MERGE_RESOLUTION|>--- conflicted
+++ resolved
@@ -33,15 +33,9 @@
     }
 
     defaultConfig {
-<<<<<<< HEAD
         applicationId "io.github.forkmaintainers"
-        minSdkVersion Config.minSdkVersion
-        targetSdkVersion Config.targetSdkVersion
-=======
-        applicationId "org.mozilla"
         minSdkVersion config.minSdkVersion
         targetSdkVersion config.targetSdkVersion
->>>>>>> ae224354
         versionCode 1
         versionName Config.generateDebugVersionName()
         vectorDrawables.useSupportLibrary = true
@@ -622,14 +616,9 @@
     implementation project(':lib-state')
     implementation project(':lib-dataprotect')
 
-<<<<<<< HEAD
-    debugImplementation FenixDependencies.leakcanary
-    forkDebugImplementation FenixDependencies.leakcanary
-    debugImplementation FenixDependencies.androidx_compose_ui_tooling
-=======
     debugImplementation ComponentsDependencies.leakcanary
+    forkDebugImplementation ComponentsDependencies.leakcanary
     debugImplementation ComponentsDependencies.androidx_compose_ui_tooling
->>>>>>> ae224354
 
     implementation ComponentsDependencies.androidx_activity_compose
     implementation FenixDependencies.androidx_activity_ktx
@@ -662,22 +651,7 @@
     implementation FenixDependencies.protobuf_javalite
     implementation ComponentsDependencies.google_material
 
-<<<<<<< HEAD
-    androidTestImplementation FenixDependencies.uiautomator
-=======
-    implementation FenixDependencies.adjust
-    implementation FenixDependencies.installreferrer // Required by Adjust
-
-    implementation FenixDependencies.google_ads_id // Required for the Google Advertising ID
-
-    // Required for in-app reviews
-    implementation FenixDependencies.google_play_review
-    implementation FenixDependencies.google_play_review_ktx
-
-    implementation FenixDependencies.androidx_profileinstaller
-
     androidTestImplementation ComponentsDependencies.androidx_test_uiautomator
->>>>>>> ae224354
     androidTestImplementation FenixDependencies.fastlane
     // This Falcon version is added to maven central now required for Screengrab
     androidTestImplementation FenixDependencies.falcon
